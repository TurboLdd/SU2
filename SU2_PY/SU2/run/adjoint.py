#!/usr/bin/env python

## \file adjoint.py
#  \brief python package for running adjoint problems 
#  \author T. Lukaczyk, F. Palacios
#  \version 4.0.0 "Cardinal"
#
# SU2 Lead Developers: Dr. Francisco Palacios (Francisco.D.Palacios@boeing.com).
#                      Dr. Thomas D. Economon (economon@stanford.edu).
#
# SU2 Developers: Prof. Juan J. Alonso's group at Stanford University.
#                 Prof. Piero Colonna's group at Delft University of Technology.
#                 Prof. Nicolas R. Gauger's group at Kaiserslautern University of Technology.
#                 Prof. Alberto Guardone's group at Polytechnic University of Milan.
#                 Prof. Rafael Palacios' group at Imperial College London.
#
# Copyright (C) 2012-2015 SU2, the open-source CFD code.
#
# SU2 is free software; you can redistribute it and/or
# modify it under the terms of the GNU Lesser General Public
# License as published by the Free Software Foundation; either
# version 2.1 of the License, or (at your option) any later version.
#
# SU2 is distributed in the hope that it will be useful,
# but WITHOUT ANY WARRANTY; without even the implied warranty of
# MERCHANTABILITY or FITNESS FOR A PARTICULAR PURPOSE. See the GNU
# Lesser General Public License for more details.
#
# You should have received a copy of the GNU Lesser General Public
# License along with SU2. If not, see <http://www.gnu.org/licenses/>.

# ----------------------------------------------------------------------
#  Imports
# ----------------------------------------------------------------------

import os, sys, shutil, copy

from .. import io  as su2io
from merge     import merge     as su2merge
from interface import CFD       as SU2_CFD

# ----------------------------------------------------------------------
#  Adjoint Simulation
# ----------------------------------------------------------------------

def adjoint( config ): 
    """ info = SU2.run.adjoint(config)
        
        Runs an adjoint analysis with:
            SU2.run.decomp()
            SU2.run.CFD()
            SU2.run.merge()
            
        Assumptions:
            Does not run Gradient Projection
            Does not rename restart filename to solution filename
            Adds 'adjoint' suffix to convergence filename
            
        Outputs:
            info - SU2 State with keys:
                HISTORY.ADJOINT_NAME
                FILES.ADJOINT_NAME
                
        Updates:
            config.MATH_PROBLEM
            
        Executes in:
            ./
    """
    
    # local copy
    konfig = copy.deepcopy(config)
    
    # setup problem    
<<<<<<< HEAD
    if konfig.get('GRADIENT_METHOD', 'ADJOINT') == 'DISCRETE_ADJOINT':
        konfig['MATH_PROBLEM']  = 'DISCRETE_ADJOINT'
    else:
        konfig['MATH_PROBLEM']  = 'ADJOINT'

=======
    konfig['MATH_PROBLEM']  = 'CONTINUOUS_ADJOINT'
>>>>>>> 583fd2ae
    konfig['CONV_FILENAME'] = konfig['CONV_FILENAME'] + '_adjoint'
    
    # Run Solution
    SU2_CFD(konfig)
    
    # merge
    konfig['SOLUTION_ADJ_FILENAME'] = konfig['RESTART_ADJ_FILENAME'] 
    su2merge(konfig)
    
    # filenames
    plot_format      = konfig['OUTPUT_FORMAT']
    plot_extension   = su2io.get_extension(plot_format)
    history_filename = konfig['CONV_FILENAME'] + plot_extension
    special_cases    = su2io.get_specialCases(konfig)
    
    # get history
    history = su2io.read_history( history_filename )
    
    # update super config
    config.update({ 'MATH_PROBLEM' : konfig['MATH_PROBLEM'] ,
                    'OBJECTIVE_FUNCTION'  : konfig['OBJECTIVE_FUNCTION']   })
    
    # files out
    objective    = konfig['OBJECTIVE_FUNCTION']
    adj_title    = 'ADJOINT_' + objective
    suffix       = su2io.get_adjointSuffix(objective)
    restart_name = konfig['RESTART_FLOW_FILENAME']
    restart_name = su2io.add_suffix(restart_name,suffix)
    
    # info out
    info = su2io.State()
    info.FILES[adj_title] = restart_name
    info.HISTORY[adj_title] = history
    
    return info<|MERGE_RESOLUTION|>--- conflicted
+++ resolved
@@ -72,15 +72,11 @@
     konfig = copy.deepcopy(config)
     
     # setup problem    
-<<<<<<< HEAD
-    if konfig.get('GRADIENT_METHOD', 'ADJOINT') == 'DISCRETE_ADJOINT':
+    if konfig.get('GRADIENT_METHOD', 'CONTINUOUS_ADJOINT') == 'DISCRETE_ADJOINT':
         konfig['MATH_PROBLEM']  = 'DISCRETE_ADJOINT'
     else:
-        konfig['MATH_PROBLEM']  = 'ADJOINT'
+        konfig['MATH_PROBLEM']  = 'CONTINUOUS_ADJOINT'
 
-=======
-    konfig['MATH_PROBLEM']  = 'CONTINUOUS_ADJOINT'
->>>>>>> 583fd2ae
     konfig['CONV_FILENAME'] = konfig['CONV_FILENAME'] + '_adjoint'
     
     # Run Solution
