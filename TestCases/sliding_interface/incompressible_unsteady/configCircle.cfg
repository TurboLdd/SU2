%%%%%%%%%%%%%%%%%%%%%%%%%%%%%%%%%%%%%%%%%%%%%%%%%%%%%%%%%%%%%%%%%%%%%%%%%%%%%%%%%
%                                                                               %
% SU2 configuration file                                                        %
% Case description: Incompressible unsteady channel to test sliding interface   %
% Author: Ruben Sanchez                                                         %
% Institution: Chair for Scientific Computing, TU Kaiserslautern                %
% Date: January 28th, 2018                                                      %
% File Version 6.1.0 "Falcon"                                                   %
%                                                                               %
%%%%%%%%%%%%%%%%%%%%%%%%%%%%%%%%%%%%%%%%%%%%%%%%%%%%%%%%%%%%%%%%%%%%%%%%%%%%%%%%%

% ------------- DIRECT, ADJOINT, AND LINEARIZED PROBLEM DEFINITION ------------%
%
% Physical governing equations (EULER, NAVIER_STOKES,
%                               WAVE_EQUATION, HEAT_EQUATION, FEM_ELASTICITY,
%                               POISSON_EQUATION)
SOLVER= INC_NAVIER_STOKES
KIND_TURB_MODEL= NONE
MATH_PROBLEM= DIRECT
RESTART_SOL= NO

INC_NONDIM = DIMENSIONAL

MULTIZONE_MESH = NO

% ------------------------- UNSTEADY SIMULATION -------------------------------%

<<<<<<< HEAD
UNSTEADY_SIMULATION= DUAL_TIME_STEPPING-2ND_ORDER
UNST_TIMESTEP= 1.0
UNST_INT_ITER= 20
RESTART_ITER = 2
INNER_ITER = 1
UNST_TIME= 100
=======
TIME_MARCHING= DUAL_TIME_STEPPING-2ND_ORDER
TIME_STEP= 1.0
INNER_ITER= 20
RESTART_ITER = 2
MAX_TIME= 100
>>>>>>> 9977c3e7

% ---------------- INCOMPRESSIBLE FLOW CONDITION DEFINITION -------------------%

INC_DENSITY_MODEL= VARIABLE
INC_ENERGY_EQUATION = YES
INC_DENSITY_INIT= 1.0
INC_VELOCITY_INIT= ( 1.0, 0.0, 0.0 )
INC_TEMPERATURE_INIT= 200

% ---- IDEAL GAS, POLYTROPIC, VAN DER WAALS AND PENG ROBINSON CONSTANTS -------%

FLUID_MODEL= INC_IDEAL_GAS
SPECIFIC_HEAT_CP= 1004.703
MOLECULAR_WEIGHT= 28.96

% --------------------------- VISCOSITY MODEL ---------------------------------%

VISCOSITY_MODEL= CONSTANT_VISCOSITY
MU_CONSTANT= 5e-3

% ---------------------- REFERENCE VALUE DEFINITION ---------------------------%

REF_ORIGIN_MOMENT_X = 0.25
REF_ORIGIN_MOMENT_Y = 0.00
REF_ORIGIN_MOMENT_Z = 0.00

REF_AREA= 1.0

% -------------------- BOUNDARY CONDITION DEFINITION --------------------------%

MARKER_FLUID_INTERFACE= (circleIn)

MARKER_PLOTTING= ( NONE )
MARKER_MONITORING= ( NONE )

% ------------- COMMON PARAMETERS DEFINING THE NUMERICAL METHOD ---------------%

NUM_METHOD_GRAD= GREEN_GAUSS
CFL_NUMBER= 1000
CFL_ADAPT= NO
CFL_ADAPT_PARAM= ( 1.5, 0.5, 15.0, 1e10)
MAX_DELTA_TIME= 1E6
RK_ALPHA_COEFF= ( 0.66667, 0.66667, 1.000000 )

% ------------------------ LINEAR SOLVER DEFINITION ---------------------------%

LINEAR_SOLVER= FGMRES
LINEAR_SOLVER_PREC= ILU
LINEAR_SOLVER_ILU_FILL_IN= 0
LINEAR_SOLVER_ERROR= 1E-8
LINEAR_SOLVER_ITER= 10

% -------------------------- MULTIGRID PARAMETERS -----------------------------%

MGLEVEL= 0
MGCYCLE= V_CYCLE
MG_PRE_SMOOTH= ( 1, 1, 1, 1 )
MG_POST_SMOOTH= ( 0, 0, 0, 0 )
MG_CORRECTION_SMOOTH= ( 0, 0, 0, 0 )
MG_DAMP_RESTRICTION= 0.8
MG_DAMP_PROLONGATION= 0.8

% -------------------- FLOW NUMERICAL METHOD DEFINITION -----------------------%
%
CONV_NUM_METHOD_FLOW= FDS
MUSCL_FLOW= YES
SLOPE_LIMITER_FLOW= NONE
TIME_DISCRE_FLOW= EULER_IMPLICIT

CONV_NUM_METHOD_TURB= SCALAR_UPWIND
MUSCL_TURB= NO
SLOPE_LIMITER_TURB= VENKATAKRISHNAN
TIME_DISCRE_TURB= EULER_IMPLICIT

% --------------------------- CONVERGENCE PARAMETERS --------------------------%

CONV_CRITERIA= RESIDUAL
CONV_RESIDUAL_MINVAL= -16
CONV_STARTITER= 10
CONV_CAUCHY_ELEMS= 100
CONV_CAUCHY_EPS= 1E-6

% ------------------------- INPUT/OUTPUT INFORMATION --------------------------%

MESH_FILENAME= meshCircle.su2

MESH_FORMAT= SU2
MESH_OUT_FILENAME= mesh_out.su2

SOLUTION_FILENAME= solution_flow.dat
SOLUTION_ADJ_FILENAME= solution_adj.dat

OUTPUT_FORMAT= PARAVIEW
CONV_FILENAME= history

RESTART_FILENAME= restart_flow.dat
RESTART_ADJ_FILENAME= restart_adj.dat

VOLUME_FILENAME= flow
VOLUME_ADJ_FILENAME= adjoint

GRAD_OBJFUNC_FILENAME= of_grad.dat

SURFACE_FILENAME= surface_flow
SURFACE_ADJ_FILENAME= surface_adjoint

WRT_SOL_FREQ= 1
WRT_SOL_FREQ_DUALTIME= 1

WRT_CON_FREQ= 1
WRT_CON_FREQ_DUALTIME= 1
<|MERGE_RESOLUTION|>--- conflicted
+++ resolved
@@ -25,20 +25,11 @@
 
 % ------------------------- UNSTEADY SIMULATION -------------------------------%
 
-<<<<<<< HEAD
-UNSTEADY_SIMULATION= DUAL_TIME_STEPPING-2ND_ORDER
-UNST_TIMESTEP= 1.0
-UNST_INT_ITER= 20
-RESTART_ITER = 2
-INNER_ITER = 1
-UNST_TIME= 100
-=======
 TIME_MARCHING= DUAL_TIME_STEPPING-2ND_ORDER
 TIME_STEP= 1.0
 INNER_ITER= 20
 RESTART_ITER = 2
 MAX_TIME= 100
->>>>>>> 9977c3e7
 
 % ---------------- INCOMPRESSIBLE FLOW CONDITION DEFINITION -------------------%
 
