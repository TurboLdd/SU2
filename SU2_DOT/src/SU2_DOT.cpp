/*!
 * \file SU2_DOT.cpp
 * \brief Main file of the Gradient Projection Code (SU2_DOT).
 * \author F. Palacios, T. Economon
 * \version 7.5.1 "Blackbird"
 *
 * SU2 Project Website: https://su2code.github.io
 *
 * The SU2 Project is maintained by the SU2 Foundation
 * (http://su2foundation.org)
 *
 * Copyright 2012-2023, SU2 Contributors (cf. AUTHORS.md)
 *
 * SU2 is free software; you can redistribute it and/or
 * modify it under the terms of the GNU Lesser General Public
 * License as published by the Free Software Foundation; either
 * version 2.1 of the License, or (at your option) any later version.
 *
 * SU2 is distributed in the hope that it will be useful,
 * but WITHOUT ANY WARRANTY; without even the implied warranty of
 * MERCHANTABILITY or FITNESS FOR A PARTICULAR PURPOSE. See the GNU
 * Lesser General Public License for more details.
 *
 * You should have received a copy of the GNU Lesser General Public
 * License along with SU2. If not, see <http://www.gnu.org/licenses/>.
 */

#include "../../SU2_DEF/include/drivers/CDiscAdjDeformationDriver.hpp"

int main(int argc, char* argv[]) {

  char config_file_name[MAX_STRING_SIZE];

  /*--- MPI initialization. ---*/

#if defined(HAVE_OMP) && defined(HAVE_MPI)
  int provided;
  SU2_MPI::Init_thread(&argc, &argv, MPI_THREAD_FUNNELED, &provided);
#else
  SU2_MPI::Init(&argc, &argv);
#endif
<<<<<<< HEAD
  SU2_MPI::Comm MPICommunicator = SU2_MPI::GetComm();

  const int rank = SU2_MPI::GetRank();
  const int size = SU2_MPI::GetSize();

  /*--- Pointer to different structures that will be used throughout the entire code ---*/

  CConfig **config_container            = nullptr;
  CConfig *driver_config                = nullptr;
  CGeometry ***geometry_container       = nullptr;
  CSurfaceMovement **surface_movement   = nullptr;
  CVolumetricMovement **grid_movement   = nullptr;
  unsigned short *nInst                 = nullptr;

  /*--- Load in the number of zones and spatial dimensions in the mesh file (if no config
   file is specified, default.cfg is used) ---*/

  if (argc == 2) { strcpy(config_file_name,argv[1]); }
  else { strcpy(config_file_name, "default.cfg"); }

  /*--- Read the name and format of the input mesh file to get from the mesh
   file the number of zones and dimensions from the numerical grid (required
   for variables allocation)  ---*/

  CConfig *config = nullptr;
  config = new CConfig(config_file_name, SU2_COMPONENT::SU2_DOT);

  const auto nZone = config->GetnZone();

  /*--- Definition of the containers per zones ---*/

  config_container    = new CConfig*[nZone] ();
  geometry_container  = new CGeometry**[nZone] ();
  surface_movement    = new CSurfaceMovement*[nZone] ();
  grid_movement       = new CVolumetricMovement*[nZone] ();

  nInst               = new unsigned short[nZone];
  driver_config       = nullptr;

  for (iZone = 0; iZone < nZone; iZone++) {
    nInst[iZone] = 1;
  }

  /*--- Initialize the configuration of the driver ---*/
  driver_config = new CConfig(config_file_name, SU2_COMPONENT::SU2_DOT, false);

  /*--- Initialize a char to store the zone filename ---*/
  char zone_file_name[MAX_STRING_SIZE];

  /*--- Loop over all zones to initialize the various classes. In most
   cases, nZone is equal to one. This represents the solution of a partial
   differential equation on a single block, unstructured mesh. ---*/

  for (iZone = 0; iZone < nZone; iZone++) {

    /*--- Definition of the configuration option class for all zones. In this
     constructor, the input configuration file is parsed and all options are
     read and stored. ---*/

    if (driver_config->GetnConfigFiles() > 0){
      strcpy(zone_file_name, driver_config->GetConfigFilename(iZone).c_str());
      config_container[iZone] = new CConfig(driver_config, zone_file_name, SU2_COMPONENT::SU2_DOT, iZone, nZone, true);
    }
    else{
      config_container[iZone] = new CConfig(driver_config, config_file_name, SU2_COMPONENT::SU2_DOT, iZone, nZone, true);
    }
    config_container[iZone]->SetMPICommunicator(MPICommunicator);

  }

  /*--- Set the multizone part of the problem. ---*/
  if (driver_config->GetMultizone_Problem()){
    for (iZone = 0; iZone < nZone; iZone++) {
      /*--- Set the interface markers for multizone ---*/
      config_container[iZone]->SetMultizone(driver_config, config_container);
    }
  }

  /*--- Loop over all zones to initialize the various classes. In most
   cases, nZone is equal to one. This represents the solution of a partial
   differential equation on a single block, unstructured mesh. ---*/

  for (iZone = 0; iZone < nZone; iZone++) {

    /*--- Determine whether or not the FEM solver is used, which decides the
     type of geometry classes that are instantiated. ---*/
    const bool fem_solver = config_container[iZone]->GetFEMSolver();

    /*--- Read the number of instances for each zone ---*/

    nInst[iZone] = config_container[iZone]->GetnTimeInstances();

    geometry_container[iZone] = new CGeometry*[nInst[iZone]];

    for (iInst = 0; iInst < nInst[iZone]; iInst++){

      /*--- Definition of the geometry class to store the primal grid in the partitioning process. ---*/

      CGeometry *geometry_aux = nullptr;

      /*--- All ranks process the grid and call ParMETIS for partitioning ---*/

      geometry_aux = new CPhysicalGeometry(config_container[iZone], iZone, nZone);

      /*--- Color the initial grid and set the send-receive domains (ParMETIS) ---*/

      if ( fem_solver ) geometry_aux->SetColorFEMGrid_Parallel(config_container[iZone]);
      else              geometry_aux->SetColorGrid_Parallel(config_container[iZone]);

      /*--- Build the grid data structures using the ParMETIS coloring. ---*/

      if( fem_solver ) {
        switch( config_container[iZone]->GetKind_FEM_Flow() ) {
          case DG: {
            geometry_container[iZone][iInst] = new CMeshFEM_DG(geometry_aux, config_container[iZone]);
            break;
          }
        }
      }
      else {
        geometry_container[iZone][iInst] = new CPhysicalGeometry(geometry_aux, config_container[iZone]);
      }

      /*--- Deallocate the memory of geometry_aux ---*/

      delete geometry_aux;

      /*--- Add the Send/Receive boundaries ---*/

      geometry_container[iZone][iInst]->SetSendReceive(config_container[iZone]);

      /*--- Add the Send/Receive boundaries ---*/

      geometry_container[iZone][iInst]->SetBoundaries(config_container[iZone]);

      /*--- Create the vertex structure (required for MPI) ---*/

      if (rank == MASTER_NODE) cout << "Identify vertices." << endl;
      geometry_container[iZone][iInst]->SetVertex(config_container[iZone]);

      /*--- Store the global to local mapping after preprocessing. ---*/

      if (rank == MASTER_NODE) cout << "Storing a mapping from global to local point index." << endl;
      geometry_container[iZone][iInst]->SetGlobal_to_Local_Point();

      /* Test for a fem solver, because some more work must be done. */

      if (fem_solver) {

        /*--- Carry out a dynamic cast to CMeshFEM_DG, such that it is not needed to
         define all virtual functions in the base class CGeometry. ---*/
        CMeshFEM_DG *DGMesh = dynamic_cast<CMeshFEM_DG *>(geometry_container[iZone][iInst]);

        /*--- Determine the standard elements for the volume elements. ---*/
        if (rank == MASTER_NODE) cout << "Creating standard volume elements." << endl;
        DGMesh->CreateStandardVolumeElements(config_container[iZone]);

        /*--- Create the face information needed to compute the contour integral
         for the elements in the Discontinuous Galerkin formulation. ---*/
        if (rank == MASTER_NODE) cout << "Creating face information." << endl;
        DGMesh->CreateFaces(config_container[iZone]);
      }
    }
  }

  /*--- Set up a timer for performance benchmarking (preprocessing time is included) ---*/

  StartTime = SU2_MPI::Wtime();

  for (iZone = 0; iZone < nZone; iZone++) {

    if (rank == MASTER_NODE)
      cout << "\n----------------------- Preprocessing computations ----------------------" << endl;

    /*--- Compute elements surrounding points, points surrounding points ---*/

    if (rank == MASTER_NODE) cout << "Setting local point connectivity." << endl;
      geometry_container[iZone][INST_0]->SetPoint_Connectivity();

    /*--- Check the orientation before computing geometrical quantities ---*/

    geometry_container[iZone][INST_0]->SetBoundVolume();
    if (config_container[iZone]->GetReorientElements()) {
      if (rank == MASTER_NODE) cout << "Checking the numerical grid orientation of the elements." << endl;
      geometry_container[iZone][INST_0]->Check_IntElem_Orientation(config_container[iZone]);
      geometry_container[iZone][INST_0]->Check_BoundElem_Orientation(config_container[iZone]);
    }

    /*--- Create the edge structure ---*/

    if (rank == MASTER_NODE) cout << "Identify edges and vertices." << endl;
      geometry_container[iZone][INST_0]->SetEdges(); geometry_container[iZone][INST_0]->SetVertex(config_container[iZone]);

    /*--- Create the dual control volume structures ---*/

    if (rank == MASTER_NODE) cout << "Setting the bound control volume structure." << endl;
    geometry_container[iZone][INST_0]->SetBoundControlVolume(config_container[ZONE_0], ALLOCATE);

    /*--- Store the global to local mapping after preprocessing. ---*/

    if (rank == MASTER_NODE) cout << "Storing a mapping from global to local point index." << endl;
    geometry_container[iZone][INST_0]->SetGlobal_to_Local_Point();

    /*--- Create the point-to-point MPI communication structures. ---*/

    geometry_container[iZone][INST_0]->PreprocessP2PComms(geometry_container[iZone][INST_0], config_container[iZone]);

    /*--- Load the surface sensitivities from file. This is done only
     once: if this is an unsteady problem, a time-average of the surface
     sensitivities at each node is taken within this routine. ---*/

    if (!config_container[iZone]->GetDiscrete_Adjoint()) {
      if (rank == MASTER_NODE) cout << "Reading surface sensitivities at each node from file." << endl;
      geometry_container[iZone][INST_0]->SetBoundSensitivity(config_container[iZone]);
    }
    else {
      if (rank == MASTER_NODE) cout << "Reading volume sensitivities at each node from file." << endl;
      grid_movement[iZone] = new CVolumetricMovement(geometry_container[iZone][INST_0], config_container[iZone]);

      /*--- Read in sensitivities from file. ---*/
      if (config_container[ZONE_0]->GetSensitivity_Format() == UNORDERED_ASCII)
        geometry_container[iZone][INST_0]->ReadUnorderedSensitivity(config_container[iZone]);
      else
        geometry_container[iZone][INST_0]->SetSensitivity(config_container[iZone]);
=======
  SU2_MPI::Comm comm = SU2_MPI::GetComm();
>>>>>>> b1e7e7bb

  /*--- Load in the number of zones and spatial dimensions in the mesh file
   (if no config file is specified, default.cfg is used). ---*/

  if (argc == 2) {
    strcpy(config_file_name, argv[1]);
  } else {
    strcpy(config_file_name, "default.cfg");
  }

  /*--- Initialize the mesh deformation driver. ---*/

  CDiscAdjDeformationDriver driver(config_file_name, comm);

  /*--- Preprocess the solver data. ---*/

  driver.Preprocess();

  /*--- Launch the main external loop of the solver. ---*/

  driver.Run();

  /*--- Postprocess all the containers, close history file, and exit SU2. ---*/

<<<<<<< HEAD
=======
  driver.Postprocessing();

>>>>>>> b1e7e7bb
  /*--- Finalize MPI parallelization. ---*/

  SU2_MPI::Finalize();

  return EXIT_SUCCESS;
}<|MERGE_RESOLUTION|>--- conflicted
+++ resolved
@@ -39,234 +39,7 @@
 #else
   SU2_MPI::Init(&argc, &argv);
 #endif
-<<<<<<< HEAD
-  SU2_MPI::Comm MPICommunicator = SU2_MPI::GetComm();
-
-  const int rank = SU2_MPI::GetRank();
-  const int size = SU2_MPI::GetSize();
-
-  /*--- Pointer to different structures that will be used throughout the entire code ---*/
-
-  CConfig **config_container            = nullptr;
-  CConfig *driver_config                = nullptr;
-  CGeometry ***geometry_container       = nullptr;
-  CSurfaceMovement **surface_movement   = nullptr;
-  CVolumetricMovement **grid_movement   = nullptr;
-  unsigned short *nInst                 = nullptr;
-
-  /*--- Load in the number of zones and spatial dimensions in the mesh file (if no config
-   file is specified, default.cfg is used) ---*/
-
-  if (argc == 2) { strcpy(config_file_name,argv[1]); }
-  else { strcpy(config_file_name, "default.cfg"); }
-
-  /*--- Read the name and format of the input mesh file to get from the mesh
-   file the number of zones and dimensions from the numerical grid (required
-   for variables allocation)  ---*/
-
-  CConfig *config = nullptr;
-  config = new CConfig(config_file_name, SU2_COMPONENT::SU2_DOT);
-
-  const auto nZone = config->GetnZone();
-
-  /*--- Definition of the containers per zones ---*/
-
-  config_container    = new CConfig*[nZone] ();
-  geometry_container  = new CGeometry**[nZone] ();
-  surface_movement    = new CSurfaceMovement*[nZone] ();
-  grid_movement       = new CVolumetricMovement*[nZone] ();
-
-  nInst               = new unsigned short[nZone];
-  driver_config       = nullptr;
-
-  for (iZone = 0; iZone < nZone; iZone++) {
-    nInst[iZone] = 1;
-  }
-
-  /*--- Initialize the configuration of the driver ---*/
-  driver_config = new CConfig(config_file_name, SU2_COMPONENT::SU2_DOT, false);
-
-  /*--- Initialize a char to store the zone filename ---*/
-  char zone_file_name[MAX_STRING_SIZE];
-
-  /*--- Loop over all zones to initialize the various classes. In most
-   cases, nZone is equal to one. This represents the solution of a partial
-   differential equation on a single block, unstructured mesh. ---*/
-
-  for (iZone = 0; iZone < nZone; iZone++) {
-
-    /*--- Definition of the configuration option class for all zones. In this
-     constructor, the input configuration file is parsed and all options are
-     read and stored. ---*/
-
-    if (driver_config->GetnConfigFiles() > 0){
-      strcpy(zone_file_name, driver_config->GetConfigFilename(iZone).c_str());
-      config_container[iZone] = new CConfig(driver_config, zone_file_name, SU2_COMPONENT::SU2_DOT, iZone, nZone, true);
-    }
-    else{
-      config_container[iZone] = new CConfig(driver_config, config_file_name, SU2_COMPONENT::SU2_DOT, iZone, nZone, true);
-    }
-    config_container[iZone]->SetMPICommunicator(MPICommunicator);
-
-  }
-
-  /*--- Set the multizone part of the problem. ---*/
-  if (driver_config->GetMultizone_Problem()){
-    for (iZone = 0; iZone < nZone; iZone++) {
-      /*--- Set the interface markers for multizone ---*/
-      config_container[iZone]->SetMultizone(driver_config, config_container);
-    }
-  }
-
-  /*--- Loop over all zones to initialize the various classes. In most
-   cases, nZone is equal to one. This represents the solution of a partial
-   differential equation on a single block, unstructured mesh. ---*/
-
-  for (iZone = 0; iZone < nZone; iZone++) {
-
-    /*--- Determine whether or not the FEM solver is used, which decides the
-     type of geometry classes that are instantiated. ---*/
-    const bool fem_solver = config_container[iZone]->GetFEMSolver();
-
-    /*--- Read the number of instances for each zone ---*/
-
-    nInst[iZone] = config_container[iZone]->GetnTimeInstances();
-
-    geometry_container[iZone] = new CGeometry*[nInst[iZone]];
-
-    for (iInst = 0; iInst < nInst[iZone]; iInst++){
-
-      /*--- Definition of the geometry class to store the primal grid in the partitioning process. ---*/
-
-      CGeometry *geometry_aux = nullptr;
-
-      /*--- All ranks process the grid and call ParMETIS for partitioning ---*/
-
-      geometry_aux = new CPhysicalGeometry(config_container[iZone], iZone, nZone);
-
-      /*--- Color the initial grid and set the send-receive domains (ParMETIS) ---*/
-
-      if ( fem_solver ) geometry_aux->SetColorFEMGrid_Parallel(config_container[iZone]);
-      else              geometry_aux->SetColorGrid_Parallel(config_container[iZone]);
-
-      /*--- Build the grid data structures using the ParMETIS coloring. ---*/
-
-      if( fem_solver ) {
-        switch( config_container[iZone]->GetKind_FEM_Flow() ) {
-          case DG: {
-            geometry_container[iZone][iInst] = new CMeshFEM_DG(geometry_aux, config_container[iZone]);
-            break;
-          }
-        }
-      }
-      else {
-        geometry_container[iZone][iInst] = new CPhysicalGeometry(geometry_aux, config_container[iZone]);
-      }
-
-      /*--- Deallocate the memory of geometry_aux ---*/
-
-      delete geometry_aux;
-
-      /*--- Add the Send/Receive boundaries ---*/
-
-      geometry_container[iZone][iInst]->SetSendReceive(config_container[iZone]);
-
-      /*--- Add the Send/Receive boundaries ---*/
-
-      geometry_container[iZone][iInst]->SetBoundaries(config_container[iZone]);
-
-      /*--- Create the vertex structure (required for MPI) ---*/
-
-      if (rank == MASTER_NODE) cout << "Identify vertices." << endl;
-      geometry_container[iZone][iInst]->SetVertex(config_container[iZone]);
-
-      /*--- Store the global to local mapping after preprocessing. ---*/
-
-      if (rank == MASTER_NODE) cout << "Storing a mapping from global to local point index." << endl;
-      geometry_container[iZone][iInst]->SetGlobal_to_Local_Point();
-
-      /* Test for a fem solver, because some more work must be done. */
-
-      if (fem_solver) {
-
-        /*--- Carry out a dynamic cast to CMeshFEM_DG, such that it is not needed to
-         define all virtual functions in the base class CGeometry. ---*/
-        CMeshFEM_DG *DGMesh = dynamic_cast<CMeshFEM_DG *>(geometry_container[iZone][iInst]);
-
-        /*--- Determine the standard elements for the volume elements. ---*/
-        if (rank == MASTER_NODE) cout << "Creating standard volume elements." << endl;
-        DGMesh->CreateStandardVolumeElements(config_container[iZone]);
-
-        /*--- Create the face information needed to compute the contour integral
-         for the elements in the Discontinuous Galerkin formulation. ---*/
-        if (rank == MASTER_NODE) cout << "Creating face information." << endl;
-        DGMesh->CreateFaces(config_container[iZone]);
-      }
-    }
-  }
-
-  /*--- Set up a timer for performance benchmarking (preprocessing time is included) ---*/
-
-  StartTime = SU2_MPI::Wtime();
-
-  for (iZone = 0; iZone < nZone; iZone++) {
-
-    if (rank == MASTER_NODE)
-      cout << "\n----------------------- Preprocessing computations ----------------------" << endl;
-
-    /*--- Compute elements surrounding points, points surrounding points ---*/
-
-    if (rank == MASTER_NODE) cout << "Setting local point connectivity." << endl;
-      geometry_container[iZone][INST_0]->SetPoint_Connectivity();
-
-    /*--- Check the orientation before computing geometrical quantities ---*/
-
-    geometry_container[iZone][INST_0]->SetBoundVolume();
-    if (config_container[iZone]->GetReorientElements()) {
-      if (rank == MASTER_NODE) cout << "Checking the numerical grid orientation of the elements." << endl;
-      geometry_container[iZone][INST_0]->Check_IntElem_Orientation(config_container[iZone]);
-      geometry_container[iZone][INST_0]->Check_BoundElem_Orientation(config_container[iZone]);
-    }
-
-    /*--- Create the edge structure ---*/
-
-    if (rank == MASTER_NODE) cout << "Identify edges and vertices." << endl;
-      geometry_container[iZone][INST_0]->SetEdges(); geometry_container[iZone][INST_0]->SetVertex(config_container[iZone]);
-
-    /*--- Create the dual control volume structures ---*/
-
-    if (rank == MASTER_NODE) cout << "Setting the bound control volume structure." << endl;
-    geometry_container[iZone][INST_0]->SetBoundControlVolume(config_container[ZONE_0], ALLOCATE);
-
-    /*--- Store the global to local mapping after preprocessing. ---*/
-
-    if (rank == MASTER_NODE) cout << "Storing a mapping from global to local point index." << endl;
-    geometry_container[iZone][INST_0]->SetGlobal_to_Local_Point();
-
-    /*--- Create the point-to-point MPI communication structures. ---*/
-
-    geometry_container[iZone][INST_0]->PreprocessP2PComms(geometry_container[iZone][INST_0], config_container[iZone]);
-
-    /*--- Load the surface sensitivities from file. This is done only
-     once: if this is an unsteady problem, a time-average of the surface
-     sensitivities at each node is taken within this routine. ---*/
-
-    if (!config_container[iZone]->GetDiscrete_Adjoint()) {
-      if (rank == MASTER_NODE) cout << "Reading surface sensitivities at each node from file." << endl;
-      geometry_container[iZone][INST_0]->SetBoundSensitivity(config_container[iZone]);
-    }
-    else {
-      if (rank == MASTER_NODE) cout << "Reading volume sensitivities at each node from file." << endl;
-      grid_movement[iZone] = new CVolumetricMovement(geometry_container[iZone][INST_0], config_container[iZone]);
-
-      /*--- Read in sensitivities from file. ---*/
-      if (config_container[ZONE_0]->GetSensitivity_Format() == UNORDERED_ASCII)
-        geometry_container[iZone][INST_0]->ReadUnorderedSensitivity(config_container[iZone]);
-      else
-        geometry_container[iZone][INST_0]->SetSensitivity(config_container[iZone]);
-=======
   SU2_MPI::Comm comm = SU2_MPI::GetComm();
->>>>>>> b1e7e7bb
 
   /*--- Load in the number of zones and spatial dimensions in the mesh file
    (if no config file is specified, default.cfg is used). ---*/
@@ -291,11 +64,8 @@
 
   /*--- Postprocess all the containers, close history file, and exit SU2. ---*/
 
-<<<<<<< HEAD
-=======
   driver.Postprocessing();
 
->>>>>>> b1e7e7bb
   /*--- Finalize MPI parallelization. ---*/
 
   SU2_MPI::Finalize();
