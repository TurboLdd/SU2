/*!
 * \file grid_adaptation_structure.hpp
 * \brief Headers of the main subroutines for doing the numerical grid
 *        adaptation.
 * \author F. Palacios
<<<<<<< HEAD
 * \version 4.0.0 "Cardinal"
=======
 * \version 4.1.0 "Cardinal"
>>>>>>> 47b0d6fe
 *
 * SU2 Lead Developers: Dr. Francisco Palacios (Francisco.D.Palacios@boeing.com).
 *                      Dr. Thomas D. Economon (economon@stanford.edu).
 *
 * SU2 Developers: Prof. Juan J. Alonso's group at Stanford University.
 *                 Prof. Piero Colonna's group at Delft University of Technology.
 *                 Prof. Nicolas R. Gauger's group at Kaiserslautern University of Technology.
 *                 Prof. Alberto Guardone's group at Polytechnic University of Milan.
 *                 Prof. Rafael Palacios' group at Imperial College London.
 *
 * Copyright (C) 2012-2015 SU2, the open-source CFD code.
 *
 * SU2 is free software; you can redistribute it and/or
 * modify it under the terms of the GNU Lesser General Public
 * License as published by the Free Software Foundation; either
 * version 2.1 of the License, or (at your option) any later version.
 *
 * SU2 is distributed in the hope that it will be useful,
 * but WITHOUT ANY WARRANTY; without even the implied warranty of
 * MERCHANTABILITY or FITNESS FOR A PARTICULAR PURPOSE. See the GNU
 * Lesser General Public License for more details.
 *
 * You should have received a copy of the GNU Lesser General Public
 * License along with SU2. If not, see <http://www.gnu.org/licenses/>.
 */

#pragma once

#include "./mpi_structure.hpp"

#include <cmath>
#include <iostream>
#include <cstdlib>
#include <fstream>

#include "geometry_structure.hpp"
#include "config_structure.hpp"

using namespace std;

/*!
 * \class CGridAdaptation
 * \brief Parent class for defining the grid adaptation.
 * \author F. Palacios
 * \version 2.0.7
 */
class CGridAdaptation {
protected:
	unsigned long nPoint_new,	/*!< \brief Number of new points. */
	nElem_new;					/*!< \brief Number of new elements. */
	unsigned short nDim,	/*!< \brief Number of dimensions of the problem. */
	nVar;					/*!< \brief Number of variables in the problem. */
	su2double **ConsVar_Sol,	/*!< \brief Conservative variables (original solution). */
	**ConsVar_Res,			/*!< \brief Conservative variables (residual). */
	**ConsVar_Adapt;		/*!< \brief Conservative variables (adapted solution). */
	su2double **AdjVar_Sol,	/*!< \brief Adjoint variables (original solution). */
	**AdjVar_Res,			/*!< \brief Adjoint variables (residual). */
	**AdjVar_Adapt;			/*!< \brief Adjoint variables (adapted solution). */
	su2double **LinVar_Sol,	/*!< \brief Linear variables (original solution). */
	**LinVar_Res,			/*!< \brief Linear variables (residual). */
	**LinVar_Adapt;			/*!< \brief Linear variables (adapted solution). */
	su2double **Gradient,		/*!< \brief Gradient value. */
	**Gradient_Flow,		/*!< \brief Gradient of the flow variables. */
	**Gradient_Adj;			/*!< \brief Fradient of the adjoint variables. */
	su2double *Index;			/*!< \brief Adaptation index (indicates the value of the adaptation). */
	
public:

	/*! 
	 * \brief Constructor of the class.
	 * \param[in] geometry - Geometrical definition of the problem.
	 * \param[in] config - Definition of the particular problem.
	 */
	CGridAdaptation(CGeometry *geometry, CConfig *config);

	/*! 
	 * \brief Destructor of the class. 
	 */
	~CGridAdaptation(void);
	
	/*! 
	 * \brief Read the flow solution from the restart file.
	 * \param[in] geometry - Geometrical definition of the problem.
	 * \param[in] config - Definition of the particular problem.
	 */	
	void GetFlowSolution(CGeometry *geometry, CConfig *config);
	
	/*! 
	 * \brief Read the flow solution from the restart file.
	 * \param[in] geometry - Geometrical definition of the problem.
	 * \param[in] config - Definition of the particular problem.
	 */	
	void GetFlowResidual(CGeometry *geometry, CConfig *config);
	
	/*! 
	 * \brief Read the flow solution from the restart file.
	 * \param[in] geometry - Geometrical definition of the problem.
	 * \param[in] config - Definition of the particular problem.
	 */	
	void GetAdjSolution(CGeometry *geometry, CConfig *config);
	
	/*! 
	 * \brief Read the flow solution from the restart file.
	 * \param[in] geometry - Geometrical definition of the problem.
	 * \param[in] config - Definition of the particular problem.
	 */	
	void GetAdjResidual(CGeometry *geometry, CConfig *config);
	
	/*! 
<<<<<<< HEAD
	 * \brief Read the flow solution from the restart file.
	 * \param[in] geometry - Geometrical definition of the problem.
	 * \param[in] config - Definition of the particular problem.
	 */	
	void GetLinSolution(CGeometry *geometry, CConfig *config);
	
	/*! 
	 * \brief Read the flow solution from the restart file.
	 * \param[in] geometry - Geometrical definition of the problem.
	 * \param[in] config - Definition of the particular problem.
	 */	
	void GetLinResidual(CGeometry *geometry, CConfig *config);
	
	/*! 
=======
>>>>>>> 47b0d6fe
	 * \brief Do a complete adaptation of the computational grid.
	 * \param[in] geometry - Geometrical definition of the problem.
	 * \param[in] strength - Adaptation Strength.	 
	 */		
	void SetComplete_Refinement(CGeometry *geometry, unsigned short strength);
	
	/*! 
	 * \brief Do not do any kind of adaptation.
	 * \param[in] geometry - Geometrical definition of the problem.
	 * \param[in] strength - Adaptation Strength.	 
	 */		
	void SetNo_Refinement(CGeometry *geometry, unsigned short strength);
	
	/*! 
	 * \brief Do an adaptation of the computational grid on the wake.
	 * \param[in] geometry - Geometrical definition of the problem.
	 * \param[in] strength - Adaptation Strength.	 
	 */		
	void SetWake_Refinement(CGeometry *geometry, unsigned short strength);
	
	/*! 
	 * \brief Do an adaptation of the computational grid on the supersonic shock region.
	 * \param[in] geometry - Geometrical definition of the problem.
	 * \param[in] config - Definition of the particular problem.
	 */		
	void SetSupShock_Refinement(CGeometry *geometry, CConfig *config);
	
	/*! 
	 * \brief Do an adaptation of the computational grid on a near field boundary.
	 * \param[in] geometry - Geometrical definition of the problem.
	 * \param[in] config - Definition of the particular problem.
	 */		
	void SetNearField_Refinement(CGeometry *geometry, CConfig *config);
	
	/*! 
	 * \brief Do a complete adaptation of the computational grid using a homothetic technique (2D).
	 * \param[in] geometry - Geometrical definition of the problem.
	 * \param[in] geo_adapt - Geometrical definition of the adapted grid.
	 * \param[in] config - Definition of the particular problem.
	 */	
	void SetHomothetic_Adaptation2D(CGeometry *geometry, CPhysicalGeometry *geo_adapt, CConfig *config);
	
	/*! 
	 * \brief Do a complete adaptation of the computational grid using a homothetic technique (3D).
	 * \param[in] geometry - Geometrical definition of the problem.
	 * \param[in] geo_adapt - Geometrical definition of the adapted grid.
	 * \param[in] config - Definition of the particular problem.
	 */	
	void SetHomothetic_Adaptation3D(CGeometry *geometry, CPhysicalGeometry *geo_adapt, CConfig *config);
		
	/*! 
	 * \brief Find the adaptation code for each element in the fine grid.
	 * \param[in] AdaptCode - Edge combination to stablish the right elemeent division.
	 * \return Adaptation code for the element.
	 */	
	long CheckTriangleCode(bool *AdaptCode);
	
	/*! 
	 * \brief Find the adaptation code for each element in the fine grid.
	 * \param[in] AdaptCode - Edge combination to stablish the right elemeent division.
	 * \return Adaptation code for the element.
	 */	
	long CheckRectCode(bool *AdaptCode);
	
	/*! 
	 * \brief Find the adaptation code for each element in the fine grid.
	 * \param[in] AdaptCode - Edge combination to stablish the right elemeent division.
	 * \return Adaptation code for the element.
	 */	
	long CheckRectExtCode(bool *AdaptCode);
	
	/*! 
	 * \brief Find the adaptation code for each element in the fine grid.
	 * \param[in] AdaptCode - Edge combination to stablish the right elemeent division.
	 * \return Adaptation code for the element.
	 */	
	long CheckTetraCode(bool *AdaptCode);
	
	/*! 
	 * \brief Find the adaptation code for each element in the fine grid.
	 * \param[in] AdaptCode - Edge combination to stablish the right elemeent division.
	 * \return Adaptation code for the element.
	 */	
	long CheckHexaCode(bool *AdaptCode);
	
	/*! 
	 * \brief Find the adaptation code for each element in the fine grid.
	 * \param[in] AdaptCode - Edge combination to stablish the right elemeent division.
	 * \return Adaptation code for the element.
	 */	
	long CheckPyramCode(bool *AdaptCode);
	
	/*! 
	 * \brief Division pattern of the element.
	 * \param[in] code - number that identify the division.
	 * \param[in] nodes - Nodes that compose the element, including new nodes.
	 * \param[in] edges - Edges that compose the element.
	 * \param[out] Division - Division pattern. 
	 * \param[out] nPart - Number of new elements after the division. 
	 */	
	void TriangleDivision(long code, long *nodes, long *edges, long **Division, long *nPart);
	
	/*! 
	 * \brief Division pattern of the element.
	 * \param[in] code - number that identify the division.
	 * \param[in] nodes - Nodes that compose the element, including new nodes.
	 * \param[in] edges - Edges that compose the element.
	 * \param[out] Division - Division pattern. 
	 * \param[out] nPart - Number of new elements after the division. 
	 */	
	void RectDivision(long code, long *nodes, long **Division, long *nPart);
	
	/*! 
	 * \brief Division pattern of the element.
	 * \param[in] code - number that identify the division.
	 * \param[in] nodes - Nodes that compose the element, including new nodes.
	 * \param[in] edges - Edges that compose the element.
	 * \param[out] Division - Division pattern. 
	 * \param[out] nPart - Number of new elements after the division. 
	 */	
	void RectExtDivision(long code, long *nodes, long **Division, long *nPart);
	
	/*! 
	 * \brief Division pattern of the element.
	 * \param[in] code - number that identify the division.
	 * \param[in] nodes - Nodes that compose the element, including new nodes.
	 * \param[in] edges - Edges that compose the element.
	 * \param[out] Division - Division pattern. 
	 * \param[out] nPart - Number of new elements after the division. 
	 */	
	void TetraDivision(long code, long *nodes, long *edges, long **Division, long *nPart);
	
	/*! 
	 * \brief Division pattern of the element.
	 * \param[in] code - number that identify the division.
	 * \param[in] nodes - Nodes that compose the element, including new nodes.
	 * \param[in] edges - Edges that compose the element.
	 * \param[out] Division - Division pattern. 
	 * \param[out] nPart - Number of new elements after the division. 
	 */	
	void HexaDivision(long code, long *nodes, long **Division, long *nPart);
	
	/*! 
	 * \brief Division pattern of the element.
	 * \param[in] code - number that identify the division.
	 * \param[in] nodes - Nodes that compose the element, including new nodes.
	 * \param[in] edges - Edges that compose the element.
	 * \param[out] Division - Division pattern. 
	 * \param[out] nPart - Number of new elements after the division. 
	 */	
	void PyramDivision(long code, long *nodes, long **Division, long *nPart);
	
	/*! 
	 * \brief Do a complete adaptation of the computational grid.
	 * \param[in] geometry - Geometrical definition of the problem.
	 * \param[in] config - Definition of the particular problem.
	 * \param[in] strength _________________________.
	 */		
	void SetIndicator_Flow(CGeometry *geometry, CConfig *config, unsigned short strength);
	
	/*! 
	 * \brief Do a complete adaptation of the computational grid.
	 * \param[in] geometry - Geometrical definition of the problem.
	 * \param[in] config - Definition of the particular problem.
	 * \param[in] strength _________________________.
	 */		
	void SetIndicator_Adj(CGeometry *geometry, CConfig *config, unsigned short strength);
	
	/*! 
	 * \brief Do a complete adaptation of the computational grid.
	 * \param[in] geometry - Geometrical definition of the problem.
	 * \param[in] config - Definition of the particular problem.
	 */		
	void SetIndicator_FlowAdj(CGeometry *geometry, CConfig *config);
	
	/*! 
	 * \brief Read the flow solution from the restart file.
	 * \param[in] geometry - Geometrical definition of the problem.
	 * \param[in] config - Definition of the particular problem.
	 */	
	void SetIndicator_Robust(CGeometry *geometry, CConfig *config);
	
	/*! 
	 * \brief Read the flow solution from the restart file.
	 * \param[in] geometry - Geometrical definition of the problem.
	 * \param[in] config - Definition of the particular problem.
	 */	
	void SetIndicator_Computable(CGeometry *geometry, CConfig *config);
	
	/*! 
	 * \brief Read the flow solution from the restart file.
	 * \param[in] geometry - Geometrical definition of the problem.
	 * \param[in] config - Definition of the particular problem.
	 */	
	void SetIndicator_Computable_Robust(CGeometry *geometry, CConfig *config);
	
	/*! 
	 * \brief Write the restart file with the adapted grid.
	 * \param[in] config - Definition of the particular problem.
	 * \param[in] mesh_flowfilename - _________________________.
	 */		
	void SetRestart_FlowSolution(CConfig *config, CPhysicalGeometry *geo_adapt, string mesh_flowfilename);
	
	/*! 
	 * \brief Write the restart file with the adapted grid.
	 * \param[in] config - Definition of the particular problem.
	 * \param[in] mesh_adjfilename - _________________________.
	 */		
	void SetRestart_AdjSolution(CConfig *config, CPhysicalGeometry *geo_adapt, string mesh_adjfilename);
	
	/*! 
	 * \brief Read the flow solution from the restart file.
	 * \param[in] config - Definition of the particular problem.
	 * \param[in] mesh_linfilename - _________________________.
	 */	
	void SetRestart_LinSolution(CConfig *config, CPhysicalGeometry *geo_adapt, string mesh_linfilename);
	
	/*! 
	 * \brief Read the flow solution from the restart file.
	 * \param[in] geometry - Geometrical definition of the problem.
	 * \param[in] config - Definition of the particular problem.
	 * \param[in] max_elem - _________________________.
	 */	
	void SetSensorElem(CGeometry *geometry, CConfig *config, unsigned long max_elem);

};

#include "grid_adaptation_structure.inl"

<|MERGE_RESOLUTION|>--- conflicted
+++ resolved
@@ -3,11 +3,7 @@
  * \brief Headers of the main subroutines for doing the numerical grid
  *        adaptation.
  * \author F. Palacios
-<<<<<<< HEAD
- * \version 4.0.0 "Cardinal"
-=======
  * \version 4.1.0 "Cardinal"
->>>>>>> 47b0d6fe
  *
  * SU2 Lead Developers: Dr. Francisco Palacios (Francisco.D.Palacios@boeing.com).
  *                      Dr. Thomas D. Economon (economon@stanford.edu).
@@ -116,24 +112,7 @@
 	 */	
 	void GetAdjResidual(CGeometry *geometry, CConfig *config);
 	
-	/*! 
-<<<<<<< HEAD
-	 * \brief Read the flow solution from the restart file.
-	 * \param[in] geometry - Geometrical definition of the problem.
-	 * \param[in] config - Definition of the particular problem.
-	 */	
-	void GetLinSolution(CGeometry *geometry, CConfig *config);
-	
-	/*! 
-	 * \brief Read the flow solution from the restart file.
-	 * \param[in] geometry - Geometrical definition of the problem.
-	 * \param[in] config - Definition of the particular problem.
-	 */	
-	void GetLinResidual(CGeometry *geometry, CConfig *config);
-	
-	/*! 
-=======
->>>>>>> 47b0d6fe
+	/*!
 	 * \brief Do a complete adaptation of the computational grid.
 	 * \param[in] geometry - Geometrical definition of the problem.
 	 * \param[in] strength - Adaptation Strength.	 
