/*!
 * \file option_structure.hpp
 * \brief Defines classes for referencing options for easy input in CConfig
 * \author J. Hicken, B. Tracey
 * \version 6.1.0 "Falcon"
 *
 * The current SU2 release has been coordinated by the
 * SU2 International Developers Society <www.su2devsociety.org>
 * with selected contributions from the open-source community.
 *
 * The main research teams contributing to the current release are:
 *  - Prof. Juan J. Alonso's group at Stanford University.
 *  - Prof. Piero Colonna's group at Delft University of Technology.
 *  - Prof. Nicolas R. Gauger's group at Kaiserslautern University of Technology.
 *  - Prof. Alberto Guardone's group at Polytechnic University of Milan.
 *  - Prof. Rafael Palacios' group at Imperial College London.
 *  - Prof. Vincent Terrapon's group at the University of Liege.
 *  - Prof. Edwin van der Weide's group at the University of Twente.
 *  - Lab. of New Concepts in Aeronautics at Tech. Institute of Aeronautics.
 *
 * Copyright 2012-2018, Francisco D. Palacios, Thomas D. Economon,
 *                      Tim Albring, and the SU2 contributors.
 *
 * SU2 is free software; you can redistribute it and/or
 * modify it under the terms of the GNU Lesser General Public
 * License as published by the Free Software Foundation; either
 * version 2.1 of the License, or (at your option) any later version.
 *
 * SU2 is distributed in the hope that it will be useful,
 * but WITHOUT ANY WARRANTY; without even the implied warranty of
 * MERCHANTABILITY or FITNESS FOR A PARTICULAR PURPOSE. See the GNU
 * Lesser General Public License for more details.
 *
 * You should have received a copy of the GNU Lesser General Public
 * License along with SU2. If not, see <http://www.gnu.org/licenses/>.
 */

#pragma once

#include "./mpi_structure.hpp"

#include <iostream>
#include <sstream>
#include <string>
#include <vector>
#include <map>
#include <cstdlib>
#include <algorithm>

using namespace std;

/*!
 * \class CCreateMap
 * \brief creates a map from a list by overloading operator()
 * \tparam T - the key type in the map
 * \tparam U - the mapped value type in the map
 * \author Boost.Assign and anonymous person on stackoverflow
 *
 * We need this to create static const maps that map strings to enum
 * types.  The implementation is based on the Boost.Assign library.  This
 * particular version is taken from
 * http://stackoverflow.com/questions/138600/initializing-a-static-stdmapint-int-in-c
 */
template <typename T, typename U>
class CCreateMap {
private:
  std::map<T, U> m_map;
public:
  CCreateMap(const T& key, const U& val) {
    m_map[key] = val;
  }
  CCreateMap<T, U>& operator()(const T& key, const U& val) {
    m_map[key] = val;
    return *this;
  }
  operator std::map<T, U>() {
    return m_map;
  }
};

/*!
 * \brief utility function for converting strings to uppercase
 * \param[in, out] str - string we want to convert
 */
inline void StringToUpperCase(string & str) {
  std::transform(str.begin(), str.end(), str.begin(), ::toupper);
}

/*!
 * \brief utility function for converting strings to uppercase
 * \param[in] str - string we want a copy of converted to uppercase
 * \returns a copy of str in uppercase
 */
inline string StringToUpperCase(const string & str) {
  string upp_str(str);
  std::transform(upp_str.begin(), upp_str.end(), upp_str.begin(), ::toupper);
  return upp_str;
}

/*!
 * \brief different software components of SU2
 */
enum SU2_COMPONENT {
  SU2_CFD = 1,	/*!< \brief Running the SU2_CFD software. */
  SU2_DEF = 2,	/*!< \brief Running the SU2_DEF software. */
  SU2_DOT = 3,	/*!< \brief Running the SU2_DOT software. */
  SU2_MSH = 4,	/*!< \brief Running the SU2_MSH software. */
  SU2_GEO = 5,	/*!< \brief Running the SU2_GEO software. */
  SU2_SOL = 6 	/*!< \brief Running the SU2_SOL software. */
};

const unsigned int EXIT_DIVERGENCE = 2; /*!< \brief Exit code (divergence). */

const unsigned int BUFSIZE = 3000000;		     /*!< \brief MPI buffer. */
const unsigned int MAX_PARAMETERS = 10;		   /*!< \brief Maximum number of parameters for a design variable definition. */
const unsigned int MAX_NUMBER_PERIODIC = 10; /*!< \brief Maximum number of periodic boundary conditions. */
const unsigned int MAX_STRING_SIZE = 200;    /*!< \brief Maximum number of domains. */
const unsigned int MAX_NUMBER_FFD = 15;	     /*!< \brief Maximum number of FFDBoxes for the FFD. */
const unsigned int MAX_SOLS = 7;		         /*!< \brief Maximum number of solutions at the same time (dimension of solution container array). */
const unsigned int MAX_TERMS = 6;		         /*!< \brief Maximum number of terms in the numerical equations (dimension of solver container array). */
const unsigned int MAX_TERMS_FEA = 10;       /*!< \brief Maximum number of terms in the numerical equations (dimension of solver container array). */
const unsigned int MAX_ZONES = 3;            /*!< \brief Maximum number of zones. */
const unsigned int MAX_FE_KINDS = 4;            	/*!< \brief Maximum number of Finite Elements. */
const unsigned int NO_RK_ITER = 0;		       /*!< \brief No Runge-Kutta iteration. */

const unsigned int OVERHEAD = 4; /*!< \brief Overhead space above nMarker when allocating space for boundary elems (MPI + periodic). */

const unsigned int MESH_0 = 0; /*!< \brief Definition of the finest grid level. */
const unsigned int MESH_1 = 1; /*!< \brief Definition of the finest grid level. */
const unsigned int ZONE_0 = 0; /*!< \brief Definition of the first grid domain. */
const unsigned int ZONE_1 = 1; /*!< \brief Definition of the second grid domain. */
const unsigned int INST_0 = 0; /*!< \brief Definition of the first instance per grid level. */

const su2double STANDARD_GRAVITY = 9.80665;           /*!< \brief Acceleration due to gravity at surface of earth. */

const su2double UNIVERSAL_GAS_CONSTANT = 8.3144598;  /*!< \brief Universal gas constant in J/(mol*K) */

const su2double EPS = 1.0E-16;		   /*!< \brief Error scale. */
const su2double TURB_EPS = 1.0E-16; /*!< \brief Turbulent Error scale. */

const su2double ONE2 = 0.5;			   /*!< \brief One divided by two. */
const su2double TWO3 = 2.0 / 3.0;	 /*!< \brief Two divided by three. */
const su2double FOUR3 = 4.0 / 3.0;  /*!< \brief Four divided by three. */

const su2double PI_NUMBER = 4.0 * atan(1.0);	/*!< \brief Pi number. */

const int MASTER_NODE = 0;			/*!< \brief Master node for MPI parallelization. */
const int SINGLE_NODE = 1;			/*!< \brief There is only a node in the MPI parallelization. */
const int SINGLE_ZONE = 1;			/*!< \brief There is only a zone. */

const unsigned short COMM_TYPE_UNSIGNED_LONG  = 1; /*!< \brief Communication type for unsigned long. */
const unsigned short COMM_TYPE_LONG           = 2; /*!< \brief Communication type for long. */
const unsigned short COMM_TYPE_UNSIGNED_SHORT = 3; /*!< \brief Communication type for unsigned short. */
const unsigned short COMM_TYPE_DOUBLE         = 4; /*!< \brief Communication type for double. */
const unsigned short COMM_TYPE_CHAR           = 5; /*!< \brief Communication type for char. */
const unsigned short COMM_TYPE_SHORT          = 6; /*!< \brief Communication type for short. */
const unsigned short COMM_TYPE_INT            = 7; /*!< \brief Communication type for int. */

const unsigned short N_ELEM_TYPES = 7;           /*!< \brief General output & CGNS defines. */
const unsigned short N_POINTS_LINE = 2;          /*!< \brief General output & CGNS defines. */
const unsigned short N_POINTS_TRIANGLE = 3;      /*!< \brief General output & CGNS defines. */
const unsigned short N_POINTS_QUADRILATERAL = 4; /*!< \brief General output & CGNS defines. */
const unsigned short N_POINTS_TETRAHEDRON = 4;   /*!< \brief General output & CGNS defines. */
const unsigned short N_POINTS_HEXAHEDRON = 8;    /*!< \brief General output & CGNS defines. */
const unsigned short N_POINTS_PYRAMID = 5;       /*!< \brief General output & CGNS defines. */
const unsigned short N_POINTS_PRISM = 6;         /*!< \brief General output & CGNS defines. */

/*!
 * \brief Boolean answers
 */
enum ANSWER {
  NONE = 0,
  NO = 0,    /*!< \brief Boolean definition of no. */
  YES = 1	/*!< \brief Boolean definition of yes. */
};

/*!
 * \brief Verbosity level
 */
enum VERB_LEVEL {
  VERB_NONE = 0,   /*!< \brief No verbosity. */
  VERB_MEDIUM = 1,   /*!< \brief Medium level of verbosity. */
  VERB_HIGH = 2			/*!< \brief High level of verbosity. */
};
static const map<string, VERB_LEVEL> Verb_Map = CCreateMap<string, VERB_LEVEL>
("NONE", VERB_NONE)
("MEDIUM", VERB_MEDIUM)
("HIGH", VERB_HIGH);

/*!
 * \brief Average method for marker analyze
 */
enum AVERAGE_TYPE {
  AVERAGE_AREA = 1, /*!< \brief Area-weighted average. */
  AVERAGE_MASSFLUX = 2 /*!< \brief Mass-flux weighted average. */
};
static const map<string, AVERAGE_TYPE> Average_Map = CCreateMap<string, AVERAGE_TYPE>
("AREA", AVERAGE_AREA)
("MASSFLUX", AVERAGE_MASSFLUX);

/*!
 * \brief different solver types for the CFD component
 */
enum ENUM_SOLVER {
  NO_SOLVER = 0,						/*!< \brief Definition of no solver. */
  EULER = 1,							/*!< \brief Definition of the Euler's solver. */
  NAVIER_STOKES = 2,					/*!< \brief Definition of the Navier-Stokes' solver. */
  RANS = 3,								/*!< \brief Definition of the Reynolds-averaged Navier-Stokes' (RANS) solver. */
  HEAT_EQUATION_FVM = 28,     /*!< \brief Definition of the finite volume heat solver. */
  FLUID_STRUCTURE_INTERACTION = 12,		/*!< \brief Definition of a FSI solver. */
  FEM_ELASTICITY = 13,					/*!< \brief Definition of a FEM solver. */
  ADJ_EULER = 18,						/*!< \brief Definition of the continuous adjoint Euler's solver. */
  ADJ_NAVIER_STOKES = 19,				/*!< \brief Definition of the continuous adjoint Navier-Stokes' solver. */
  ADJ_RANS = 20,						/*!< \brief Definition of the continuous adjoint Reynolds-averaged Navier-Stokes' (RANS) solver. */
  TEMPLATE_SOLVER = 30,                 /*!< \brief Definition of template solver. */
  ZONE_SPECIFIC = 31,          /*!< \brief Definition of a solver option that will induce a zone-wise definition once the driver is created. Not a reference to an own solver. */
  DISC_ADJ_EULER = 35,
  DISC_ADJ_RANS = 36,
  DISC_ADJ_NAVIER_STOKES = 37,
  DISC_ADJ_HEAT = 38,
  DISC_ADJ_FEM_EULER = 65,
  DISC_ADJ_FEM_RANS = 66,
  DISC_ADJ_FEM_NS = 67,
  DISC_ADJ_FEM = 40,
  FEM_EULER = 50,                       /*!< \brief Definition of the finite element Euler's solver. */
  FEM_NAVIER_STOKES = 51,               /*!< \brief Definition of the finite element Navier-Stokes' solver. */
  FEM_RANS = 52,                        /*!< \brief Definition of the finite element Reynolds-averaged Navier-Stokes' (RANS) solver. */
  FEM_LES = 53,                         /*!< \brief Definition of the finite element Large Eddy Simulation Navier-Stokes' (LES) solver. */
  MULTIZONE = 99
};
/* BEGIN_CONFIG_ENUMS */
static const map<string, ENUM_SOLVER> Solver_Map = CCreateMap<string, ENUM_SOLVER>
("NONE", NO_SOLVER)
("EULER", EULER)
("NAVIER_STOKES", NAVIER_STOKES)
("RANS", RANS)
("FEM_EULER", FEM_EULER)
("FEM_NAVIER_STOKES", FEM_NAVIER_STOKES)
("FEM_RANS", FEM_RANS)
("FEM_LES", FEM_LES)
("ADJ_EULER", ADJ_EULER)
("ADJ_NAVIER_STOKES", ADJ_NAVIER_STOKES)
("ADJ_RANS", ADJ_RANS )
("HEAT_EQUATION_FVM", HEAT_EQUATION_FVM)
("ELASTICITY", FEM_ELASTICITY)
("DISC_ADJ_EULER", DISC_ADJ_EULER)
("DISC_ADJ_RANS", DISC_ADJ_RANS)
("DISC_ADJ_NAVIERSTOKES", DISC_ADJ_EULER)
("DISC_ADJ_HEAT_EQUATION_FVM", DISC_ADJ_HEAT)
("DISC_ADJ_FEM_EULER", DISC_ADJ_FEM_EULER)
("DISC_ADJ_FEM_RANS", DISC_ADJ_FEM_RANS)
("DISC_ADJ_FEM_NS", DISC_ADJ_FEM_NS)
("DISC_ADJ_FEM", DISC_ADJ_FEM)
("FLUID_STRUCTURE_INTERACTION", FLUID_STRUCTURE_INTERACTION)
("TEMPLATE_SOLVER", TEMPLATE_SOLVER)
("ZONE_SPECIFIC", ZONE_SPECIFIC)
("MULTIZONE", MULTIZONE);

/*!
 * \brief different solver types for the multizone environment component
 */
enum ENUM_MULTIZONE {
  MZ_BLOCK_GAUSS_SEIDEL = 0,   /*!< \brief Definition of a Block-Gauss-Seidel multizone solver. */
  MZ_BLOCK_JACOBI = 1          /*!< \brief Definition of a Block-Jacobi solver. */
};
/* BEGIN_CONFIG_ENUMS */
static const map<string, ENUM_MULTIZONE> Multizone_Map = CCreateMap<string, ENUM_MULTIZONE>
("BLOCK_GAUSS_SEIDEL", MZ_BLOCK_GAUSS_SEIDEL)
("BLOCK_JACOBI", MZ_BLOCK_JACOBI);

/*!
 * \brief types of fluid solvers
 */
enum ENUM_FSI_FLUID_PROBLEM {
	  NO_SOLVER_FFSI = 0,			/*!< \brief Definition of no solver. */
	  EULER_FFSI = 1,				/*!< \brief Euler equations for the FSI problem */
	  NAVIER_STOKES_FFSI = 2,		/*!< \brief NS equations for the FSI problem */
	  RANS_FFSI = 3 				/*!< \brief RANS equations for the FSI problem */
};
static const map<string, ENUM_FSI_FLUID_PROBLEM> FSI_Fluid_Solver_Map = CCreateMap<string, ENUM_FSI_FLUID_PROBLEM>
("NONE", NO_SOLVER_FFSI)
("EULER", EULER_FFSI)
("NAVIER_STOKES", NAVIER_STOKES_FFSI)
("RANS", RANS_FFSI);

/*!
 * \brief types of structural solvers
 */
enum ENUM_FSI_STRUC_PROBLEM {
  NO_SOLVER_SFSI = 0,				/*!< \brief Definition of no solver. */
  FEM_ELASTICITY_SFSI = 13,		/*!< \brief Nonlinear elasticity equations for the FSI problem */
};
static const map<string, ENUM_FSI_STRUC_PROBLEM> FSI_Struc_Solver_Map = CCreateMap<string, ENUM_FSI_STRUC_PROBLEM>
("NONE", NO_SOLVER_SFSI)
("ELASTICITY", FEM_ELASTICITY_SFSI);

/*!
 * \brief Material geometric conditions
 */
enum ENUM_STRUCT_SOLVER {
	SMALL_DEFORMATIONS = 0,			/*!< \brief Definition of linear elastic material. */
	LARGE_DEFORMATIONS = 1,			/*!< \brief Definition of Neo-Hookean material. */
};
static const map<string, ENUM_STRUCT_SOLVER> Struct_Map = CCreateMap<string, ENUM_STRUCT_SOLVER>
("SMALL_DEFORMATIONS", SMALL_DEFORMATIONS)
("LARGE_DEFORMATIONS", LARGE_DEFORMATIONS);


/*!
 * \brief Material model
 */
enum ENUM_MATERIAL_MODEL {
	LINEAR_ELASTIC = 0,			/*!< \brief Definition of linear elastic material. */
	NEO_HOOKEAN = 1,			/*!< \brief Definition of Neo-Hookean material. */
	KNOWLES = 2,				/*!< \brief Definition of Knowles stored-energy potential */
	IDEAL_DE = 3				/*!< \brief Definition of ideal Dielectric Elastomer */
};
static const map<string, ENUM_MATERIAL_MODEL> Material_Map = CCreateMap<string, ENUM_MATERIAL_MODEL>
("LINEAR_ELASTIC", LINEAR_ELASTIC)
("NEO_HOOKEAN", NEO_HOOKEAN)
("KNOWLES", KNOWLES)
("IDEAL_DE", IDEAL_DE);

/*!
 * \brief Material compressibility
 */
enum ENUM_MAT_COMPRESS {
  COMPRESSIBLE_MAT = 0,		/*!< \brief Definition of compressible material. */
  NEARLY_INCOMPRESSIBLE_MAT = 1,	/*!< \brief Definition of nearly incompressible material. */
  INCOMPRESSIBLE_MAT = 2			/*!< \brief Definition of incompressible material. */
};
static const map<string, ENUM_MAT_COMPRESS> MatComp_Map = CCreateMap<string, ENUM_MAT_COMPRESS>
("COMPRESSIBLE", COMPRESSIBLE_MAT)
("NEARLY_INCOMPRESSIBLE", NEARLY_INCOMPRESSIBLE_MAT)
("INCOMPRESSIBLE", INCOMPRESSIBLE_MAT);



/*!
 * \brief types of interpolators
 */
enum ENUM_INTERPOLATOR {
  NEAREST_NEIGHBOR 	= 0,   	/*!< \brief Nearest Neigbhor interpolation */
  ISOPARAMETRIC 	= 1,	/*!< \brief Isoparametric interpolation, use CONSERVATIVE_INTERPOLATION=YES for conservative interpolation (S.A. Brown 1997).*/
  WEIGHTED_AVERAGE  = 3, 	/*!< \brief Sliding Mesh Approach E. Rinaldi 2015 */
  RADIAL_BASIS_FUNCTION= 4, /*!< \brief Radial basis function interpolation. */
};

static const map<string, ENUM_INTERPOLATOR> Interpolator_Map = CCreateMap<string, ENUM_INTERPOLATOR>
("NEAREST_NEIGHBOR", NEAREST_NEIGHBOR)
("ISOPARAMETRIC",    ISOPARAMETRIC)
("WEIGHTED_AVERAGE", WEIGHTED_AVERAGE)
("RADIAL_BASIS_FUNCTION", RADIAL_BASIS_FUNCTION);

/*!
 * \brief types of radial basis functions
 */
enum ENUM_RADIALBASIS {
  WENDLAND_C2 = 0,   /*!< \brief Wendland C2 radial basis function. */
  INV_MULTI_QUADRIC = 1, /*!< \brief Inversed multi quartic biharmonic spline. */
  GAUSSIAN = 2, /*!< \brief Gaussian basis function. */
  THIN_PLATE_SPLINE = 3, /*!< \brief Thin plate spline. */
  MULTI_QUADRIC = 4, /*!< \brief Multi quartic biharmonic spline. */
};

static const map<string, ENUM_RADIALBASIS> RadialBasisFunction_Map = CCreateMap<string, ENUM_RADIALBASIS>
("WENDLAND_C2", WENDLAND_C2)
("INV_MULTI_QUADRIC", INV_MULTI_QUADRIC)
("GAUSSIAN", GAUSSIAN)
("THIN_PLATE_SPLINE", THIN_PLATE_SPLINE)
("MULTI_QUADRIC", MULTI_QUADRIC);

/*!
 * \brief types of (coupling) transfers between distinct physical zones
 */

enum ENUM_TRANSFER {
  ZONES_ARE_EQUAL                   = 0,    /*!< \brief Zones are equal - no transfer. */
  NO_COMMON_INTERFACE               = 1,    /*!< \brief No common interface between the zones (geometrical). */
  NO_TRANSFER                       = 2,    /*!< \brief Zones may share a boundary, but still no coupling desired. */
  FLOW_TRACTION                     = 10,   /*!< \brief Flow traction coupling (between fluids and solids). */
  STRUCTURAL_DISPLACEMENTS          = 11,   /*!< \brief Structural displacements (between fluids and solids). */
  STRUCTURAL_DISPLACEMENTS_DISC_ADJ = 12,   /*!< \brief Adjoints of structural displacements (between fluids and solids). */
  SLIDING_INTERFACE                 = 13,   /*!< \brief Sliding interface (between fluids). */
  CONSERVATIVE_VARIABLES            = 14,   /*!< \brief General coupling that simply transfers the conservative variables (between same solvers). */
  MIXING_PLANE                      = 15,   /*!< \brief Mixing plane between fluids. */
  CONJUGATE_HEAT_FS                 = 16,   /*!< \brief Conjugate heat transfer (between compressible fluids and solids). */
  CONJUGATE_HEAT_WEAKLY_FS          = 17,   /*!< \brief Conjugate heat transfer (between incompressible fluids and solids). */
  CONJUGATE_HEAT_SF                 = 18,   /*!< \brief Conjugate heat transfer (between solids and compressible fluids). */
  CONJUGATE_HEAT_WEAKLY_SF          = 19,   /*!< \brief Conjugate heat transfer (between solids and incompressible fluids). */
};
static const map<string, ENUM_TRANSFER> Transfer_Map = CCreateMap<string, ENUM_TRANSFER>
("ZONES_ARE_EQUAL", ZONES_ARE_EQUAL)
("NO_COMMON_INTERFACE", NO_COMMON_INTERFACE)
("NO_TRANSFER", NO_TRANSFER)
("FLOW_TRACTION", FLOW_TRACTION)
("STRUCTURAL_DISPLACEMENTS", STRUCTURAL_DISPLACEMENTS)
("STRUCTURAL_DISPLACEMENTS_DISC_ADJ", STRUCTURAL_DISPLACEMENTS_DISC_ADJ)
("SLIDING_INTERFACE", SLIDING_INTERFACE)
("CONSERVATIVE_VARIABLES", CONSERVATIVE_VARIABLES)
("MIXING_PLANE", MIXING_PLANE)
("CONJUGATE_HEAT_FS", CONJUGATE_HEAT_FS)
("CONJUGATE_HEAT_WEAKLY_FS", CONJUGATE_HEAT_WEAKLY_FS)
("CONJUGATE_HEAT_SF", CONJUGATE_HEAT_SF)
("CONJUGATE_HEAT_WEAKLY_SF", CONJUGATE_HEAT_WEAKLY_SF);
/*!
 * \brief different regime modes
 */
enum ENUM_REGIME {
  COMPRESSIBLE = 0,			/*!< \brief Definition of compressible solver. */
  INCOMPRESSIBLE = 1,				/*!< \brief Definition of incompressible solver. */
};
static const map<string, ENUM_REGIME> Regime_Map = CCreateMap<string, ENUM_REGIME>
("COMPRESSIBLE", COMPRESSIBLE)
("INCOMPRESSIBLE", INCOMPRESSIBLE);

/*!
 * \brief different non-dimensional modes
 */
enum ENUM_KIND_NONDIM {
  DIMENSIONAL = 0,			    /*!< \brief Dimensional simulation (compressible or incompressible). */
  FREESTREAM_PRESS_EQ_ONE = 1, /*!< \brief Non-dimensional compressible simulation with freestream pressure equal to 1.0. */
  FREESTREAM_VEL_EQ_MACH = 2, /*!< \brief Non-dimensional compressible simulation with freestream velocity equal to Mach number. */
  FREESTREAM_VEL_EQ_ONE = 3, /*!< \brief Non-dimensional compressible simulation with freestream pressure equal to 1.0. */
  INITIAL_VALUES   = 4, /*!< \brief Non-dimensional incompressible simulation based on intial values for external flow. */
  REFERENCE_VALUES = 5 /*!< \brief Non-dimensional incompressible simulation based on custom reference values. */
};
static const map<string, ENUM_KIND_NONDIM> NonDim_Map = CCreateMap<string, ENUM_KIND_NONDIM>
("DIMENSIONAL", DIMENSIONAL)
("FREESTREAM_PRESS_EQ_ONE", FREESTREAM_PRESS_EQ_ONE)
("FREESTREAM_VEL_EQ_MACH",  FREESTREAM_VEL_EQ_MACH)
("FREESTREAM_VEL_EQ_ONE",   FREESTREAM_VEL_EQ_ONE)
("INITIAL_VALUES",   INITIAL_VALUES)
("REFERENCE_VALUES", REFERENCE_VALUES);

/*!
 * \brief different system of measurements
 */
enum ENUM_MEASUREMENTS {
  SI = 0,			/*!< \brief Definition of compressible solver. */
  US = 1				/*!< \brief Definition of incompressible solver. */
};
static const map<string, ENUM_MEASUREMENTS> Measurements_Map = CCreateMap<string, ENUM_MEASUREMENTS>
("SI", SI)
("US", US);

/*!
 * \brief different types of systems
 */
enum RUNTIME_TYPE {
  RUNTIME_FLOW_SYS = 2,			/*!< \brief One-physics case, the code is solving the flow equations(Euler and Navier-Stokes). */
  RUNTIME_TURB_SYS = 3,			/*!< \brief One-physics case, the code is solving the turbulence model. */
  RUNTIME_ADJPOT_SYS = 5,		/*!< \brief One-physics case, the code is solving the adjoint potential flow equation. */
  RUNTIME_ADJFLOW_SYS = 6,		/*!< \brief One-physics case, the code is solving the adjoint equations is being solved (Euler and Navier-Stokes). */
  RUNTIME_ADJTURB_SYS = 7,		/*!< \brief One-physics case, the code is solving the adjoint turbulence model. */
  RUNTIME_MULTIGRID_SYS = 14,   	/*!< \brief Full Approximation Storage Multigrid system of equations. */
  RUNTIME_FEA_SYS = 20,		/*!< \brief One-physics case, the code is solving the FEA equation. */
  RUNTIME_ADJFEA_SYS = 30,		/*!< \brief One-physics case, the code is solving the adjoint FEA equation. */
  RUNTIME_HEAT_SYS = 21,		/*!< \brief One-physics case, the code is solving the heat equation. */
  RUNTIME_ADJHEAT_SYS = 31, /*!< \brief One-physics case, the code is solving the adjoint heat equation. */
  RUNTIME_TRANS_SYS = 22,			/*!< \brief One-physics case, the code is solving the turbulence model. */
};

const int FLOW_SOL = 0;		/*!< \brief Position of the mean flow solution in the solver container array. */
const int ADJFLOW_SOL = 1;	/*!< \brief Position of the continuous adjoint flow solution in the solver container array. */

const int TURB_SOL = 2;		/*!< \brief Position of the turbulence model solution in the solver container array. */
const int ADJTURB_SOL = 3;	/*!< \brief Position of the continuous adjoint turbulence solution in the solver container array. */

const int TRANS_SOL = 4;	/*!< \brief Position of the transition model solution in the solver container array. */
const int HEAT_SOL = 5;		/*!< \brief Position of the heat equation in the solution solver array. */
const int ADJHEAT_SOL = 6;  /*!< \brief Position of the adjoint heat equation in the solution solver array. */

const int FEA_SOL = 0;			/*!< \brief Position of the FEA equation in the solution solver array. */
const int ADJFEA_SOL = 1;		/*!< \brief Position of the FEA adjoint equation in the solution solver array. */

const int TEMPLATE_SOL = 0;     /*!< \brief Position of the template solution. */

const int CONV_TERM = 0;	/*!< \brief Position of the convective terms in the numerics container array. */
const int VISC_TERM = 1;        /*!< \brief Position of the viscous terms in the numerics container array. */
const int SOURCE_FIRST_TERM = 2;        /*!< \brief Position of the first source term in the numerics container array. */
const int SOURCE_SECOND_TERM = 3;   /*!< \brief Position of the second source term in the numerics container array. */
const int CONV_BOUND_TERM = 4;       /*!< \brief Position of the convective boundary terms in the numerics container array. */
const int VISC_BOUND_TERM = 5;       /*!< \brief Position of the viscous boundary terms in the numerics container array. */

const int FEA_TERM = 0;			/*!< \brief Position of the finite element analysis terms in the numerics container array. */
const int DE_TERM = 1;			/*!< \brief Position of the dielectric terms in the numerics container array. */

const int MAT_NHCOMP  = 2;   /*!< \brief Position of the Neo-Hookean compressible material model. */
const int MAT_NHINC   = 3;   /*!< \brief Position of the Neo-Hookean incompressible material model. */
const int MAT_IDEALDE = 4;   /*!< \brief Position of the Ideal-DE material model. */
const int MAT_KNOWLES = 5;   /*!< \brief Position of the Knowles material model. */

const int INC_TERM = 2;      /*!< \brief Position of the incompressible term in the element container array. */

const int FEA_ADJ = 6;     /*!< \brief Position of the finite element analysis terms in the numerics container array. */
const int DE_ADJ = 7;			/*!< \brief Position of the dielectric adjoint terms in the numerics container array. */



/*!
 * \brief types of finite elements (in 2D or 3D)
 */

const int EL_TRIA = 0;		/*!< \brief Elements of three nodes (2D). */
const int EL_QUAD = 1;		/*!< \brief Elements of four nodes (2D). */

const int EL_TETRA = 0;		/*!< \brief Elements of four nodes (3D). */
const int EL_HEXA  = 1;		/*!< \brief Elements of eight nodes (3D). */
const int EL_PYRAM = 2;    /*!< \brief Elements of five nodes (3D). */
const int EL_PRISM = 3;    /*!< \brief Elements of six nodes (3D). */


/*!
 * \brief types of mathematical problem to solve
 */
enum ENUM_MATH_PROBLEM {
  DIRECT = 0,		/*!< \brief Direct problem */
  CONTINUOUS_ADJOINT = 1,		/*!< \brief Continuous adjoint problem */
  DISCRETE_ADJOINT = 2 /*< \brief AD-based discrete adjoint problem. */
};
static const map<string, ENUM_MATH_PROBLEM> Math_Problem_Map = CCreateMap<string, ENUM_MATH_PROBLEM>
("DIRECT", DIRECT)
("CONTINUOUS_ADJOINT", CONTINUOUS_ADJOINT)
("DISCRETE_ADJOINT", DISCRETE_ADJOINT);

/*!
 * \brief types of spatial discretizations
 */
enum ENUM_SPACE {
  NO_CONVECTIVE = 0, /*!< \brief No convective scheme is used. */
  SPACE_CENTERED = 1,		/*!< \brief Space centered convective numerical method. */
  SPACE_UPWIND = 2,		/*!< \brief Upwind convective numerical method. */
  FINITE_ELEMENT = 3		/*!< \brief Finite element convective numerical method. */
};
static const map<string, ENUM_SPACE> Space_Map = CCreateMap<string, ENUM_SPACE>
("NONE", NO_CONVECTIVE)
("SPACE_CENTERED", SPACE_CENTERED)
("SPACE_UPWIND", SPACE_UPWIND)
("FINITE_ELEMENT", FINITE_ELEMENT);

/*!
 * \brief types of fluid model
 */
enum ENUM_FLUIDMODEL {
	STANDARD_AIR = 0,
	IDEAL_GAS = 1, /*!< \brief _____. */
	VW_GAS = 2,
	PR_GAS = 3,
  CONSTANT_DENSITY = 4,
  INC_IDEAL_GAS = 5,
  INC_IDEAL_GAS_POLY = 6
};

static const map<string, ENUM_FLUIDMODEL> FluidModel_Map = CCreateMap<string, ENUM_FLUIDMODEL>
("STANDARD_AIR", STANDARD_AIR)
("IDEAL_GAS", IDEAL_GAS)
("VW_GAS", VW_GAS)
("PR_GAS", PR_GAS)
("CONSTANT_DENSITY", CONSTANT_DENSITY)
("INC_IDEAL_GAS", INC_IDEAL_GAS)
("INC_IDEAL_GAS_POLY", INC_IDEAL_GAS_POLY);

/*!
 * \brief types of density models
 */
enum ENUM_DENSITYMODEL {
	CONSTANT = 0,
  BOUSSINESQ = 1,
	VARIABLE = 2
};

static const map<string, ENUM_DENSITYMODEL> DensityModel_Map = CCreateMap<string, ENUM_DENSITYMODEL>
("CONSTANT", CONSTANT)
("BOUSSINESQ", BOUSSINESQ)
("VARIABLE", VARIABLE);

/*!
 * \brief types of initialization option
 */

enum ENUM_INIT_OPTION {
	REYNOLDS = 0, /*!< \brief _____. */
	TD_CONDITIONS = 1

};

static const map<string, ENUM_INIT_OPTION> InitOption_Map = CCreateMap<string, ENUM_INIT_OPTION>
("REYNOLDS", REYNOLDS)
("TD_CONDITIONS", TD_CONDITIONS);

/*!
 * \brief types of initialization option
 */

enum ENUM_FREESTREAM_OPTION {
	TEMPERATURE_FS = 0, /*!< \brief _____. */
	DENSITY_FS = 1

};

static const map<string, ENUM_FREESTREAM_OPTION> FreeStreamOption_Map = CCreateMap<string, ENUM_FREESTREAM_OPTION>
("TEMPERATURE_FS", TEMPERATURE_FS)
("DENSITY_FS", DENSITY_FS);

/*!
 * \brief types of viscosity model
 */
enum ENUM_VISCOSITYMODEL {
	CONSTANT_VISCOSITY = 0, /*!< \brief _____. */
	SUTHERLAND = 1,
  POLYNOMIAL_VISCOSITY = 2
};

static const map<string, ENUM_VISCOSITYMODEL> ViscosityModel_Map = CCreateMap<string, ENUM_VISCOSITYMODEL>
("CONSTANT_VISCOSITY", CONSTANT_VISCOSITY)
("SUTHERLAND", SUTHERLAND)
("POLYNOMIAL_VISCOSITY", POLYNOMIAL_VISCOSITY);

/*!
 * \brief types of thermal conductivity model
 */
enum ENUM_CONDUCTIVITYMODEL {
	CONSTANT_CONDUCTIVITY = 0, /*!< \brief _____. */
	CONSTANT_PRANDTL = 1,
  POLYNOMIAL_CONDUCTIVITY = 2
};

static const map<string, ENUM_CONDUCTIVITYMODEL> ConductivityModel_Map = CCreateMap<string, ENUM_CONDUCTIVITYMODEL>
("CONSTANT_CONDUCTIVITY", CONSTANT_CONDUCTIVITY)
("CONSTANT_PRANDTL", CONSTANT_PRANDTL)
("POLYNOMIAL_CONDUCTIVITY", POLYNOMIAL_CONDUCTIVITY);

/*!
 * \brief types of turbulent thermal conductivity model
 */
enum ENUM_CONDUCTIVITYMODEL_TURB {
  NO_CONDUCTIVITY_TURB  = 0,  /*!< \brief No turbulent contribution to the effective thermal conductivity for RANS. */
  CONSTANT_PRANDTL_TURB = 1   /*!< \brief Include contribution to effective conductivity using constant turbulent Prandtl number for RANS. */
};

static const map<string, ENUM_CONDUCTIVITYMODEL_TURB> TurbConductivityModel_Map = CCreateMap<string, ENUM_CONDUCTIVITYMODEL_TURB>
("NONE", NO_CONDUCTIVITY_TURB)
("CONSTANT_PRANDTL_TURB", CONSTANT_PRANDTL_TURB);

/*!
 * \brief types of unsteady mesh motion
 */
enum ENUM_GRIDMOVEMENT {
  NO_MOVEMENT = 0, /*!< \brief Simulation on a static mesh. */
  DEFORMING = 1,		/*!< \brief Simulation with dynamically deforming meshes (plunging/pitching/rotation). */
  RIGID_MOTION = 2,		/*!< \brief Simulation with rigid mesh motion (plunging/pitching/rotation). */
  FLUID_STRUCTURE = 3,		/*!< \brief Fluid structure deformation. */
  EXTERNAL = 4,  /*!< \brief Arbitrary grid motion specified by external files at each time step. */
  EXTERNAL_ROTATION = 5,  /*!< \brief Arbitrary grid motion specified by external files at each time step with rigid rotation. */
  AEROELASTIC = 6,    /*!< \brief Simulation with aeroelastic motion. */
  MOVING_WALL = 7,    /*!< \brief Simulation with moving walls (translation/rotation). */
  ROTATING_FRAME = 8,    /*!< \brief Simulation in a rotating frame. */
  ELASTICITY = 9,    /*!< \brief Linear Elasticity. */
  AEROELASTIC_RIGID_MOTION = 10, /*!< \brief Simulation with rotation and aeroelastic motion. */
  STEADY_TRANSLATION = 11,    /*!< \brief Simulation in a steadily translating frame. */
  GUST = 12, /*!< \brief Simulation on a static mesh with a gust. */
  MOVING_HTP = 13,    /*!< \brief Simulation with moving HTP (rotation). */
  FLUID_STRUCTURE_STATIC = 14 /*!< \brief Fluid structure deformation with no grid velocity. */
};

static const map<string, ENUM_GRIDMOVEMENT> GridMovement_Map = CCreateMap<string, ENUM_GRIDMOVEMENT>
("NONE", NO_MOVEMENT)
("DEFORMING", DEFORMING)
("RIGID_MOTION", RIGID_MOTION)
("FLUID_STRUCTURE", FLUID_STRUCTURE)
("EXTERNAL", EXTERNAL)
("EXTERNAL_ROTATION", EXTERNAL_ROTATION)
("AEROELASTIC", AEROELASTIC)
("ROTATING_FRAME", ROTATING_FRAME)
("ELASTICITY", ELASTICITY)
("MOVING_WALL", MOVING_WALL)
("MOVING_HTP", MOVING_HTP)
("AEROELASTIC_RIGID_MOTION", AEROELASTIC_RIGID_MOTION)
("STEADY_TRANSLATION", STEADY_TRANSLATION)
("GUST", GUST)
("FLUID_STRUCTURE_STATIC", FLUID_STRUCTURE_STATIC);

/*!
 * \brief type of wind gusts
 */
enum ENUM_GUST_TYPE {
  NO_GUST = 0,      /*!< \brief _______. */
  TOP_HAT = 1,      /*!< \brief Top-hat function shaped gust  */
  SINE = 2,         /*!< \brief  Sine shaped gust */
  ONE_M_COSINE = 3, /*!< \brief  1-cosine shaped gust */
  VORTEX = 4,       /*!< \brief  A gust made from vortices */
  EOG = 5           /*!< \brief  An extreme operating gust */
};
static const map<string, ENUM_GUST_TYPE> Gust_Type_Map = CCreateMap<string, ENUM_GUST_TYPE>
("NONE", NO_GUST)
("TOP_HAT", TOP_HAT)
("SINE", SINE)
("ONE_M_COSINE", ONE_M_COSINE)
("VORTEX", VORTEX)
("EOG", EOG);

/*!
 * \brief type of wind direction
 */
enum ENUM_GUST_DIR {
  X_DIR = 0,        /*!< \brief _______. */
  Y_DIR = 1 		 /*!< \brief _______. */
};
static const map<string, ENUM_GUST_DIR> Gust_Dir_Map = CCreateMap<string, ENUM_GUST_DIR>
("X_DIR", X_DIR)
("Y_DIR", Y_DIR);

// If you add to ENUM_CENTERED, you must also add the option to ENUM_CONVECTIVE
/*!
 * \brief types of centered spatial discretizations
 */
enum ENUM_CENTERED {
  NO_CENTERED = 0,    /*!< \brief No centered scheme is used. */
  JST = 1,            /*!< \brief Jameson-Smith-Turkel centered numerical method. */
  LAX = 2,            /*!< \brief Lax-Friedrich centered numerical method. */
  JST_KE = 4          /*!< \brief Kinetic Energy preserving Jameson-Smith-Turkel centered numerical method. */
};
static const map<string, ENUM_CENTERED> Centered_Map = CCreateMap<string, ENUM_CENTERED>
("NONE", NO_CENTERED)
("JST", JST)
("JST_KE", JST_KE)
("LAX-FRIEDRICH", LAX);


// If you add to ENUM_UPWIND, you must also add the option to ENUM_CONVECTIVE
/*!
 * \brief types of upwind spatial discretizations
 */
enum ENUM_UPWIND {
  NO_UPWIND = 0,              /*!< \brief No upwind scheme is used. */
  ROE = 1,                    /*!< \brief Roe's upwind numerical method. */
  SCALAR_UPWIND = 2,          /*!< \brief Scalar upwind numerical method. */
  AUSM = 3,                   /*!< \brief AUSM numerical method. */
  HLLC = 4,                   /*!< \brief HLLC numerical method. */
  SW = 5,                     /*!< \brief Steger-Warming method. */
  MSW = 6,                    /*!< \brief Modified Steger-Warming method. */
  TURKEL = 7,                 /*!< \brief Roe-Turkel's upwind numerical method. */
  SLAU = 8,                   /*!< \brief Simple Low-Dissipation AUSM numerical method. */
  CUSP = 9,                   /*!< \brief Convective upwind and split pressure numerical method. */
  CONVECTIVE_TEMPLATE = 10,   /*!< \brief Template for new numerical method . */
  L2ROE = 11,                 /*!< \brief L2ROE numerical method . */
  LMROE = 12,                 /*!< \brief Rieper's Low Mach ROE numerical method . */
  SLAU2 = 13,                 /*!< \brief Simple Low-Dissipation AUSM 2 numerical method. */
  FDS = 14,                   /*!< \brief Flux difference splitting upwind method (incompressible flows). */
  LAX_FRIEDRICH = 15,         /*!< \brief Lax-Friedrich numerical method. */
  AUSMPLUSUP = 16,            /*!< \brief AUSM+ -up numerical method (All Speed) */
  AUSMPLUSUP2 = 17            /*!< \brief AUSM+ -up2 numerical method (All Speed) */
};
static const map<string, ENUM_UPWIND> Upwind_Map = CCreateMap<string, ENUM_UPWIND>
("NONE", NO_UPWIND)
("ROE", ROE)
("TURKEL_PREC", TURKEL)
("AUSM", AUSM)
("AUSMPLUSUP", AUSMPLUSUP)
("AUSMPLUSUP2", AUSMPLUSUP2)
("SLAU", SLAU)
("HLLC", HLLC)
("SW", SW)
("MSW", MSW)
("CUSP", CUSP)
("SCALAR_UPWIND", SCALAR_UPWIND)
("CONVECTIVE_TEMPLATE", CONVECTIVE_TEMPLATE)
("L2ROE", L2ROE)
("LMROE", LMROE)
("SLAU2", SLAU2)
("FDS", FDS)
("LAX-FRIEDRICH", LAX_FRIEDRICH);

/*!
 * \brief types of FEM spatial discretizations
 */
enum ENUM_FEM {
  NO_FEM = 0,    /*!< \brief No finite element scheme is used. */
  DG = 1             /*!< \brief Discontinuous Galerkin numerical method. */
};
static const map<string, ENUM_FEM> FEM_Map = CCreateMap<string, ENUM_FEM>
("NONE", NO_FEM)
("DG", DG);

/*!
 * \brief types of shock capturing method in Discontinuous Galerkin numerical method.
 */
enum ENUM_SHOCK_CAPTURING_DG {
  NO_SHOCK_CAPTURING = 0,            /*!< \brief Shock capturing is not used. */
  PERSSON = 1                        /*!< \brief Per-Olof Persson's sub-cell shock capturing method. */
};
static const map<string, ENUM_SHOCK_CAPTURING_DG> ShockCapturingDG_Map = CCreateMap<string, ENUM_SHOCK_CAPTURING_DG>
("NONE", NO_SHOCK_CAPTURING)
("PERSSON", PERSSON);

/*!
 * \brief types of matrix coloring to compute a sparse Jacobian matrix.
 */
enum ENUM_MATRIX_COLORING {
  GREEDY_COLORING = 0,            /*!< \brief Greedy type of algorithm for the coloring. */
  NATURAL_COLORING = 1            /*!< \brief One color for every DOF, very slow. Only to be used for debugging. */
};
static const map<string, ENUM_MATRIX_COLORING> MatrixColoring_Map = CCreateMap<string, ENUM_MATRIX_COLORING>
("GREEDY_COLORING", GREEDY_COLORING)
("NATURAL_COLORING", NATURAL_COLORING);

/*!
 * \brief types of slope limiters
 */
enum ENUM_LIMITER {
  NO_LIMITER           = 0, /*!< \brief No limiter. */
  VENKATAKRISHNAN      = 1,	/*!< \brief Slope limiter using Venkatakrisnan method (stencil formulation). */
  VENKATAKRISHNAN_WANG = 2,	/*!< \brief Slope limiter using Venkatakrisnan method, eps based on solution (stencil formulation). */
  BARTH_JESPERSEN      = 3, /*!< \brief Slope limiter using Barth-Jespersen method (stencil formulation). */
  VAN_ALBADA_EDGE      = 4, /*!< \brief Slope limiter using Van Albada method (edge formulation). */
  SHARP_EDGES          = 5, /*!< \brief Slope limiter using sharp edges. */
  WALL_DISTANCE        = 6  /*!< \brief Slope limiter using wall distance. */
};
static const map<string, ENUM_LIMITER> Limiter_Map = CCreateMap<string, ENUM_LIMITER>
("NONE", NO_LIMITER)
("VENKATAKRISHNAN", VENKATAKRISHNAN)
("VENKATAKRISHNAN_WANG", VENKATAKRISHNAN_WANG)
("BARTH_JESPERSEN", BARTH_JESPERSEN)
("VAN_ALBADA_EDGE", VAN_ALBADA_EDGE)
("SHARP_EDGES", SHARP_EDGES)
("WALL_DISTANCE", WALL_DISTANCE);

/*!
 * \brief types of turbulent models
 */
enum ENUM_TURB_MODEL {
  NO_TURB_MODEL = 0, /*!< \brief No turbulence model. */
  SA      = 1, /*!< \brief Kind of Turbulent model (Spalart-Allmaras). */
  SA_NEG  = 2, /*!< \brief Kind of Turbulent model (Spalart-Allmaras). */
  SST     = 3, /*!< \brief Kind of Turbulence model (Menter SST). */
  SA_E    = 4, /*!< \brief Kind of Turbulent model (Spalart-Allmaras Edwards). */
  SA_COMP = 5, /*!< \brief Kind of Turbulent model (Spalart-Allmaras Compressibility Correction). */
  SA_E_COMP = 6, /*!< \brief Kind of Turbulent model (Spalart-Allmaras Edwards with Compressibility Correction). */
};
static const map<string, ENUM_TURB_MODEL> Turb_Model_Map = CCreateMap<string, ENUM_TURB_MODEL>
("NONE", NO_TURB_MODEL)
("SA", SA)
("SA_NEG", SA_NEG)
("SST", SST)
("SA_E", SA_E)
("SA_COMP", SA_COMP)
("SA_E_COMP", SA_E_COMP);

/*!
 * \brief types of transition models
 */
enum ENUM_TRANS_MODEL {
  NO_TRANS_MODEL = 0,            /*!< \brief No transition model. */
  LM = 1,	/*!< \brief Kind of transition model (LM for Spalart-Allmaras). */
  BC = 2	/*!< \brief Kind of transition model (BAS-CAKMAKCIOGLU (BC) for Spalart-Allmaras). */
};
static const map<string, ENUM_TRANS_MODEL> Trans_Model_Map = CCreateMap<string, ENUM_TRANS_MODEL>
("NONE", NO_TRANS_MODEL)
("LM", LM)
("BC", BC); //BAS-CAKMAKCIOGLU

/*!
 * \brief types of subgrid scale models
 */
enum ENUM_SGS_MODEL {
  NO_SGS_MODEL = 0, /*!< \brief No subgrid scale model. */
  IMPLICIT_LES = 1, /*!< \brief Implicit LES, i.e. no explicit SGS model. */
  SMAGORINSKY  = 2, /*!< \brief Smagorinsky SGS model. */
  WALE         = 3, /*!< \brief Wall-Adapting Local Eddy-viscosity SGS model. */
  VREMAN       = 4  /*!< \brief Vreman SGS model. */
};
static const map<string, ENUM_SGS_MODEL> SGS_Model_Map = CCreateMap<string, ENUM_SGS_MODEL>
("NONE",         NO_SGS_MODEL)
("IMPLICIT_LES", IMPLICIT_LES)
("SMAGORINSKY",  SMAGORINSKY)
("WALE",         WALE)
("VREMAN",       VREMAN);

/*!
 * \brief types of hybrid RANS/LES models
 */
enum ENUM_HYBRIDRANSLES {
  NO_HYBRIDRANSLES = 0, /*!< \brief No turbulence model. */
  SA_DES   = 1, /*!< \brief Kind of Hybrid RANS/LES (SA - Detached Eddy Simulation (DES)). */
  SA_DDES  = 2,  /*!< \brief Kind of Hybrid RANS/LES (SA - Delayed DES (DDES) with Delta_max SGS ). */
  SA_ZDES  = 3,  /*!< \brief Kind of Hybrid RANS/LES (SA - Delayed DES (DDES) with Vorticity based SGS like Zonal DES). */
  SA_EDDES  = 4  /*!< \brief Kind of Hybrid RANS/LES (SA - Delayed DES (DDES) with Shear Layer Adapted SGS: Enhanced DDES). */
};
static const map<string, ENUM_HYBRIDRANSLES> HybridRANSLES_Map = CCreateMap<string, ENUM_HYBRIDRANSLES>
("NONE", NO_HYBRIDRANSLES)
("SA_DES", SA_DES)
("SA_DDES", SA_DDES)
("SA_ZDES", SA_ZDES)
("SA_EDDES", SA_EDDES);

/*!
 * \brief types of Roe Low Dissipation Schemes
 */
enum ENUM_ROELOWDISS {
    NO_ROELOWDISS = 0, /*!< \brief No Roe Low Dissipation model. */
    FD            = 1, /*!< \brief Numerical Blending based on DDES's F_d function */
    NTS           = 2, /*!< \brief Numerical Blending of Travin and Shur. */
    NTS_DUCROS    = 3,  /*!< \brief Numerical Blending of Travin and Shur + Ducros' Shock Sensor. */
    FD_DUCROS     = 4 /*!< \brief Numerical Blending based on DDES's F_d function + Ducros' Shock Sensor */
};
static const map<string, ENUM_ROELOWDISS> RoeLowDiss_Map = CCreateMap<string, ENUM_ROELOWDISS>
("NONE", NO_ROELOWDISS)
("FD", FD)
("NTS", NTS)
("NTS_DUCROS", NTS_DUCROS)
("FD_DUCROS", FD_DUCROS);

/*!
 * \brief types of wall functions.
 */
enum ENUM_WALL_FUNCTIONS {
  NO_WALL_FUNCTION          = 0,   /*!< \brief No wall function treatment, integration to the wall. Default behavior. */
  STANDARD_WALL_FUNCTION    = 1,   /*!< \brief Standard wall function. */
  ADAPTIVE_WALL_FUNCTION    = 2,   /*!< \brief Adaptive wall function. Formulation depends on y+. */
  SCALABLE_WALL_FUNCTION    = 3,   /*!< \brief Scalable wall function. */
  EQUILIBRIUM_WALL_MODEL    = 4,   /*!< \brief Equilibrium wall model for LES. */
  NONEQUILIBRIUM_WALL_MODEL = 5,   /*!< \brief Non-equilibrium wall model for LES. */
  LOGARITHMIC_WALL_MODEL    = 6    /*!< \brief Logarithmic law-of-the-wall model for LES. */
};
static const map<string, ENUM_WALL_FUNCTIONS> Wall_Functions_Map = CCreateMap<string, ENUM_WALL_FUNCTIONS>
("NO_WALL_FUNCTION",          NO_WALL_FUNCTION)
("STANDARD_WALL_FUNCTION",    STANDARD_WALL_FUNCTION)
("ADAPTIVE_WALL_FUNCTION",    ADAPTIVE_WALL_FUNCTION)
("SCALABLE_WALL_FUNCTION",    SCALABLE_WALL_FUNCTION)
("EQUILIBRIUM_WALL_MODEL",    EQUILIBRIUM_WALL_MODEL)
("NONEQUILIBRIUM_WALL_MODEL", NONEQUILIBRIUM_WALL_MODEL)
("LOGARITHMIC_WALL_MODEL", LOGARITHMIC_WALL_MODEL);

/*!
 * \brief type of time integration schemes
 */
enum ENUM_TIME_INT {
  RUNGE_KUTTA_EXPLICIT = 1,	/*!< \brief Explicit Runge-Kutta time integration definition. */
  EULER_EXPLICIT = 2,   	/*!< \brief Explicit Euler time integration definition. */
  EULER_IMPLICIT = 3,   	/*!< \brief Implicit Euler time integration definition. */
  CLASSICAL_RK4_EXPLICIT = 4,   /*!< \brief Classical RK4 time integration definition. */
  ADER_DG = 5                   /*!< \brief ADER-DG time integration definition. */
};
static const map<string, ENUM_TIME_INT> Time_Int_Map = CCreateMap<string, ENUM_TIME_INT>
("RUNGE-KUTTA_EXPLICIT", RUNGE_KUTTA_EXPLICIT)
("EULER_EXPLICIT", EULER_EXPLICIT)
("EULER_IMPLICIT", EULER_IMPLICIT)
("CLASSICAL_RK4_EXPLICIT", CLASSICAL_RK4_EXPLICIT)
("ADER_DG", ADER_DG);

/*!
 * \brief type of predictor for the ADER-DG time integration scheme.
 */
enum ENUM_ADER_PREDICTOR {
  ADER_ALIASED_PREDICTOR     = 1, /*!< \brief Aliased predictor, easiest to do. */
  ADER_NON_ALIASED_PREDICTOR = 2  /*!< \brief Non-aliased predictor. Consistent, but more difficult. */
};
static const map<string, ENUM_ADER_PREDICTOR> Ader_Predictor_Map = CCreateMap<string, ENUM_ADER_PREDICTOR>
("ADER_ALIASED_PREDICTOR", ADER_ALIASED_PREDICTOR)
("ADER_NON_ALIASED_PREDICTOR", ADER_NON_ALIASED_PREDICTOR);

/*!
 * \brief type of heat timestep calculation
 */
enum ENUM_HEAT_TIMESTEP {
  MINIMUM = 1, /*!< \brief Local time stepping based on minimum lambda.*/
  CONVECTIVE = 2, /*!< \brief Local time stepping based on convective spectral radius.*/
  VISCOUS = 3, /*!< \brief Local time stepping based on viscous spectral radius.*/
  BYFLOW = 4, /*!< \brief Unsing the mean solvers time step. */
};
static const map<string, ENUM_HEAT_TIMESTEP> Heat_TimeStep_Map = CCreateMap<string, ENUM_HEAT_TIMESTEP>
("LOCAL", MINIMUM)
("CONVECTIVE", CONVECTIVE)
("VISCOUS", VISCOUS)
("BYFLOW", BYFLOW);

/*!
 * \brief type of time integration schemes
 */
enum ENUM_TIME_INT_FEA {
  CD_EXPLICIT = 1,			/*!< \brief Support for implementing an explicit method. */
  NEWMARK_IMPLICIT = 2,   	/*!< \brief Implicit Newmark integration definition. */
  GENERALIZED_ALPHA = 3   		/*!< \brief Support for implementing another implicit method. */
};
static const map<string, ENUM_TIME_INT_FEA> Time_Int_Map_FEA = CCreateMap<string, ENUM_TIME_INT_FEA>
("CD_EXPLICIT", CD_EXPLICIT)
("NEWMARK_IMPLICIT", NEWMARK_IMPLICIT)
("GENERALIZED_ALPHA", GENERALIZED_ALPHA);

/*!
 * \brief type of time integration schemes
 */
enum ENUM_SPACE_ITE_FEA {
  NEWTON_RAPHSON = 1,			/*!< \brief Full Newton-Rapshon method. */
  MODIFIED_NEWTON_RAPHSON = 2   /*!< \brief Modified Newton-Raphson method. */
};
static const map<string, ENUM_SPACE_ITE_FEA> Space_Ite_Map_FEA = CCreateMap<string, ENUM_SPACE_ITE_FEA>
("NEWTON_RAPHSON", NEWTON_RAPHSON)
("MODIFIED_NEWTON_RAPHSON", MODIFIED_NEWTON_RAPHSON);

/*!
 * \brief types of schemes to compute the flow gradient
 */
enum ENUM_FLOW_GRADIENT {
  GREEN_GAUSS = 1,		/*!< \brief Gradients computation using Green Gauss theorem. */
  WEIGHTED_LEAST_SQUARES = 2	/*!< \brief Gradients computation using Weighted Least Squares. */
};
static const map<string, ENUM_FLOW_GRADIENT> Gradient_Map = CCreateMap<string, ENUM_FLOW_GRADIENT>
("GREEN_GAUSS", GREEN_GAUSS)
("WEIGHTED_LEAST_SQUARES", WEIGHTED_LEAST_SQUARES);

/*!
 * \brief types of action to take on a geometry structure
 */
enum GEOMETRY_ACTION {
  ALLOCATE = 0,     /*!<  \brief Allocate geometry structure. */
  UPDATE = 1       /*!<  \brief Update geometry structure (grid moving, adaptation, etc.). */
};

/*!
 * \brief types of action to perform when doing the geometry evaluation
 */
enum GEOMETRY_MODE {
  FUNCTION = 0,     /*!<  \brief Geometrical analysis. */
  GRADIENT = 1      /*!<  \brief Geometrical analysis and gradient using finite differences. */
};
static const map<string, GEOMETRY_MODE> GeometryMode_Map = CCreateMap<string, GEOMETRY_MODE>
("FUNCTION", FUNCTION)
("GRADIENT", GRADIENT);

/*!
 * \brief types of boundary conditions
 */
enum BC_TYPE {
  EULER_WALL = 1,		/*!< \brief Boundary Euler wall definition. */
  FAR_FIELD = 2,		/*!< \brief Boundary far-field definition. */
  SYMMETRY_PLANE = 3,   	/*!< \brief Boundary symmetry plane definition. */
  INLET_FLOW = 4,		/*!< \brief Boundary inlet flow definition. */
  OUTLET_FLOW = 5,		/*!< \brief Boundary outlet flow definition. */
  PERIODIC_BOUNDARY = 6,	/*!< \brief Periodic boundary definition. */
  NEARFIELD_BOUNDARY = 7,	/*!< \brief Near-Field boundary definition. */
  ELECTRODE_BOUNDARY = 8,	/*!< \brief Electrode boundary definition. */
  DIELEC_BOUNDARY = 9,	/*!< \brief Dipoisson boundary definition. */
  CUSTOM_BOUNDARY = 10,         /*!< \brief custom boundary definition. */
  INTERFACE_BOUNDARY = 11,	/*!< \brief Domain interface boundary definition. */
  DIRICHLET = 12,		/*!< \brief Boundary Euler wall definition. */
  NEUMANN = 13,		/*!< \brief Boundary Neumann definition. */
  DISPLACEMENT_BOUNDARY = 14,		/*!< \brief Boundary displacement definition. */
  LOAD_BOUNDARY = 15,		/*!< \brief Boundary Load definition. */
  FLOWLOAD_BOUNDARY = 16,		/*!< \brief Boundary Load definition. */
  SUPERSONIC_INLET = 19,		/*!< \brief Boundary supersonic inlet definition. */
  SUPERSONIC_OUTLET = 20,		/*!< \brief Boundary supersonic inlet definition. */
  ENGINE_INFLOW = 21,		/*!< \brief Boundary nacelle inflow. */
  ENGINE_EXHAUST = 22,		/*!< \brief Boundary nacelle exhaust. */
  RIEMANN_BOUNDARY= 24,   /*!< \brief Riemann Boundary definition. */
  ISOTHERMAL = 25,      /*!< \brief No slip isothermal wall boundary condition. */
  HEAT_FLUX  = 26,      /*!< \brief No slip constant heat flux wall boundary condition. */
  ACTDISK_INLET = 32,	/*!< \brief Actuator disk inlet boundary definition. */
  ACTDISK_OUTLET = 33,	/*!< \brief Actuator disk outlet boundary definition. */
  CLAMPED_BOUNDARY = 34,		/*!< \brief Clamped Boundary definition. */
  LOAD_DIR_BOUNDARY = 35,		/*!< \brief Boundary Load definition. */
  LOAD_SINE_BOUNDARY = 36,		/*!< \brief Sine-waveBoundary Load definition. */
  GILES_BOUNDARY= 37,   /*!< \brief Giles Boundary definition. */
  INTERNAL_BOUNDARY= 38,   /*!< \brief Internal Boundary definition. */
  FLUID_INTERFACE = 39,	/*!< \brief Domain interface definition. */
  DISP_DIR_BOUNDARY = 40,    /*!< \brief Boundary displacement definition. */
  DAMPER_BOUNDARY = 41,    /*!< \brief Damper. */
  CHT_WALL_INTERFACE = 50, /*!< \brief Domain interface definition. */
  SEND_RECEIVE = 99,		/*!< \brief Boundary send-receive definition. */
};


/*!
 * \brief different regime modes
 */
enum ENUM_2DFORM {
  PLANE_STRESS = 0,			/*!< \brief Definition of plane stress solver. */
  PLANE_STRAIN = 1			/*!< \brief Definition of plane strain solver. */
};
static const map<string, ENUM_2DFORM> ElasForm_2D = CCreateMap<string, ENUM_2DFORM>
("PLANE_STRESS", PLANE_STRESS)
("PLANE_STRAIN", PLANE_STRAIN);


/*!
 * \brief Kinds of relaxation for FSI problem
 */
enum ENUM_AITKEN {
  NO_RELAXATION = 0,			/*!< \brief No relaxation in the strongly coupled approach. */
  FIXED_PARAMETER = 1,			/*!< \brief Relaxation with a fixed parameter. */
  AITKEN_DYNAMIC = 2			/*!< \brief Relaxation using Aitken's dynamic parameter. */
};
static const map<string, ENUM_AITKEN> AitkenForm_Map = CCreateMap<string, ENUM_AITKEN>
("NONE", NO_RELAXATION)
("FIXED_PARAMETER", FIXED_PARAMETER)
("AITKEN_DYNAMIC", AITKEN_DYNAMIC);

/*!
 * \brief types of dynamic transfer methods
 */
enum ENUM_DYN_TRANSFER_METHOD {
  INSTANTANEOUS = 1,   /*!< \brief No ramp, load is transfer instantaneously. */
  POL_ORDER_1 = 2,     /*!< \brief The load is transferred using a ramp. */
  POL_ORDER_3 = 3,     /*!< \brief The load is transferred using an order 3 polynomial function */
  POL_ORDER_5 = 4,     /*!< \brief The load is transferred using an order 5 polynomial function */
  SIGMOID_10 = 5,      /*!< \brief The load is transferred using a sigmoid with parameter 10 */
  SIGMOID_20 = 6       /*!< \brief The load is transferred using a sigmoid with parameter 20 */
};
static const map<string, ENUM_DYN_TRANSFER_METHOD> Dyn_Transfer_Method_Map = CCreateMap<string, ENUM_DYN_TRANSFER_METHOD>
("INSTANTANEOUS", INSTANTANEOUS)
("RAMP", POL_ORDER_1)
("CUBIC", POL_ORDER_3)
("QUINTIC", POL_ORDER_5)
("SIGMOID_10", SIGMOID_10)
("SIGMOID_20", SIGMOID_20);


/*!
 * \brief Kinds of Design Variables for FEA problems 
 */
enum ENUM_DVFEA {
  NODV_FEA = 0,         /*!< \brief No design variable for FEA problems. */
  YOUNG_MODULUS = 1,		/*!< \brief Young modulus (E) as design variable. */
  POISSON_RATIO = 2,  	/*!< \brief Poisson ratio (Nu) as design variable. */
  DENSITY_VAL = 3,      /*!< \brief Density (Rho) as design variable. */
  DEAD_WEIGHT = 4,      /*!< \brief Dead Weight (Rho_DL) as design variable. */
  ELECTRIC_FIELD = 5    /*!< \brief Electric field (E) as design variable. */
};
static const map<string, ENUM_DVFEA> DVFEA_Map = CCreateMap<string, ENUM_DVFEA>
("NONE", NODV_FEA)
("YOUNG_MODULUS", YOUNG_MODULUS)
("POISSON_RATIO", POISSON_RATIO)
("DENSITY", DENSITY_VAL)
("DEAD_WEIGHT", DEAD_WEIGHT)
("ELECTRIC_FIELD", ELECTRIC_FIELD);


/*!
 * \brief types Riemann boundary treatments
 */
enum RIEMANN_TYPE {
  TOTAL_CONDITIONS_PT = 1,		/*!< \brief User specifies total pressure, total temperature, and flow direction. */
  DENSITY_VELOCITY = 2,         /*!< \brief User specifies density and velocity, and flow direction. */
  STATIC_PRESSURE = 3,           /*!< \brief User specifies static pressure. */
  TOTAL_SUPERSONIC_INFLOW = 4,	/*!< \brief User specifies total pressure, total temperature and Velocity components. */
  STATIC_SUPERSONIC_INFLOW_PT = 5, /*!< \brief User specifies static pressure, static temperature, and Mach components. */
  STATIC_SUPERSONIC_INFLOW_PD = 6, /*!< \brief User specifies static pressure, static temperature, and Mach components. */
  MIXING_IN = 7, /*!< \brief User does not specify anything information are retrieved from the other domain */
  MIXING_OUT = 8, /*!< \brief User does not specify anything information are retrieved from the other domain */
  SUPERSONIC_OUTFLOW = 9,
  RADIAL_EQUILIBRIUM = 10,
  TOTAL_CONDITIONS_PT_1D = 11,
  STATIC_PRESSURE_1D = 12,
  MIXING_IN_1D = 13,
  MIXING_OUT_1D =14
};

static const map<string, RIEMANN_TYPE> Riemann_Map = CCreateMap<string, RIEMANN_TYPE>
("TOTAL_CONDITIONS_PT", TOTAL_CONDITIONS_PT)
("DENSITY_VELOCITY", DENSITY_VELOCITY)
("STATIC_PRESSURE", STATIC_PRESSURE)
("TOTAL_SUPERSONIC_INFLOW", TOTAL_SUPERSONIC_INFLOW)
("STATIC_SUPERSONIC_INFLOW_PT", STATIC_SUPERSONIC_INFLOW_PT)
("STATIC_SUPERSONIC_INFLOW_PD", STATIC_SUPERSONIC_INFLOW_PD)
("MIXING_IN", MIXING_IN)
("MIXING_OUT", MIXING_OUT)
("MIXING_IN_1D", MIXING_IN_1D)
("MIXING_OUT_1D", MIXING_OUT_1D)
("SUPERSONIC_OUTFLOW", SUPERSONIC_OUTFLOW)
("RADIAL_EQUILIBRIUM", RADIAL_EQUILIBRIUM)
("TOTAL_CONDITIONS_PT_1D", TOTAL_CONDITIONS_PT_1D)
("STATIC_PRESSURE_1D", STATIC_PRESSURE_1D);


static const map<string, RIEMANN_TYPE> Giles_Map = CCreateMap<string, RIEMANN_TYPE>
("TOTAL_CONDITIONS_PT", TOTAL_CONDITIONS_PT)
("DENSITY_VELOCITY", DENSITY_VELOCITY)
("STATIC_PRESSURE", STATIC_PRESSURE)
("TOTAL_SUPERSONIC_INFLOW", TOTAL_SUPERSONIC_INFLOW)
("STATIC_SUPERSONIC_INFLOW_PT", STATIC_SUPERSONIC_INFLOW_PT)
("STATIC_SUPERSONIC_INFLOW_PD", STATIC_SUPERSONIC_INFLOW_PD)
("MIXING_IN", MIXING_IN)
("MIXING_OUT", MIXING_OUT)
("MIXING_IN_1D", MIXING_IN_1D)
("MIXING_OUT_1D", MIXING_OUT_1D)
("SUPERSONIC_OUTFLOW", SUPERSONIC_OUTFLOW)
("RADIAL_EQUILIBRIUM", RADIAL_EQUILIBRIUM)
("TOTAL_CONDITIONS_PT_1D", TOTAL_CONDITIONS_PT_1D)
("STATIC_PRESSURE_1D", STATIC_PRESSURE_1D);

/*!
 * \brief types of mixing process for averaging quantities at the boundaries.
 */
enum AVERAGEPROCESS_TYPE {
  ALGEBRAIC = 1,		/*!< \brief an algebraic average is computed at the boundary of interest. */
  AREA = 2,           /*!< \brief an area average is computed at the boundary of interest. */
  MIXEDOUT = 3,		 /*!< \brief an mixed-out average is computed at the boundary of interest. */
  MASSFLUX = 4           /*!< \brief a mass flow average is computed at the boundary of interest. */

};

static const map<string, AVERAGEPROCESS_TYPE> AverageProcess_Map = CCreateMap<string, AVERAGEPROCESS_TYPE>
("ALGEBRAIC", ALGEBRAIC)
("AREA", AREA)
("MIXEDOUT",  MIXEDOUT)
("MASSFLUX", MASSFLUX);

/*!
 * \brief types of mixing process for averaging quantities at the boundaries.
 */
enum MIXINGPLANE_INTERFACE_TYPE {
  MATCHING = 1,		/*!< \brief an algebraic average is computed at the boundary of interest. */
  NEAREST_SPAN = 2,           /*!< \brief an area average is computed at the boundary of interest. */
  LINEAR_INTERPOLATION = 3		 /*!< \brief an mixed-out average is computed at the boundary of interest. */
};

static const map<string, MIXINGPLANE_INTERFACE_TYPE> MixingPlaneInterface_Map = CCreateMap<string, MIXINGPLANE_INTERFACE_TYPE>
("MATCHING", MATCHING)
("NEAREST_SPAN",  NEAREST_SPAN)
("LINEAR_INTERPOLATION", LINEAR_INTERPOLATION);

/*!
 * \brief this option allow to compute the span-wise section in different ways.
 */
enum SPANWISE_TYPE {
  AUTOMATIC = 1,		/*!< \brief number of span-wise section are computed automatically */
  EQUISPACED = 2           /*!< \brief number of span-wise section are specified from the user */
};

static const map<string, SPANWISE_TYPE> SpanWise_Map = CCreateMap<string, SPANWISE_TYPE>
("AUTOMATIC", AUTOMATIC)
("EQUISPACED", EQUISPACED);

/*!
 * \brief types of mixing process for averaging quantities at the boundaries.
 */
enum TURBOMACHINERY_TYPE {
  AXIAL       = 1,		/*!< \brief axial turbomachinery. */
  CENTRIFUGAL = 2,    /*!< \brief centrifugal turbomachinery. */
  CENTRIPETAL = 3,		 /*!< \brief centripetal turbomachinery. */
  CENTRIPETAL_AXIAL = 4,		 /*!< \brief mixed flow turbine. */
  AXIAL_CENTRIFUGAL = 5		 /*!< \brief mixed flow turbine. */
};

static const map<string, TURBOMACHINERY_TYPE> TurboMachinery_Map = CCreateMap<string, TURBOMACHINERY_TYPE>
("AXIAL", AXIAL)
("CENTRIFUGAL", CENTRIFUGAL)
("CENTRIPETAL",  CENTRIPETAL)
("CENTRIPETAL_AXIAL",  CENTRIPETAL_AXIAL)
("AXIAL_CENTRIFUGAL",  AXIAL_CENTRIFUGAL);

///*!
// * \brief types of Turbomachinery performance indicators.
// */
//enum TURBO_PERFORMANCE_TYPE {
//  BLADE   = 1,		/*!< \brief Turbomachinery blade performances. */
//  STAGE = 2,      /*!< \brief Turbomachinery blade stage performances. */
//  TURBINE              = 3		/*!< \brief Turbomachinery turbine performances. */
//};
//
//static const map<string, TURBO_PERFORMANCE_TYPE> TurboPerformance_Map = CCreateMap<string, TURBO_PERFORMANCE_TYPE>
//("BLADE", BLADE)
//("STAGE", STAGE)
//("TURBINE", TURBINE);

/*!
 * \brief types of Turbomachinery performance flag.
 */
enum TURBO_MARKER_TYPE{
  INFLOW   = 1,		/*!< \brief flag for inflow marker for compute turboperformance. */
  OUTFLOW = 2     /*!< \brief flag for outflow marker for compute turboperformance. */
};

/*!
 * \brief types inlet boundary treatments
 */
enum INLET_TYPE {
  TOTAL_CONDITIONS = 1,		/*!< \brief User specifies total pressure, total temperature, and flow direction. */
  MASS_FLOW = 2,           /*!< \brief User specifies density and velocity (mass flow). */
  INPUT_FILE = 3,           /*!< \brief User specifies an input file. */
  VELOCITY_INLET = 4,       /*!< \brief Velocity inlet for an incompressible flow. */
  PRESSURE_INLET = 5        /*!< \brief Total pressure inlet for an incompressible flow. */
};
static const map<string, INLET_TYPE> Inlet_Map = CCreateMap<string, INLET_TYPE>
("TOTAL_CONDITIONS", TOTAL_CONDITIONS)
("MASS_FLOW", MASS_FLOW)
("INPUT_FILE", INPUT_FILE)
("VELOCITY_INLET", VELOCITY_INLET)
("PRESSURE_INLET", PRESSURE_INLET);

/*!
 * \brief types outlet boundary treatments
 */
enum OUTLET_TYPE {
  PRESSURE_OUTLET = 1,    /*!< \brief Gauge pressure outlet for incompressible flow */
  MASS_FLOW_OUTLET = 2,   /*!< \brief Mass flow outlet for incompressible flow. */
};
static const map<string, OUTLET_TYPE> Outlet_Map = CCreateMap<string, OUTLET_TYPE>
("PRESSURE_OUTLET", PRESSURE_OUTLET)
("MASS_FLOW_OUTLET", MASS_FLOW_OUTLET);

/*!
 * \brief types engine inflow boundary treatments
 */
enum ENGINE_INFLOW_TYPE {
  FAN_FACE_MACH = 1,	         /*!< \brief User specifies fan face mach number. */
  FAN_FACE_MDOT = 2,           /*!< \brief User specifies Static pressure. */
  FAN_FACE_PRESSURE = 3        /*!< \brief User specifies Static pressure. */
};
static const map<string, ENGINE_INFLOW_TYPE> Engine_Inflow_Map = CCreateMap<string, ENGINE_INFLOW_TYPE>
("FAN_FACE_MACH", FAN_FACE_MACH)
("FAN_FACE_MDOT", FAN_FACE_MDOT)
("FAN_FACE_PRESSURE", FAN_FACE_PRESSURE);

/*!
 * \brief types actuator disk boundary treatments
 */
enum ACTDISK_TYPE {
  VARIABLES_JUMP = 1,		/*!< \brief User specifies the variables jump. */
  BC_THRUST = 2,     /*!< \brief User specifies the BC thrust. */
  NET_THRUST = 3,     /*!< \brief User specifies the Net thrust. */
  DRAG_MINUS_THRUST = 4,     /*!< \brief User specifies the D-T. */
  MASSFLOW = 5,     /*!< \brief User specifies the massflow. */
  POWER = 6     /*!< \brief User specifies the power. */
};
static const map<string, ACTDISK_TYPE> ActDisk_Map = CCreateMap<string, ACTDISK_TYPE>
("VARIABLES_JUMP", VARIABLES_JUMP)
("BC_THRUST", BC_THRUST)
("NET_THRUST", NET_THRUST)
("DRAG_MINUS_THRUST", DRAG_MINUS_THRUST)
("MASSFLOW", MASSFLOW)
("POWER", POWER);

/*!
 * \brief types of geometric entities based on VTK nomenclature
 */
enum GEO_TYPE {
  VERTEX = 1,   		/*!< \brief VTK nomenclature for defining a vertex element. */
  LINE = 3,			/*!< \brief VTK nomenclature for defining a line element. */
  TRIANGLE = 5, 		/*!< \brief VTK nomenclature for defining a triangle element. */
  QUADRILATERAL = 9,		/*!< \brief VTK nomenclature for defining a quadrilateral element. */
  TETRAHEDRON = 10,     	/*!< \brief VTK nomenclature for defining a tetrahedron element. */
  HEXAHEDRON = 12,      	/*!< \brief VTK nomenclature for defining a hexahedron element. */
  PRISM = 13,     		/*!< \brief VTK nomenclature for defining a prism element. */
  PYRAMID = 14  		/*!< \brief VTK nomenclature for defining a pyramid element. */
};

/*!
 * \brief types of objective functions
 */
enum ENUM_OBJECTIVE {
  DRAG_COEFFICIENT = 1, 	      /*!< \brief Drag objective function definition. */
  LIFT_COEFFICIENT = 2, 	      /*!< \brief Lift objective function definition. */
  SIDEFORCE_COEFFICIENT = 3,	  /*!< \brief Side force objective function definition. */
  EFFICIENCY = 4,		            /*!< \brief Efficiency objective function definition. */
  INVERSE_DESIGN_PRESSURE = 5,	/*!< \brief Pressure objective function definition (inverse design). */
  INVERSE_DESIGN_HEATFLUX = 6,  /*!< \brief Heat flux objective function definition (inverse design). */
  TOTAL_HEATFLUX = 7,           /*!< \brief Total heat flux. */
  MAXIMUM_HEATFLUX = 8,         /*!< \brief Maximum heat flux. */
  TOTAL_AVG_TEMPERATURE = 70,   /*!< \brief Total averaged temperature. */
  MOMENT_X_COEFFICIENT = 9,	    /*!< \brief Pitching moment objective function definition. */
  MOMENT_Y_COEFFICIENT = 10,    /*!< \brief Rolling moment objective function definition. */
  MOMENT_Z_COEFFICIENT = 11,    /*!< \brief Yawing objective function definition. */
  EQUIVALENT_AREA = 12,		      /*!< \brief Equivalent area objective function definition. */
  NEARFIELD_PRESSURE = 13,	    /*!< \brief NearField Pressure objective function definition. */
  FORCE_X_COEFFICIENT = 14,	    /*!< \brief X-direction force objective function definition. */
  FORCE_Y_COEFFICIENT = 15,	    /*!< \brief Y-direction force objective function definition. */
  FORCE_Z_COEFFICIENT = 16,	    /*!< \brief Z-direction force objective function definition. */
  THRUST_COEFFICIENT = 17,		  /*!< \brief Thrust objective function definition. */
  TORQUE_COEFFICIENT = 18,		  /*!< \brief Torque objective function definition. */
  FIGURE_OF_MERIT = 19,		      /*!< \brief Rotor Figure of Merit objective function definition. */
  BUFFET_SENSOR = 20,             /*!< \brief Sensor for detecting separation. */
  SURFACE_TOTAL_PRESSURE = 28, 	    /*!< \brief Total Pressure objective function definition. */
  SURFACE_STATIC_PRESSURE = 29,      /*!< \brief Static Pressure objective function definition. */
  SURFACE_MASSFLOW = 30,           /*!< \brief Mass Flow Rate objective function definition. */
  SURFACE_MACH = 51,           /*!< \brief Mach number objective function definition. */
  SURFACE_UNIFORMITY = 52,           /*!< \brief Flow uniformity objective function definition. */
  SURFACE_SECONDARY = 53,           /*!< \brief Secondary flow strength objective function definition. */
  SURFACE_MOM_DISTORTION = 54,           /*!< \brief Momentum distortion objective function definition. */
  SURFACE_SECOND_OVER_UNIFORM = 55,   /*!< \brief Secondary over uniformity (relative secondary strength) objective function definition. */
  SURFACE_PRESSURE_DROP = 56, 	    /*!< \brief Pressure drop objective function definition. */
  CUSTOM_OBJFUNC = 31, 	           /*!< \brief Custom objective function definition. */
  TOTAL_PRESSURE_LOSS = 39,
  KINETIC_ENERGY_LOSS = 40,
  TOTAL_EFFICIENCY = 41,
  TOTAL_STATIC_EFFICIENCY = 42,
  EULERIAN_WORK = 43,
  TOTAL_ENTHALPY_IN = 44,
  FLOW_ANGLE_IN = 45,
  FLOW_ANGLE_OUT = 46,
  MASS_FLOW_IN = 47,
  MASS_FLOW_OUT = 48,
  PRESSURE_RATIO = 49,
  ENTROPY_GENERATION = 50,
  REFERENCE_GEOMETRY=60,          /*!<\brief Norm of displacements with respect to target geometry. */
  REFERENCE_NODE=61,              /*!<\brief Objective function defined as the difference of a particular node respect to a reference position. */
  VOLUME_FRACTION=62              /*!<\brief Volume average physical density, for material-based topology optimization applications. */
};

static const map<string, ENUM_OBJECTIVE> Objective_Map = CCreateMap<string, ENUM_OBJECTIVE>
("DRAG", DRAG_COEFFICIENT)
("LIFT", LIFT_COEFFICIENT)
("SIDEFORCE", SIDEFORCE_COEFFICIENT)
("EFFICIENCY", EFFICIENCY)
("INVERSE_DESIGN_PRESSURE", INVERSE_DESIGN_PRESSURE)
("INVERSE_DESIGN_HEATFLUX", INVERSE_DESIGN_HEATFLUX)
("MOMENT_X", MOMENT_X_COEFFICIENT)
("MOMENT_Y", MOMENT_Y_COEFFICIENT)
("MOMENT_Z", MOMENT_Z_COEFFICIENT)
("EQUIVALENT_AREA", EQUIVALENT_AREA)
("NEARFIELD_PRESSURE", NEARFIELD_PRESSURE)
("FORCE_X", FORCE_X_COEFFICIENT)
("FORCE_Y", FORCE_Y_COEFFICIENT)
("FORCE_Z", FORCE_Z_COEFFICIENT)
("THRUST", THRUST_COEFFICIENT)
("TORQUE", TORQUE_COEFFICIENT)
("TOTAL_HEATFLUX", TOTAL_HEATFLUX)
("MAXIMUM_HEATFLUX", MAXIMUM_HEATFLUX)
("TOTAL_AVG_TEMPERATURE", TOTAL_AVG_TEMPERATURE)
("FIGURE_OF_MERIT", FIGURE_OF_MERIT)
("BUFFET", BUFFET_SENSOR)
("SURFACE_TOTAL_PRESSURE", SURFACE_TOTAL_PRESSURE)
("SURFACE_STATIC_PRESSURE", SURFACE_STATIC_PRESSURE)
("SURFACE_MASSFLOW", SURFACE_MASSFLOW)
("SURFACE_MACH", SURFACE_MACH)
("SURFACE_UNIFORMITY", SURFACE_UNIFORMITY)
("SURFACE_SECONDARY", SURFACE_SECONDARY)
("SURFACE_MOM_DISTORTION", SURFACE_MOM_DISTORTION)
("SURFACE_SECOND_OVER_UNIFORM", SURFACE_SECOND_OVER_UNIFORM)
("SURFACE_PRESSURE_DROP", SURFACE_PRESSURE_DROP)
("CUSTOM_OBJFUNC", CUSTOM_OBJFUNC)
("TOTAL_EFFICIENCY", TOTAL_EFFICIENCY)
("TOTAL_STATIC_EFFICIENCY", TOTAL_STATIC_EFFICIENCY)
("TOTAL_PRESSURE_LOSS", TOTAL_PRESSURE_LOSS)
("EULERIAN_WORK", EULERIAN_WORK)
("TOTAL_ENTHALPY_IN", TOTAL_ENTHALPY_IN)
("FLOW_ANGLE_IN", FLOW_ANGLE_IN)
("FLOW_ANGLE_OUT", FLOW_ANGLE_OUT)
("MASS_FLOW_IN", MASS_FLOW_IN)
("MASS_FLOW_OUT", MASS_FLOW_OUT)
("PRESSURE_RATIO",  PRESSURE_RATIO)
("ENTROPY_GENERATION",  ENTROPY_GENERATION)
("KINETIC_ENERGY_LOSS", KINETIC_ENERGY_LOSS)
("REFERENCE_GEOMETRY", REFERENCE_GEOMETRY)
("REFERENCE_NODE", REFERENCE_NODE)
("VOLUME_FRACTION", VOLUME_FRACTION);

/*!
 * \brief types of residual criteria equations
 */

enum ENUM_RESIDUAL {
	RHO_RESIDUAL = 1, 	      /*!< \brief Rho equation residual criteria equation. */
	RHO_ENERGY_RESIDUAL = 2 	      /*!< \brief RhoE equation residual criteria equation. */
};

static const map<string, ENUM_RESIDUAL> Residual_Map = CCreateMap<string, ENUM_RESIDUAL>
("RHO", RHO_RESIDUAL)
("RHO_ENERGY", RHO_ENERGY_RESIDUAL);

/*!
 * \brief types of residual criteria for structural problems
 */

enum ENUM_RESFEM {
  RESFEM_RELATIVE = 1,         /*!< \brief Relative criteria: Res/Res0. */
  RESFEM_ABSOLUTE = 2          /*!< \brief Absolute criteria: abs(Res). */
};

static const map<string, ENUM_RESFEM> ResFem_Map = CCreateMap<string, ENUM_RESFEM>
("RELATIVE", RESFEM_RELATIVE)
("ABSOLUTE", RESFEM_ABSOLUTE);

/*!
 * \brief types of sensitivities to compute
 */
enum ENUM_SENS {
  SENS_GEOMETRY = 1,    	/*!< \brief Geometrical sensitivity. */
  SENS_MACH = 2,		/*!< \brief Mach number sensitivity. */
  SENS_AOA = 3, 		/*!< \brief Angle of attack sensitivity. */
  SENS_AOS = 4  		/*!< \brief Angle of Sideslip sensitivity. */
};
static const map<string, ENUM_SENS> Sens_Map = CCreateMap<string, ENUM_SENS>
("SENS_GEOMETRY", SENS_GEOMETRY)
("SENS_MACH", SENS_MACH)
("SENS_AOA", SENS_AOA)
("SENS_AOS", SENS_AOS);

/*!
 * \brief types of grid adaptation/refinement
 */
enum ENUM_ADAPT {
  NO_ADAPT = 0,                 /*!< \brief No grid adaptation. */
  FULL = 1,			/*!< \brief Do a complete grid refinement of all the computational grids. */
  FULL_FLOW = 2,		/*!< \brief Do a complete grid refinement of the flow grid. */
  FULL_ADJOINT = 3,		/*!< \brief Do a complete grid refinement of the adjoint grid. */
  GRAD_FLOW = 5,		/*!< \brief Do a gradient based grid adaptation of the flow grid. */
  GRAD_ADJOINT = 6,		/*!< \brief Do a gradient based grid adaptation of the adjoint grid. */
  GRAD_FLOW_ADJ = 7,		/*!< \brief Do a gradient based grid adaptation of the flow and adjoint grid. */
  COMPUTABLE = 9,		/*!< \brief Apply a computable error grid adaptation. */
  REMAINING = 10,		/*!< \brief Apply a remaining error grid adaptation. */
  WAKE = 12,			/*!< \brief Do a grid refinement on the wake. */
  SMOOTHING = 14,		/*!< \brief Do a grid smoothing of the geometry. */
  SUPERSONIC_SHOCK = 15,	/*!< \brief Do a grid smoothing. */
  PERIODIC = 17			/*!< \brief Add the periodic halo cells. */
};
static const map<string, ENUM_ADAPT> Adapt_Map = CCreateMap<string, ENUM_ADAPT>
("NONE", NO_ADAPT)
("FULL", FULL)
("FULL_FLOW", FULL_FLOW)
("FULL_ADJOINT", FULL_ADJOINT)
("GRAD_FLOW", GRAD_FLOW)
("GRAD_ADJOINT", GRAD_ADJOINT)
("GRAD_FLOW_ADJ", GRAD_FLOW_ADJ)
("COMPUTABLE", COMPUTABLE)
("REMAINING", REMAINING)
("WAKE", WAKE)
("SMOOTHING", SMOOTHING)
("SUPERSONIC_SHOCK", SUPERSONIC_SHOCK)
("PERIODIC", PERIODIC);

/*!
 * \brief types of input file formats
 */
enum ENUM_INPUT {
  SU2 = 1,                       /*!< \brief SU2 input format. */
  CGNS = 2                     /*!< \brief CGNS input format for the computational grid. */
};
static const map<string, ENUM_INPUT> Input_Map = CCreateMap<string, ENUM_INPUT>
("SU2", SU2)
("CGNS", CGNS);

const int CGNS_STRING_SIZE = 33;/*!< \brief Length of strings used in the CGNS format. */

/*!
 * \brief type of solution output file formats
 */
enum ENUM_OUTPUT {
  TECPLOT = 1,  		     /*!< \brief Tecplot format for the solution output. */
  TECPLOT_BINARY = 2,    /*!< \brief Tecplot binary format for the solution output. */
  FIELDVIEW = 3,  		   /*!< \brief FieldView format for the solution output. */
  FIELDVIEW_BINARY = 4,  /*!< \brief FieldView binary format for the solution output. */
  CSV = 5,			         /*!< \brief Comma-separated values format for the solution output. */
  CGNS_SOL = 6,  	     	 /*!< \brief CGNS format for the solution output. */
  PARAVIEW = 7,  		     /*!< \brief Paraview ASCII format for the solution output. */
  PARAVIEW_BINARY = 8    /*!< \brief Paraview binary format for the solution output. */
};
static const map<string, ENUM_OUTPUT> Output_Map = CCreateMap<string, ENUM_OUTPUT>
("TECPLOT", TECPLOT)
("TECPLOT_BINARY", TECPLOT_BINARY)
("FIELDVIEW", FIELDVIEW)
("FIELDVIEW_BINARY", FIELDVIEW_BINARY)
("CSV", CSV)
("CGNS", CGNS_SOL)
("PARAVIEW", PARAVIEW)
("PARAVIEW_BINARY", PARAVIEW_BINARY);

/*!
 * \brief type of volume sensitivity file formats (inout to SU2_DOT)
 */
enum ENUM_SENSITIVITY {
  SU2_NATIVE = 1,           /*!< \brief SU2 native binary format for the volume sensitivity input. */
  UNORDERED_ASCII = 2           /*!< \brief Unordered ASCII list (x,y,z,dJ/dx,dJ/dy/dJ/dz) format for the volume sensitivity input. */
};

static const map<string, ENUM_SENSITIVITY> Sensitivity_Map = CCreateMap<string, ENUM_SENSITIVITY>
("SU2_NATIVE", SU2_NATIVE)
("UNORDERED_ASCII", UNORDERED_ASCII);

/*!
 * \brief type of jump definition
 */
enum JUMP_DEFINITION {
  DIFFERENCE = 1,     /*!< \brief Jump given by a difference in values. */
  RATIO = 2           /*!< \brief Jump given by a ratio. */
};
static const map<string, JUMP_DEFINITION> Jump_Map = CCreateMap<string, JUMP_DEFINITION>
("DIFFERENCE", DIFFERENCE)
("RATIO", RATIO);

/*!
 * \brief type of multigrid cycle
 */
enum MG_CYCLE {
  V_CYCLE = 0,  		/*!< \brief V cycle. */
  W_CYCLE = 1,			/*!< \brief W cycle. */
  FULLMG_CYCLE = 2  /*!< \brief FullMG cycle. */
};
static const map<string, MG_CYCLE> MG_Cycle_Map = CCreateMap<string, MG_CYCLE>
("V_CYCLE", V_CYCLE)
("W_CYCLE", W_CYCLE)
("FULLMG_CYCLE", FULLMG_CYCLE);

/*!
 * \brief type of solution output variables
 */
enum ENUM_OUTPUT_VARS {
  DENSITY = 1,      /*!< \brief Density. */
  VEL_X = 2,        /*!< \brief X-component of velocity. */
  VEL_Y = 3,        /*!< \brief Y-component of velocity. */
  VEL_Z = 4,        /*!< \brief Z-component of velocity. */
  PRESSURE = 5, 		/*!< \brief Static pressure. */
  MACH = 6,         /*!< \brief Mach number. */
  TEMPERATURE = 7,  /*!< \brief Temperature. */
  LAM_VISC = 8,     /*!< \brief Laminar viscosity. */
  EDDY_VISC = 9     /*!< \brief Eddy viscosity. */
};
static const map<string, ENUM_OUTPUT_VARS> Output_Vars_Map = CCreateMap<string, ENUM_OUTPUT_VARS>
("DENSITY", DENSITY)
("VEL_X", VEL_X)
("VEL_Y", VEL_Y)
("VEL_Z", VEL_Z)
("PRESSURE", PRESSURE)
("MACH", MACH)
("TEMPERATURE", TEMPERATURE)
("LAM_VISC", LAM_VISC)
("EDDY_VISC", EDDY_VISC);

/*!
 * \brief types of design parameterizations
 */
enum ENUM_PARAM {
  NO_DEFORMATION = 0,       /*!< \brief No deformation. */

  TRANSLATION = 1,		       /*!< \brief Surface movement as design variable. */
  ROTATION = 2,			         /*!< \brief Surface rotation as design variable. */
  SCALE = 3,			           /*!< \brief Surface rotation as design variable. */
  
  FFD_SETTING = 10,		       /*!< \brief No surface deformation. */
  FFD_CONTROL_POINT = 11,	   /*!< \brief Free form deformation for 3D design (change a control point). */
  FFD_NACELLE = 12,	         /*!< \brief Free form deformation for 3D design (change a control point). */
  FFD_GULL = 13,	             /*!< \brief Free form deformation for 3D design (change a control point). */
  FFD_CAMBER = 14,		         /*!< \brief Free form deformation for 3D design (camber change). */
  FFD_TWIST = 15,		         /*!< \brief Free form deformation for 3D design (change the twist angle of a section). */
  FFD_THICKNESS = 16,		     /*!< \brief Free form deformation for 3D design (thickness change). */
  FFD_DIHEDRAL_ANGLE = 17,	 /*!< \brief Free form deformation for 3D design (change the dihedral angle). */
  FFD_ROTATION = 18,		     /*!< \brief Free form deformation for 3D design (rotation around a line). */
  FFD_CONTROL_POINT_2D = 19, /*!< \brief Free form deformation for 2D design (change a control point). */
  FFD_CAMBER_2D = 20,		     /*!< \brief Free form deformation for 3D design (camber change). */
  FFD_THICKNESS_2D = 21,		 /*!< \brief Free form deformation for 3D design (thickness change). */
  FFD_TWIST_2D = 22,		     /*!< \brief Free form deformation for 3D design (camber change). */
  FFD_CONTROL_SURFACE = 23,	 /*!< \brief Free form deformation for 3D design (control surface). */
  FFD_ANGLE_OF_ATTACK = 24,   /*!< \brief Angle of attack for FFD problem. */

  HICKS_HENNE = 30,	         /*!< \brief Hicks-Henne bump function for airfoil deformation. */
  PARABOLIC = 31,		         /*!< \brief Parabolic airfoil definition as design variables. */
  NACA_4DIGITS = 32,	       /*!< \brief The four digits NACA airfoil family as design variables. */
  AIRFOIL = 33,		           /*!< \brief Airfoil definition as design variables. */
  CST = 34,                  /*!< \brief CST method with Kulfan parameters for airfoil deformation. */
  SURFACE_BUMP = 35,	       /*!< \brief Surfacebump function for flat surfaces deformation. */
  SURFACE_FILE = 36,		     /*!< \brief Nodal coordinates for surface set using a file (external parameterization). */
  
  DV_EFIELD = 40,            /*!< \brief Electric field in deformable membranes. */
  DV_YOUNG = 41,
  DV_POISSON = 42,
  DV_RHO = 43,
  DV_RHO_DL = 44,
  
  TRANSLATE_GRID = 50,       /*!< \brief Translate the volume grid. */
  ROTATE_GRID = 51,          /*!< \brief Rotate the volume grid */
  SCALE_GRID = 52,           /*!< \brief Scale the volume grid. */
  
  ANGLE_OF_ATTACK = 101	   /*!< \brief Angle of attack for airfoils. */
};
static const map<string, ENUM_PARAM> Param_Map = CCreateMap<string, ENUM_PARAM>
("FFD_SETTING", FFD_SETTING)
("FFD_CONTROL_POINT_2D", FFD_CONTROL_POINT_2D)
("FFD_TWIST_2D", FFD_TWIST_2D)
("FFD_ANGLE_OF_ATTACK", FFD_ANGLE_OF_ATTACK)
("FFD_CAMBER_2D", FFD_CAMBER_2D)
("FFD_THICKNESS_2D", FFD_THICKNESS_2D)
("HICKS_HENNE", HICKS_HENNE)
("SURFACE_BUMP", SURFACE_BUMP)
("ANGLE_OF_ATTACK", ANGLE_OF_ATTACK)
("NACA_4DIGITS", NACA_4DIGITS)
("TRANSLATION", TRANSLATION)
("ROTATION", ROTATION)
("SCALE", SCALE)
("FFD_CONTROL_POINT", FFD_CONTROL_POINT)
("FFD_DIHEDRAL_ANGLE", FFD_DIHEDRAL_ANGLE)
("FFD_ROTATION", FFD_ROTATION)
("FFD_CONTROL_SURFACE", FFD_CONTROL_SURFACE)
("FFD_NACELLE", FFD_NACELLE)
("FFD_GULL", FFD_GULL)
("FFD_TWIST", FFD_TWIST)
("FFD_CAMBER", FFD_CAMBER)
("FFD_THICKNESS", FFD_THICKNESS)
("PARABOLIC", PARABOLIC)
("AIRFOIL", AIRFOIL)
("SURFACE_FILE", SURFACE_FILE)
("NO_DEFORMATION", NO_DEFORMATION)
("CST", CST)
("ELECTRIC_FIELD", DV_EFIELD)
("YOUNG_MODULUS", DV_YOUNG)
("POISSON_RATIO", DV_POISSON)
("STRUCTURAL_DENSITY", DV_RHO)
("DEAD_WEIGHT", DV_RHO_DL)
("TRANSLATE_GRID", TRANSLATE_GRID)
("ROTATE_GRID", ROTATE_GRID)
("SCALE_GRID", SCALE_GRID)
;


/*!
 * \brief types of FFD Blending function
 */
enum ENUM_FFD_BLENDING{
  BSPLINE_UNIFORM = 0,
  BEZIER = 1,
};
static const map<string, ENUM_FFD_BLENDING> Blending_Map = CCreateMap<string, ENUM_FFD_BLENDING>
("BSPLINE_UNIFORM", BSPLINE_UNIFORM)
("BEZIER", BEZIER);

/*!
 * \brief types of solvers for solving linear systems
 */
enum ENUM_LINEAR_SOLVER {
  STEEPEST_DESCENT = 1,		/*!< \brief Steepest descent method for point inversion algoritm (Free-Form). */
  NEWTON = 2,			/*!< \brief Newton method for point inversion algorithm (Free-Form). */
  QUASI_NEWTON = 3,		/*!< \brief Quasi Newton method for point inversion algorithm (Free-Form). */
  CONJUGATE_GRADIENT = 4,	/*!< \brief Preconditionated conjugate gradient method for grid deformation. */
  FGMRES = 5,    	/*!< \brief Flexible Generalized Minimal Residual method. */
  BCGSTAB = 6,	/*!< \brief BCGSTAB - Biconjugate Gradient Stabilized Method (main solver). */
  RESTARTED_FGMRES = 7,  /*!< \brief Flexible Generalized Minimal Residual method with restart. */
  SMOOTHER_LUSGS = 8,  /*!< \brief LU_SGS smoother. */
  SMOOTHER_JACOBI = 9,  /*!< \brief Jacobi smoother. */
  SMOOTHER_ILU = 10,  /*!< \brief ILU smoother. */
  SMOOTHER_LINELET = 11  /*!< \brief Linelet smoother. */
};
static const map<string, ENUM_LINEAR_SOLVER> Linear_Solver_Map = CCreateMap<string, ENUM_LINEAR_SOLVER>
("STEEPEST_DESCENT", STEEPEST_DESCENT)
("NEWTON", NEWTON)
("QUASI_NEWTON", QUASI_NEWTON)
("CONJUGATE_GRADIENT", CONJUGATE_GRADIENT)
("BCGSTAB", BCGSTAB)
("FGMRES", FGMRES)
("RESTARTED_FGMRES", RESTARTED_FGMRES)
("SMOOTHER_LUSGS", SMOOTHER_LUSGS)
("SMOOTHER_JACOBI", SMOOTHER_JACOBI)
("SMOOTHER_LINELET", SMOOTHER_LINELET)
("SMOOTHER_ILU", SMOOTHER_ILU);

/*!
 * \brief types surface continuity at the intersection with the FFD
 */
enum ENUM_FFD_CONTINUITY {
  DERIVATIVE_NONE = 0,		/*!< \brief No derivative continuity. */
  DERIVATIVE_1ST = 1,		/*!< \brief First derivative continuity. */
  DERIVATIVE_2ND = 2,	/*!< \brief Second derivative continuity. */
  USER_INPUT = 3			      /*!< \brief User input. */
};
static const map<string, ENUM_FFD_CONTINUITY> Continuity_Map = CCreateMap<string, ENUM_FFD_CONTINUITY>
("NO_DERIVATIVE", DERIVATIVE_NONE)
("1ST_DERIVATIVE", DERIVATIVE_1ST)
("2ND_DERIVATIVE", DERIVATIVE_2ND)
("USER_INPUT", USER_INPUT);

/*!
 * \brief types of coordinates systems for the FFD
 */
enum ENUM_FFD_COORD_SYSTEM {
  CARTESIAN = 0,
  CYLINDRICAL = 1,
  SPHERICAL = 2,
  POLAR = 3
};
static const map<string, ENUM_FFD_COORD_SYSTEM> CoordSystem_Map = CCreateMap<string, ENUM_FFD_COORD_SYSTEM>
("CARTESIAN", CARTESIAN)
("CYLINDRICAL", CYLINDRICAL)
("SPHERICAL", SPHERICAL)
("POLAR", POLAR);

/*!
 * \brief types of sensitivity smoothing
 */
enum ENUM_SENS_SMOOTHING {
  NO_SMOOTH = 0,		/*!< \brief No smoothing. */
  SOBOLEV = 1,		/*!< \brief Sobolev gradient smoothing. */
  BIGRID = 2	/*!< \brief Bi-grid technique smoothing. */
};
static const map<string, ENUM_SENS_SMOOTHING> Sens_Smoothing_Map = CCreateMap<string, ENUM_SENS_SMOOTHING>
("NONE", NO_SMOOTH)
("SOBOLEV", SOBOLEV)
("BIGRID", BIGRID);

/*!
 * \brief types of preconditioners for the linear solver
 */
enum ENUM_LINEAR_SOLVER_PREC {
  JACOBI = 1,		/*!< \brief Jacobi preconditioner. */
  LU_SGS = 2,		/*!< \brief LU SGS preconditioner. */
  LINELET = 3,  /*!< \brief Line implicit preconditioner. */
  ILU = 4       /*!< \brief ILU(0) preconditioner. */
};
static const map<string, ENUM_LINEAR_SOLVER_PREC> Linear_Solver_Prec_Map = CCreateMap<string, ENUM_LINEAR_SOLVER_PREC>
("JACOBI", JACOBI)
("LU_SGS", LU_SGS)
("LINELET", LINELET)
("ILU", ILU);

/*!
 * \brief types of analytic definitions for various geometries
 */
enum ENUM_GEO_ANALYTIC {
  NO_GEO_ANALYTIC = 0,          /*!< \brief No analytic definition of the geometry. */
  NACA0012_AIRFOIL = 1, 	/*!< \brief Use the analytical definition of the NACA0012 for doing the grid adaptation. */
  NACA4412_AIRFOIL = 2, 	/*!< \brief Use the analytical definition of the NACA4412 for doing the grid adaptation. */
  CYLINDER = 3, 		/*!< \brief Use the analytical definition of a cylinder for doing the grid adaptation. */
  BIPARABOLIC = 4       	/*!< \brief Use the analytical definition of a biparabolic airfoil for doing the grid adaptation. */
};
static const map<string, ENUM_GEO_ANALYTIC> Geo_Analytic_Map = CCreateMap<string, ENUM_GEO_ANALYTIC>
("NONE", NO_GEO_ANALYTIC)
("NACA0012_AIRFOIL", NACA0012_AIRFOIL)
("NACA4412_AIRFOIL", NACA4412_AIRFOIL)
("CYLINDER", CYLINDER)
("BIPARABOLIC", BIPARABOLIC);

/*!
 * \brief types of axis orientation
 */
enum ENUM_GEO_DESCRIPTION {
	TWOD_AIRFOIL = 0, /*!< \brief Airfoil analysis. */
  WING = 1, 	      /*!< \brief Wing analysis. */
  FUSELAGE = 2,    /*!< \brief Fuselage analysis. */
  NACELLE = 3      /*!< \brief Nacelle analysis. */
};
static const map<string, ENUM_GEO_DESCRIPTION> Geo_Description_Map = CCreateMap<string, ENUM_GEO_DESCRIPTION>
("AIRFOIL", TWOD_AIRFOIL)
("WING", WING)
("FUSELAGE", FUSELAGE)
("NACELLE", NACELLE);

/*!
 * \brief types of schemes for unsteady computations
 */
enum ENUM_UNSTEADY {
  STEADY = 0,            /*!< \brief A steady computation. */
  TIME_STEPPING = 1,		 /*!< \brief Use a time stepping strategy for unsteady computations. */
  DT_STEPPING_1ST = 2,	 /*!< \brief Use a dual time stepping strategy for unsteady computations (1st order). */
  DT_STEPPING_2ND = 3,	 /*!< \brief Use a dual time stepping strategy for unsteady computations (2nd order). */
  ROTATIONAL_FRAME = 4,  /*!< \brief Use a rotational source term. */
  HARMONIC_BALANCE = 5    /*!< \brief Use a harmonic balance source term. */

};
static const map<string, ENUM_UNSTEADY> Unsteady_Map = CCreateMap<string, ENUM_UNSTEADY>
("NO", STEADY)
("TIME_STEPPING", TIME_STEPPING)
("DUAL_TIME_STEPPING-1ST_ORDER", DT_STEPPING_1ST)
("DUAL_TIME_STEPPING-2ND_ORDER", DT_STEPPING_2ND)
("HARMONIC_BALANCE", HARMONIC_BALANCE)
("ROTATIONAL_FRAME", ROTATIONAL_FRAME);

/*!
 * \brief types of criteria to determine when the solution is converged
 */
enum ENUM_CONVERGE_CRIT {
  CAUCHY = 1,			/*!< \brief Cauchy criteria to establish the convergence of the code. */
  RESIDUAL = 2			/*!< \brief Residual criteria to establish the convergence of the code. */
};
static const map<string, ENUM_CONVERGE_CRIT> Converge_Crit_Map = CCreateMap<string, ENUM_CONVERGE_CRIT>
("CAUCHY", CAUCHY)
("RESIDUAL", RESIDUAL);

/*!
 * \brief types of element stiffnesses imposed for FEA mesh deformation
 */
enum ENUM_DEFORM_STIFFNESS {
  CONSTANT_STIFFNESS = 0,               /*!< \brief Impose a constant stiffness for each element (steel). */
  INVERSE_VOLUME = 1,			/*!< \brief Impose a stiffness for each element that is inversely proportional to cell volume. */
  SOLID_WALL_DISTANCE = 2			/*!< \brief Impose a stiffness for each element that is proportional to the distance from the solid surface. */
};
static const map<string, ENUM_DEFORM_STIFFNESS> Deform_Stiffness_Map = CCreateMap<string, ENUM_DEFORM_STIFFNESS>
("CONSTANT_STIFFNESS", CONSTANT_STIFFNESS)
("INVERSE_VOLUME", INVERSE_VOLUME)
("WALL_DISTANCE", SOLID_WALL_DISTANCE);

/*!
 * \brief The direct differentation variables.
 */
enum ENUM_DIRECTDIFF_VAR {
  NO_DERIVATIVE = 0,
  D_MACH = 1,   /*!< \brief Derivative with respect to the mach number */
  D_AOA = 2,		 /*!< \brief Derivative with respect to the angle of attack */
  D_PRESSURE = 3, /*!< \brief Derivative with respect to the freestream pressure */
  D_TEMPERATURE = 4,/*!< \brief Derivative with respect to the freestream temperature */
  D_DENSITY = 5,
  D_TURB2LAM = 6,
  D_SIDESLIP = 7,
  D_VISCOSITY = 8,
  D_REYNOLDS = 9,
  D_DESIGN = 10,
  D_YOUNG = 11,
  D_POISSON = 12,
  D_RHO = 13,
  D_RHO_DL = 14,
  D_EFIELD = 15
};
static const map<string, ENUM_DIRECTDIFF_VAR> DirectDiff_Var_Map = CCreateMap<string, ENUM_DIRECTDIFF_VAR>
("NONE", NO_DERIVATIVE)
("MACH", D_MACH)
("AOA", D_AOA)
("PRESSURE", D_PRESSURE)
("TEMPERATURE", D_TEMPERATURE)
("DENSITY", D_DENSITY)
("TURB2LAM", D_TURB2LAM)
("SIDESLIP", D_SIDESLIP)
("VISCOSITY", D_VISCOSITY)
("REYNOLDS", D_REYNOLDS)
("DESIGN_VARIABLES", D_DESIGN)
("YOUNG_MODULUS", D_YOUNG)
("POISSON_RATIO", D_POISSON)
("STRUCTURAL_DENSITY", D_RHO)
("STRUCTURAL_DEAD_LOAD", D_RHO_DL)
("ELECTRIC_FIELD", D_EFIELD);


enum ENUM_RECORDING {
  FLOW_CONS_VARS   = 1,
  MESH_COORDS = 2,
  COMBINED    = 3,
  FEA_DISP_VARS = 4,
  FLOW_CROSS_TERM = 5,
  FEM_CROSS_TERM_GEOMETRY = 6,
  GEOMETRY_CROSS_TERM = 7,
  ALL_VARIABLES = 8
};

/*!
 * \brief types of schemes for dynamic structural computations
 */
enum ENUM_DYNAMIC {
  STATIC = 0,             /*!< \brief A static structural computation. */
  DYNAMIC = 1		      /*!< \brief Use a time stepping strategy for dynamic computations. */
};
static const map<string, ENUM_DYNAMIC> Dynamic_Map = CCreateMap<string, ENUM_DYNAMIC>
("NO", STATIC)
("YES", DYNAMIC);

/*!
 * \brief types of input file formats
 */
enum ENUM_INPUT_REF {
  SU2_REF = 1,                     /*!< \brief SU2 input format (from a restart). */
  CUSTOM_REF = 2                   /*!< \brief CGNS input format for the computational grid. */
};
static const map<string, ENUM_INPUT_REF> Input_Ref_Map = CCreateMap<string, ENUM_INPUT_REF>
("SU2", SU2_REF)
("CUSTOM", CUSTOM_REF);

/*!
<<<<<<< HEAD
 * \brief Vertex-based quantities exchanged during periodic marker communications.
 */
enum PERIODIC_QUANTITIES {
  PERIODIC_VOLUME     =  1,  /*!< \brief Volume communication for summing total CV (periodic only). */
  PERIODIC_NEIGHBORS  =  2,  /*!< \brief Communication of the number of neighbors for centered schemes (periodic only). */
  PERIODIC_RESIDUAL   =  3,  /*!< \brief Residual and Jacobian communication (periodic only). */
  PERIODIC_LAPLACIAN  =  4,  /*!< \brief Undivided Laplacian communication for JST (periodic only). */
  PERIODIC_MAX_EIG    =  5,  /*!< \brief Maximum eigenvalue communication (periodic only). */
  PERIODIC_SENSOR     =  6,  /*!< \brief Dissipation sensor communication (periodic only). */
  PERIODIC_SOL_GG     =  7,  /*!< \brief Solution gradient communication for Green-Gauss (periodic only). */
  PERIODIC_PRIM_GG    =  8,  /*!< \brief Primitive gradient communication for Green-Gauss (periodic only). */
  PERIODIC_SOL_LS     =  9,  /*!< \brief Solution gradient communication for Least Squares (periodic only). */
  PERIODIC_PRIM_LS    = 10,  /*!< \brief Primitive gradient communication for Least Squares (periodic only). */
  PERIODIC_LIM_SOL_1  = 11,  /*!< \brief Solution limiter communication phase 1 of 2 (periodic only). */
  PERIODIC_LIM_SOL_2  = 12,  /*!< \brief Solution limiter communication phase 2 of 2 (periodic only). */
  PERIODIC_LIM_PRIM_1 = 13,  /*!< \brief Primitive limiter communication phase 1 of 2 (periodic only). */
  PERIODIC_LIM_PRIM_2 = 14,  /*!< \brief Primitive limiter communication phase 2 of 2 (periodic only). */
  PERIODIC_IMPLICIT   = 15   /*!< \brief Implicit update communication to ensure consistency across periodic boundaries. */
};

/*!
* \brief types of filter kernels, initially intended for structural topology optimization applications
=======
 * \brief Vertex-based quantities exchanged in MPI point-to-point communications.
 */
enum MPI_QUANTITIES {
  SOLUTION             =  0,  /*!< \brief Conservative solution communication. */
  SOLUTION_OLD         =  1,  /*!< \brief Conservative solution old communication. */
  SOLUTION_GRADIENT    =  2,  /*!< \brief Conservative solution gradient communication. */
  SOLUTION_LIMITER     =  3,  /*!< \brief Conservative solution limiter communication. */
  SOLUTION_DISPONLY    =  4,  /*!< \brief Solution displacement only communication. */
  SOLUTION_PRED        =  5,  /*!< \brief Solution predicted communication. */
  SOLUTION_PRED_OLD    =  6,  /*!< \brief Solution predicted old communication. */
  SOLUTION_GEOMETRY    =  7,  /*!< \brief Geometry solution communication. */
  PRIMITIVE_GRADIENT   =  8,  /*!< \brief Primitive gradient communication. */
  PRIMITIVE_LIMITER    =  9,  /*!< \brief Primitive limiter communication. */
  UNDIVIDED_LAPLACIAN  = 10,  /*!< \brief Undivided Laplacian communication. */
  MAX_EIGENVALUE       = 11,  /*!< \brief Maximum eigenvalue communication. */
  SENSOR               = 12,  /*!< \brief Dissipation sensor communication. */
  AUXVAR_GRADIENT      = 13,  /*!< \brief Auxiliary variable gradient communication. */
  COORDINATES          = 14,  /*!< \brief Vertex coordinates communication. */
  COORDINATES_OLD      = 15,  /*!< \brief Old vertex coordinates communication. */
  MAX_LENGTH           = 16,  /*!< \brief Maximum length communication. */
  GRID_VELOCITY        = 17,  /*!< \brief Grid velocity communication. */
  CROSS_TERM           = 18,  /*!< \brief Cross term communication. */
  CROSS_TERM_GEOMETRY  = 19,  /*!< \brief Geometric cross term communication. */
  REF_GEOMETRY         = 20,  /*!< \brief Reference geometry communication. */
  SOLUTION_EDDY        = 21,  /*!< \brief Turbulent solution plus eddy viscosity communication. */
  SOLUTION_MATRIX      = 22,  /*!< \brief Matrix solution communication. */
  SOLUTION_MATRIXTRANS = 23,  /*!< \brief Matrix transposed solution communication. */
  NEIGHBORS            = 24,  /*!< \brief Neighbor point count communication (for JST). */
  SOLUTION_FEA         = 25,  /*!< \brief FEA solution communication. */
  SOLUTION_FEA_OLD     = 26   /*!< \brief FEA solution old communication. */
};

/*!
 * \brief MPI communication level
 */
enum COMM_LEVEL {
  COMM_NONE    = 0,   /*!< \brief Disable all MPI comms. Purely for testing, as results are incorrect. */
  COMM_MINIMAL = 1,   /*!< \brief Perform only the minimal set of MPI communications for correctness. Disables many console and output comms. */
  COMM_FULL    = 2    /*!< \brief Perform all MPI communications. */
};
static const map<string, COMM_LEVEL> Comm_Map = CCreateMap<string, COMM_LEVEL>
("NONE", COMM_NONE)
("MINIMAL", COMM_MINIMAL)
("FULL", COMM_FULL);

/*
 * \brief types of filter kernels, initially intended for structural topology optimization applications
>>>>>>> 700dd7c7
 */
enum ENUM_FILTER_KERNEL {
  CONSTANT_WEIGHT_FILTER = 0,      /*!< \brief Uniform weight. */
  CONICAL_WEIGHT_FILTER  = 1,      /*!< \brief Linear decay with distance from center point [Bruns and Tortorelli, 2001]. */
  GAUSSIAN_WEIGHT_FILTER = 2,      /*!< \brief Bell shape around center point [Bruns and Tortorelli, 2003]. */
  DILATE_MORPH_FILTER    = 3,      /*!< \brief Continuous version of the dilate morphology operator [Sigmund 2007]. */
  ERODE_MORPH_FILTER     = 4,      /*!< \brief Continuous version of the erode morphology operator [Sigmund 2007].*/
};
static const map<string, ENUM_FILTER_KERNEL> Filter_Kernel_Map = CCreateMap<string, ENUM_FILTER_KERNEL>
("CONSTANT", CONSTANT_WEIGHT_FILTER)
("CONICAL" , CONICAL_WEIGHT_FILTER)
("GAUSSIAN", GAUSSIAN_WEIGHT_FILTER)
("DILATE"  , DILATE_MORPH_FILTER)
("ERODE"   , ERODE_MORPH_FILTER);

/*!
 * \brief types of projection function, initially intended for structural topology optimization applications
 */
enum ENUM_PROJECTION_FUNCTION {
  NO_PROJECTION  = 0,      /*!< \brief No projection. */
  HEAVISIDE_UP   = 1,      /*!< \brief Project values towards 1. */
  HEAVISIDE_DOWN = 2,      /*!< \brief Project values towards 0. */
};
static const map<string, ENUM_PROJECTION_FUNCTION> Projection_Function_Map = CCreateMap<string, ENUM_PROJECTION_FUNCTION>
("NO_PROJECTION" , NO_PROJECTION)
("HEAVISIDE_UP"  , HEAVISIDE_UP)
("HEAVISIDE_DOWN", HEAVISIDE_DOWN);

/* END_CONFIG_ENUMS */

class COptionBase {
private:
public:
  COptionBase() {};
  virtual  ~COptionBase() = 0;
  //  virtual string SetValue(string) {SU2MPI::PrintAndFinalize("shouldn't be here"); return "";};
  virtual string SetValue(vector<string>) = 0;
  virtual void SetDefault() = 0;

  string optionCheckMultipleValues(vector<string> & option_value, string type_id, string option_name) {
    if (option_value.size() != 1) {
      string newString;
      newString.append(option_name);
      newString.append(": multiple values for type ");
      newString.append(type_id);
      return newString;
    }
    return "";
  }

  string badValue(vector<string> & option_value, string type_id, string option_name) {
    string newString;
    newString.append(option_name);
    newString.append(": improper option value for type ");
    newString.append(type_id);
    return newString;
  }
};

inline COptionBase::~COptionBase() {}


template <class Tenum>
class COptionEnum : public COptionBase {

  map<string, Tenum> m;
  unsigned short & field; // Reference to the feildname
  Tenum def; // Default value
  string name; // identifier for the option

public:
  COptionEnum(string option_field_name, const map<string, Tenum> m, unsigned short & option_field, Tenum default_value) : field(option_field) {
    this->m = m;
    this->def = default_value;
    this->name = option_field_name;
  }

  ~COptionEnum() {};
  string SetValue(vector<string> option_value) {
    // Check if there is more than one string
    string out = optionCheckMultipleValues(option_value, "enum", this->name);
    if (out.compare("") != 0) {
      return out;
    }

    // Check to see if the enum value is in the map
    if (this->m.find(option_value[0]) == m.end()) {
      string str;
      str.append(this->name);
      str.append(": invalid option value ");
      str.append(option_value[0]);
      str.append(". Check current SU2 options in config_template.cfg.");
      return str;
    }
    // If it is there, set the option value
    Tenum val = this->m[option_value[0]];
    this->field = val;
    return "";
  }

  void SetDefault() {
    this->field = this->def;
  }
};

class COptionDouble : public COptionBase {
  su2double & field; // Reference to the fieldname
  su2double def; // Default value
  string name; // identifier for the option

public:
  COptionDouble(string option_field_name, su2double & option_field, su2double default_value) : field(option_field) {
    this->def = default_value;
    this->name = option_field_name;
  }

  ~COptionDouble() {};
  string SetValue(vector<string> option_value) {
    // check if there is more than one value
    string out = optionCheckMultipleValues(option_value, "su2double", this->name);
    if (out.compare("") != 0) {
      return out;
    }
    istringstream is(option_value[0]);
    su2double val;
    if (is >> val) {
      this->field = val;
      return "";
    }
    return badValue(option_value, "su2double", this->name);
  }
  void SetDefault() {
    this->field = this->def;
  }
};

class COptionString : public COptionBase {
  string & field; // Reference to the fieldname
  string def; // Default value
  string name; // identifier for the option

public:
  COptionString(string option_field_name, string & option_field, string default_value) : field(option_field) {
    this->def = default_value;
    this->name = option_field_name;
  }

  ~COptionString() {};
  string SetValue(vector<string> option_value) {
    // check if there is more than one value
    string out = optionCheckMultipleValues(option_value, "su2double", this->name);
    if (out.compare("") != 0) {
      return out;
    }
    this->field.assign(option_value[0]);
    return "";
  }
  void SetDefault() {
    this->field = this->def;
  }
};

class COptionInt : public COptionBase {
  int & field; // Reference to the feildname
  int def; // Default value
  string name; // identifier for the option

public:
  COptionInt(string option_field_name, int & option_field, int default_value) : field(option_field) {
    this->def = default_value;
    this->name = option_field_name;
  }

  ~COptionInt() {};
  string SetValue(vector<string> option_value) {
    string out = optionCheckMultipleValues(option_value, "int", this->name);
    if (out.compare("") != 0) {
      return out;
    }
    istringstream is(option_value[0]);
    int val;
    if (is >> val) {
      this->field = val;
      return "";
    }
    return badValue(option_value, "int", this->name);
  }
  void SetDefault() {
    this->field = this->def;
  }
};

class COptionULong : public COptionBase {
  unsigned long & field; // Reference to the feildname
  unsigned long def; // Default value
  string name; // identifier for the option

public:
  COptionULong(string option_field_name, unsigned long & option_field, unsigned long default_value) : field(option_field) {
    this->def = default_value;
    this->name = option_field_name;
  }

  ~COptionULong() {};
  string SetValue(vector<string> option_value) {
    string out = optionCheckMultipleValues(option_value, "unsigned long", this->name);
    if (out.compare("") != 0) {
      return out;
    }
    istringstream is(option_value[0]);
    unsigned long val;
    if (is >> val) {
      this->field = val;
      return "";
    }
    return badValue(option_value, "unsigned long", this->name);
  }
  void SetDefault() {
    this->field = this->def;
  }
};

class COptionUShort : public COptionBase {
  unsigned short & field; // Reference to the feildname
  unsigned short def; // Default value
  string name; // identifier for the option

public:
  COptionUShort(string option_field_name, unsigned short & option_field, unsigned short default_value) : field(option_field) {
    this->def = default_value;
    this->name = option_field_name;
  }

  ~COptionUShort() {};
  string SetValue(vector<string> option_value) {
    string out = optionCheckMultipleValues(option_value, "unsigned short", this->name);
    if (out.compare("") != 0) {
      return out;
    }
    istringstream is(option_value[0]);
    unsigned short val;
    if (is >> val) {
      this->field = val;
      return "";
    }
    return badValue(option_value, "unsigned short", this->name);
  }
  void SetDefault() {
    this->field = this->def;
  }
};

class COptionLong : public COptionBase {
  long & field; // Reference to the feildname
  long def; // Default value
  string name; // identifier for the option

public:
  COptionLong(string option_field_name, long & option_field, long default_value) : field(option_field) {
    this->def = default_value;
    this->name = option_field_name;
  }

  ~COptionLong() {};
  string SetValue(vector<string> option_value) {
    string out = optionCheckMultipleValues(option_value, "long", this->name);
    if (out.compare("") != 0) {
      return out;
    }
    istringstream is(option_value[0]);
    long val;
    if (is >> val) {
      this->field = val;
      return "";
    }
    return badValue(option_value, "long", this->name);
  }
  void SetDefault() {
    this->field = this->def;
  }
};


class COptionBool : public COptionBase {
  bool & field; // Reference to the feildname
  bool def; // Default value
  string name; // identifier for the option

public:
  COptionBool(string option_field_name, bool & option_field, bool default_value) : field(option_field) {
    this->def = default_value;
    this->name = option_field_name;
  }

  ~COptionBool() {};
  string SetValue(vector<string> option_value) {
    // check if there is more than one value
    string out = optionCheckMultipleValues(option_value, "bool", this->name);
    if (out.compare("") != 0) {
      return out;
    }
    if (option_value[0].compare("YES") == 0) {
      this->field = true;
      return "";
    }
    if (option_value[0].compare("NO") == 0) {
      this->field = false;
      return "";
    }
    return badValue(option_value, "bool", this->name);
  }
  void SetDefault() {
    this->field = this->def;
  }
};

template <class Tenum>
class COptionEnumList : public COptionBase {

  map<string, Tenum> m;
  unsigned short * & field; // Reference to the feildname
  string name; // identifier for the option
  unsigned short & size;

public:
  COptionEnumList(string option_field_name, const map<string, Tenum> m, unsigned short * & option_field, unsigned short & list_size) : field(option_field) , size(list_size) {
    this->m = m;
    this->name = option_field_name;
  }

  ~COptionEnumList() {};
  string SetValue(vector<string> option_value) {
    if (option_value.size() == 1 && option_value[0].compare("NONE") == 0) {
      this->size = 0;
      return "";
    }
    // size is the length of the option list
    this->size = option_value.size();
    unsigned short * enums = new unsigned short[size];
    for (int i  = 0; i < this->size; i++) {
      // Check to see if the enum value is in the map
      if (this->m.find(option_value[i]) == m.end()) {
        string str;
        str.append(this->name);
        str.append(": invalid option value ");
        str.append(option_value[i]);
        str.append(". Check current SU2 options in config_template.cfg.");
        return str;
      }
      // If it is there, set the option value
      enums[i] = this->m[option_value[i]];
    }
    this->field = enums;
    return "";
  }

  void SetDefault() {
    // No default to set
    size = 0;
  }
};

class COptionDoubleArray : public COptionBase {
  su2double * & field; // Reference to the feildname
  string name; // identifier for the option
  const int size;
  su2double * def;
  su2double * vals;
  su2double * default_value;

public:
  COptionDoubleArray(string option_field_name, const int list_size, su2double * & option_field, su2double * default_value) : field(option_field), size(list_size) {
    this->name = option_field_name;
    this->default_value = default_value;
    def  = NULL;
    vals = NULL;
  }

  ~COptionDoubleArray() {
     if(def  != NULL) delete [] def; 
     if(vals != NULL) delete [] vals; 
  };
  string SetValue(vector<string> option_value) {
    // Check that the size is correct
    if (option_value.size() != (unsigned long)this->size) {
      string newstring;
      newstring.append(this->name);
      newstring.append(": wrong number of arguments: ");
      stringstream ss;
      ss << this->size;
      newstring.append(ss.str());
      newstring.append(" expected, ");
      stringstream ss2;
      ss2 << option_value.size();
      newstring.append(ss2.str());
      newstring.append(" found");
      return newstring;
    }
    vals = new su2double[this->size];
    for (int i  = 0; i < this->size; i++) {
      istringstream is(option_value[i]);
      su2double val;
      if (!(is >> val)) {
        delete [] vals;
        return badValue(option_value, "su2double array", this->name);
      }
      vals[i] = val;
    }
    this->field = vals;
    return "";
  }

  void SetDefault() {
    def = new su2double [size];
    for (int i = 0; i < size; i++) {
      def[i] = default_value[i];
    }
    this->field = def;
  }
};

class COptionDoubleList : public COptionBase {
  su2double * & field; // Reference to the feildname
  string name; // identifier for the option
  unsigned short & size;

public:
  COptionDoubleList(string option_field_name, unsigned short & list_size, su2double * & option_field) : field(option_field), size(list_size) {
    this->name = option_field_name;
  }

  ~COptionDoubleList() {};
  string SetValue(vector<string> option_value) {
    // The size is the length of option_value
    unsigned short option_size = option_value.size();
    if (option_size == 1 && option_value[0].compare("NONE") == 0) {
      // No options
      this->size = 0;
      return "";
    }

    this->size = option_size;

    // Parse all of the options
    su2double * vals = new su2double[option_size];
    for (unsigned long i  = 0; i < option_size; i++) {
      istringstream is(option_value[i]);
      su2double val;
      if (!(is >> val)) {
        delete [] vals;
        return badValue(option_value, "su2double list", this->name);
      }
      vals[i] = val;
    }
    this->field = vals;
    return "";
  }

  void SetDefault() {
    this->size = 0; // There is no default value for list
  }
};

class COptionShortList : public COptionBase {
  short * & field; // Reference to the feildname
  string name; // identifier for the option
  unsigned short & size;
  
public:
  COptionShortList(string option_field_name, unsigned short & list_size,  short * & option_field) : field(option_field), size(list_size) {
    this->name = option_field_name;
  }
  
  ~COptionShortList() {};
  string SetValue(vector<string> option_value) {
    // The size is the length of option_value
    unsigned short option_size = option_value.size();
    if (option_size == 1 && option_value[0].compare("NONE") == 0) {
      // No options
      this->size = 0;
      return "";
    }
    this->size = option_size;
    
    // Parse all of the options
    short * vals = new  short[option_size];
    for (unsigned long i  = 0; i < option_size; i++) {
      istringstream is(option_value[i]);
      unsigned short val;
      if (!(is >> val)) {
        delete [] vals;
        return badValue(option_value, "short", this->name);
      }
      vals[i] = val;
    }
    this->field = vals;
    return "";
  }
  
  void SetDefault() {
    this->size = 0; // There is no default value for list
  }
};

class COptionUShortList : public COptionBase {
  unsigned short * & field; // Reference to the feildname
  string name; // identifier for the option
  unsigned short & size;

public:
  COptionUShortList(string option_field_name, unsigned short & list_size, unsigned short * & option_field) : field(option_field), size(list_size) {
    this->name = option_field_name;
  }

  ~COptionUShortList() {};
  string SetValue(vector<string> option_value) {
    // The size is the length of option_value
    unsigned short option_size = option_value.size();
    if (option_size == 1 && option_value[0].compare("NONE") == 0) {
      // No options
      this->size = 0;
      return "";
    }
    this->size = option_size;

    // Parse all of the options
    unsigned short * vals = new unsigned short[option_size];
    for (unsigned long i  = 0; i < option_size; i++) {
      istringstream is(option_value[i]);
      unsigned short val;
      if (!(is >> val)) {
        delete [] vals;
        return badValue(option_value, "unsigned short", this->name);
      }
      vals[i] = val;
    }
    this->field = vals;
    return "";
  }

  void SetDefault() {
    this->size = 0; // There is no default value for list
  }
};

class COptionStringList : public COptionBase {
  string * & field; // Reference to the feildname
  string name; // identifier for the option
  unsigned short & size;

public:
  COptionStringList(string option_field_name, unsigned short & list_size, string * & option_field) : field(option_field), size(list_size) {
    this->name = option_field_name;
  }

  ~COptionStringList() {};
  string SetValue(vector<string> option_value) {
    // The size is the length of option_value
    unsigned short option_size = option_value.size();
    if (option_size == 1 && option_value[0].compare("NONE") == 0) {
      this->size = 0;
      return "";
    }
    this->size = option_size;

    // Parse all of the options
    string * vals = new string[option_size];
    for (unsigned long i  = 0; i < option_size; i++) {
      vals[i].assign(option_value[i]);
    }
    this->field = vals;
    return "";
  }

  void SetDefault() {
    this->size = 0; // There is no default value for list
  }
};

class COptionConvect : public COptionBase {
  string name; // identifier for the option
  unsigned short & space;
  unsigned short & centered;
  unsigned short & upwind;

public:
  COptionConvect(string option_field_name, unsigned short & space_field, unsigned short & centered_field, unsigned short & upwind_field) : space(space_field), centered(centered_field), upwind(upwind_field) {
    this->name = option_field_name;
  }

  ~COptionConvect() {};
  string SetValue(vector<string> option_value) {

    string out = optionCheckMultipleValues(option_value, "unsigned short", this->name);
    if (out.compare("") != 0) {
      return out;
    }

    if (Centered_Map.count(option_value[0])) {
      this->space = Space_Map.find("SPACE_CENTERED")->second;
      this->centered = Centered_Map.find(option_value[0])->second;
      this->upwind = NO_UPWIND;
      return "";
    }
    if (Upwind_Map.count(option_value[0])) {
      this->space = Space_Map.find("SPACE_UPWIND")->second;
      this->upwind = Upwind_Map.find(option_value[0])->second;
      this->centered = NO_CENTERED;
      return "";
    }
    // Make them defined in case something weird happens
    this->centered = NO_CENTERED;
    this->upwind = NO_UPWIND;
    this->space = SPACE_CENTERED;
    return badValue(option_value, "convect", this->name);

  }

  void SetDefault() {
    this->centered = NO_CENTERED;
    this->upwind = NO_UPWIND;
    this->space = SPACE_CENTERED;
  }
};

class COptionFEMConvect : public COptionBase{
  string name; // identifier for the option
  unsigned short & space;
  unsigned short & fem;

public:
  COptionFEMConvect(string option_field_name, unsigned short & space_field, unsigned short & fem_field) : space(space_field), fem(fem_field) {
    this->name = option_field_name;
  }

  ~COptionFEMConvect() {};
  string SetValue(vector<string> option_value) {

    string out = optionCheckMultipleValues(option_value, "unsigned short", this->name);
    if (out.compare("") != 0) {
      return out;
    }

    if (FEM_Map.count(option_value[0])) {
      this->space = Space_Map.find("FINITE_ELEMENT")->second;
      this->fem = FEM_Map.find(option_value[0])->second;
      return "";
    }

    // Make them defined in case something weird happens
    this->fem = NO_FEM;
    return badValue(option_value, "convect", this->name);

  }

  void SetDefault() {
    this->fem = NO_FEM;
  }
};

class COptionMathProblem : public COptionBase {
  string name; // identifier for the option
  bool & cont_adjoint;
  bool cont_adjoint_def;
  bool & disc_adjoint;
  bool disc_adjoint_def;
  bool & restart;
  bool restart_def;

public:
  COptionMathProblem(string option_field_name, bool & cont_adjoint_field, bool cont_adjoint_default, bool & disc_adjoint_field, bool disc_adjoint_default, bool & restart_field, bool restart_default) : cont_adjoint(cont_adjoint_field), disc_adjoint(disc_adjoint_field), restart(restart_field) {
    this->name = option_field_name;
    this->cont_adjoint_def = cont_adjoint_default;
    this->disc_adjoint_def = disc_adjoint_default;
    this->restart_def = restart_default;
  }

  ~COptionMathProblem() {};
  string SetValue(vector<string> option_value) {
    string out = optionCheckMultipleValues(option_value, "unsigned short", this->name);
    if (out.compare("") != 0) {
      return out;
    }
    if (option_value[0] == "ADJOINT") {
      return badValue(option_value, "math problem (try CONTINUOUS_ADJOINT)", this->name);
    }
    if (Math_Problem_Map.find(option_value[0]) == Math_Problem_Map.end()) {
      return badValue(option_value, "math problem", this->name);
    }
    if (option_value[0] == "DIRECT") {
      this->cont_adjoint = false;
      this->disc_adjoint = false;
      this->restart = false;
      return "";
    }
    if (option_value[0] == "CONTINUOUS_ADJOINT") {
      this->cont_adjoint= true;
      this->disc_adjoint = false;
      this->restart= true;
      return "";
    }
    if (option_value[0] == "DISCRETE_ADJOINT") {
      this->disc_adjoint = true;
      this->cont_adjoint= false;
      this->restart = true;
      return "";
    }
    return "option in math problem map not considered in constructor";
  }

  void SetDefault() {
    this->cont_adjoint = this->cont_adjoint_def;
    this->disc_adjoint = this->disc_adjoint_def;
    this->restart = this->restart_def;
  }
  
};

class COptionDVParam : public COptionBase {
  string name; // identifier for the option
  unsigned short & nDV;
  su2double ** & paramDV;
  string * & FFDTag;
  unsigned short* & design_variable;

public:
  COptionDVParam(string option_field_name, unsigned short & nDV_field, su2double** & paramDV_field, string* & FFDTag_field, unsigned short * & design_variable_field) : nDV(nDV_field), paramDV(paramDV_field), FFDTag(FFDTag_field), design_variable(design_variable_field) {
    this->name = option_field_name;
  }

  ~COptionDVParam() {};
  
  string SetValue(vector<string> option_value) {
    if ((option_value.size() == 1) && (option_value[0].compare("NONE") == 0)) {
      this->nDV = 0;
      return "";
    }

    // Cannot have ; at the beginning or the end
    if (option_value[0].compare(";") == 0) {
      string newstring;
      newstring.append(this->name);
      newstring.append(": may not have beginning semicolon");
      return newstring;
    }
    if (option_value[option_value.size()-1].compare(";") == 0) {
      string newstring;
      newstring.append(this->name);
      newstring.append(": may not have ending semicolon");
      return newstring;
    }


    // use the ";" token to determine the number of design variables
    // This works because semicolon is not one of the delimiters in tokenize string
    this->nDV = 0;
    //unsigned int num_semi = 0;
    for (unsigned int i = 0; i < static_cast<unsigned int>(option_value.size()); i++) {
      if (option_value[i].compare(";") == 0) {
        this->nDV++;
        //        num_semi++;
      }
    }

    // One more design variable than semicolon
    this->nDV++;

    if ( (this->nDV > 0) && (this->design_variable == NULL) ) {
      string newstring;
      newstring.append(this->name);
      newstring.append(": Design_Variable array has not been allocated. Check that DV_KIND appears before DV_PARAM in configuration file.");
      return newstring;
    }

    this->paramDV = new su2double*[this->nDV];
    for (unsigned short iDV = 0; iDV < this->nDV; iDV++) {
      this->paramDV[iDV] = new su2double[MAX_PARAMETERS];
    }

    this->FFDTag = new string[this->nDV];

    unsigned short nParamDV = 0;
    stringstream ss;
    unsigned int i = 0;
    for (unsigned short iDV = 0; iDV < this->nDV; iDV++) {
      switch (this->design_variable[iDV]) {
        case NO_DEFORMATION:       nParamDV = 0; break;
        case FFD_SETTING:          nParamDV = 0; break;
        case FFD_CONTROL_POINT_2D: nParamDV = 5; break;
        case FFD_CAMBER_2D:        nParamDV = 2; break;
        case FFD_THICKNESS_2D:     nParamDV = 2; break;
        case FFD_TWIST_2D:         nParamDV = 3; break;
        case HICKS_HENNE:          nParamDV = 2; break;
        case SURFACE_BUMP:         nParamDV = 3; break;
        case CST:                  nParamDV = 3; break;
        case ANGLE_OF_ATTACK:      nParamDV = 1; break;
        case SCALE:                nParamDV = 0; break;
        case TRANSLATION:          nParamDV = 3; break;
        case ROTATION:             nParamDV = 6; break;
        case NACA_4DIGITS:         nParamDV = 3; break;
        case PARABOLIC:            nParamDV = 2; break;
        case AIRFOIL:              nParamDV = 2; break;
        case FFD_CONTROL_POINT:    nParamDV = 7; break;
        case FFD_NACELLE:          nParamDV = 6; break;
        case FFD_GULL:             nParamDV = 2; break;
        case FFD_TWIST:            nParamDV = 8; break;
        case FFD_ROTATION:         nParamDV = 7; break;
        case FFD_CONTROL_SURFACE:  nParamDV = 7; break;
        case FFD_CAMBER:           nParamDV = 3; break;
        case FFD_THICKNESS:        nParamDV = 3; break;
        case FFD_ANGLE_OF_ATTACK:  nParamDV = 2; break;
        case SURFACE_FILE:         nParamDV = 0; break;
        case DV_EFIELD:            nParamDV = 2; break;
        case DV_YOUNG:             nParamDV = 0; break;
        case DV_POISSON:           nParamDV = 0; break;
        case DV_RHO:               nParamDV = 0; break;
        case DV_RHO_DL:            nParamDV = 0; break;
        case SCALE_GRID:           nParamDV = 0; break;
        case TRANSLATE_GRID:       nParamDV = 3; break;
        case ROTATE_GRID:          nParamDV = 6; break;
        default : {
          string newstring;
          newstring.append(this->name);
          newstring.append(": undefined design variable type found in configuration file.");
          return newstring;
        }
      }

      for (unsigned short iParamDV = 0; iParamDV < nParamDV; iParamDV++) {

        ss << option_value[i] << " ";

        if ((iParamDV == 0) &&
            ((this->design_variable[iDV] == NO_DEFORMATION) ||
             (this->design_variable[iDV] == FFD_SETTING) ||
             (this->design_variable[iDV] == FFD_ANGLE_OF_ATTACK)||
             (this->design_variable[iDV] == FFD_CONTROL_POINT_2D) ||
             (this->design_variable[iDV] == FFD_CAMBER_2D) ||
             (this->design_variable[iDV] == FFD_TWIST_2D) ||
             (this->design_variable[iDV] == FFD_THICKNESS_2D) ||
             (this->design_variable[iDV] == FFD_CONTROL_POINT) ||
             (this->design_variable[iDV] == FFD_NACELLE) ||
             (this->design_variable[iDV] == FFD_GULL) ||
             (this->design_variable[iDV] == FFD_TWIST) ||
             (this->design_variable[iDV] == FFD_ROTATION) ||
             (this->design_variable[iDV] == FFD_CONTROL_SURFACE) ||
             (this->design_variable[iDV] == FFD_CAMBER) ||
             (this->design_variable[iDV] == FFD_THICKNESS))) {
              ss >> this->FFDTag[iDV];
              this->paramDV[iDV][iParamDV] = 0;
            }
        else
          ss >> this->paramDV[iDV][iParamDV];

        i++;
      }
      if (iDV < (this->nDV-1)) {
        if (option_value[i].compare(";") != 0) {
          string newstring;
          newstring.append(this->name);
          newstring.append(": a design variable in the configuration file has the wrong number of parameters");
          return newstring;
        }
        i++;
      }
    }

    // Need to return something...
    return "";
  }

  void SetDefault() {
    this->nDV = 0;
    this->paramDV = NULL;
    this->FFDTag = NULL;
    // Don't mess with the Design_Variable because it's an input, not modified
  }
};

class COptionDVValue : public COptionBase {
  string name; // identifier for the option
  unsigned short* & nDV_Value;
  su2double ** & valueDV;
  unsigned short & nDV;
  su2double ** & paramDV;
  unsigned short* & design_variable;

public:
  COptionDVValue(string option_field_name, unsigned short* & nDVValue_field, su2double** & valueDV_field, unsigned short & nDV_field,  su2double** & paramDV_field, unsigned short * & design_variable_field) : nDV_Value(nDVValue_field), valueDV(valueDV_field), nDV(nDV_field), paramDV(paramDV_field), design_variable(design_variable_field) {
    this->name = option_field_name;
  }

  ~COptionDVValue() {};

  string SetValue(vector<string> option_value) {
    if ((option_value.size() == 1) && (option_value[0].compare("NONE") == 0)) {
      this->nDV_Value = NULL;
      return "";
    }

    if ( (this->nDV > 0) && (this->design_variable == NULL) ) {
      string newstring;
      newstring.append(this->name);
      newstring.append(": Design_Variable array has not been allocated. Check that DV_KIND appears before DV_VALUE in configuration file.");
      return newstring;
    }
    if ( (this->nDV > 0) && (this->paramDV == NULL) ) {
      string newstring;
      newstring.append(this->name);
      newstring.append(": Design_Parameter array has not been allocated. Check that DV_PARAM appears before DV_VALUE in configuration file.");
      return newstring;
    }

    this->valueDV = new su2double*[this->nDV];
    this->nDV_Value = new unsigned short[this->nDV];

    for (unsigned short iDV = 0; iDV < this->nDV; iDV++) {
      this->valueDV[iDV] = new su2double[3];
    }

    unsigned short nValueDV = 0;
    unsigned short totalnValueDV = 0;
    stringstream ss;
    unsigned int i = 0;
    for (unsigned short iDV = 0; iDV < this->nDV; iDV++) {
      switch (this->design_variable[iDV]) {
        case FFD_CONTROL_POINT:
          if((this->paramDV[iDV][4] == 0) &&
             (this->paramDV[iDV][5] == 0) &&
             (this->paramDV[iDV][6] == 0)) {
            nValueDV = 3;
          } else {
            nValueDV = 1;
          }
          break;
        case FFD_CONTROL_POINT_2D:
          if((this->paramDV[iDV][3] == 0) &&
             (this->paramDV[iDV][4] == 0)) {
            nValueDV = 2;
          } else {
            nValueDV = 1;
          }
          break;
        default :
          nValueDV = 1;
      }

      this->nDV_Value[iDV] = nValueDV;

      totalnValueDV += nValueDV;

      for (unsigned short iValueDV = 0; iValueDV < nValueDV; iValueDV++) {

        if (i >= option_value.size()) {
          string newstring;
          newstring.append(this->name);
          newstring.append(": DV_VALUE does not contain enough entries to match DV_KIND or DV_PARAM.");
          return newstring;
        }
        
        ss << option_value[i] << " ";

        ss >> this->valueDV[iDV][iValueDV];

        i++;
      }
    }

    if (i != totalnValueDV) {
      string newstring;
      newstring.append(this->name);
      newstring.append(": a design variable in the configuration file has the wrong number of values");
      return newstring;
    }

    // Need to return something...
    return "";
  }

  void SetDefault() {
    this->nDV_Value = 0;
    this->valueDV = NULL;
    // Don't mess with the Design_Variable because it's an input, not modified
  }
};

class COptionFFDDef : public COptionBase {
  string name;
  unsigned short & nFFD;
  su2double ** & CoordFFD;
  string * & FFDTag;
  
public:
  COptionFFDDef(string option_field_name, unsigned short & nFFD_field, su2double** & coordFFD_field, string* & FFDTag_field) : nFFD(nFFD_field), CoordFFD(coordFFD_field), FFDTag(FFDTag_field) {
    this->name = option_field_name;
  }
  
  ~COptionFFDDef() {};
  
  string SetValue(vector<string> option_value) {
    if ((option_value.size() == 1) && (option_value[0].compare("NONE") == 0)) {
      this->nFFD = 0;
      return "";
    }
    
    // Cannot have ; at the beginning or the end
    if (option_value[0].compare(";") == 0) {
      string newstring;
      newstring.append(this->name);
      newstring.append(": may not have beginning semicolon");
      return newstring;
    }
    if (option_value[option_value.size()-1].compare(";") == 0) {
      string newstring;
      newstring.append(this->name);
      newstring.append(": may not have ending semicolon");
      return newstring;
    }
    
    
    // use the ";" token to determine the number of design variables
    // This works because semicolon is not one of the delimiters in tokenize string
    this->nFFD = 0;
    for (unsigned int i = 0; i < static_cast<unsigned int>(option_value.size()); i++) {
      if (option_value[i].compare(";") == 0) {
        this->nFFD++;
      }
    }
    
    // One more design variable than semicolon
    this->nFFD++;
    
    this->CoordFFD = new su2double*[this->nFFD];
    for (unsigned short iFFD = 0; iFFD < this->nFFD; iFFD++) {
      this->CoordFFD[iFFD] = new su2double[25];
    }
    
    this->FFDTag = new string[this->nFFD];
    
    unsigned short nCoordFFD = 0;
    stringstream ss;
    unsigned int i = 0;
    
    for (unsigned short iFFD = 0; iFFD < this->nFFD; iFFD++) {
      
      nCoordFFD = 25;
      
      for (unsigned short iCoordFFD = 0; iCoordFFD < nCoordFFD; iCoordFFD++) {
        
        ss << option_value[i] << " ";
        
        if (iCoordFFD == 0) ss >> this->FFDTag[iFFD];
        else ss >> this->CoordFFD[iFFD][iCoordFFD-1];
        
        i++;
      }
      
      if (iFFD < (this->nFFD-1)) {
        if (option_value[i].compare(";") != 0) {
          string newstring;
          newstring.append(this->name);
          newstring.append(": a FFD box in the configuration file has the wrong number of parameters");
          return newstring;
        }
        i++;
      }
      
    }
    
    // Need to return something...
    return "";
  }
  
  void SetDefault() {
    this->nFFD = 0;
    this->CoordFFD = NULL;
    this->FFDTag = NULL;
  }
  
};

class COptionFFDDegree : public COptionBase {
  string name;
  unsigned short & nFFD;
  unsigned short ** & DegreeFFD;
  
public:
  COptionFFDDegree(string option_field_name, unsigned short & nFFD_field, unsigned short** & degreeFFD_field) : nFFD(nFFD_field), DegreeFFD(degreeFFD_field) {
    this->name = option_field_name;
  }
  
  ~COptionFFDDegree() {};
  
  string SetValue(vector<string> option_value) {
    if ((option_value.size() == 1) && (option_value[0].compare("NONE") == 0)) {
      this->nFFD = 0;
      return "";
    }
    
    // Cannot have ; at the beginning or the end
    if (option_value[0].compare(";") == 0) {
      string newstring;
      newstring.append(this->name);
      newstring.append(": may not have beginning semicolon");
      return newstring;
    }
    if (option_value[option_value.size()-1].compare(";") == 0) {
      string newstring;
      newstring.append(this->name);
      newstring.append(": may not have ending semicolon");
      return newstring;
    }
    
    
    // use the ";" token to determine the number of design variables
    // This works because semicolon is not one of the delimiters in tokenize string
    this->nFFD = 0;
    for (unsigned int i = 0; i < static_cast<unsigned int>(option_value.size()); i++) {
      if (option_value[i].compare(";") == 0) {
        this->nFFD++;
      }
    }
    
    // One more design variable than semicolon
    this->nFFD++;
    
    this->DegreeFFD = new unsigned short*[this->nFFD];
    for (unsigned short iFFD = 0; iFFD < this->nFFD; iFFD++) {
      this->DegreeFFD[iFFD] = new unsigned short[3];
    }
    
    unsigned short nDegreeFFD = 0;
    stringstream ss;
    unsigned int i = 0;
    
    for (unsigned short iFFD = 0; iFFD < this->nFFD; iFFD++) {
      
      nDegreeFFD = 3;
      
      for (unsigned short iDegreeFFD = 0; iDegreeFFD < nDegreeFFD; iDegreeFFD++) {
        ss << option_value[i] << " ";
        ss >> this->DegreeFFD[iFFD][iDegreeFFD];
        i++;
      }
      
      if (iFFD < (this->nFFD-1)) {
        if (option_value[i].compare(";") != 0) {
          string newstring;
          newstring.append(this->name);
          newstring.append(": a FFD degree in the configuration file has the wrong number of parameters");
          return newstring;
        }
        i++;
      }
      
    }
    
    // Need to return something...
    return "";
  }
  
  void SetDefault() {
    this->nFFD = 0;
    this->DegreeFFD = NULL;
  }
  
};

// Class where the option is represented by (String, su2double, string, su2double, ...)
class COptionStringDoubleList : public COptionBase {
  string name; // identifier for the option
  unsigned short & size; // how many strings are there (same as number of su2doubles)

  string * & s_f; // Reference to the string fields
  su2double* & d_f; // reference to the su2double fields

public:
  COptionStringDoubleList(string option_field_name, unsigned short & list_size, string * & string_field, su2double* & double_field) : size(list_size), s_f(string_field), d_f(double_field) {
    this->name = option_field_name;
  }

  ~COptionStringDoubleList() {};
  string SetValue(vector<string> option_value) {
    // There must be an even number of entries (same number of strings and doubles
    unsigned short totalVals = option_value.size();
    if ((totalVals % 2) != 0) {
      if ((totalVals == 1) && (option_value[0].compare("NONE") == 0)) {
        // It's okay to say its NONE
        this->size = 0;
        return "";
      }
      string newstring;
      newstring.append(this->name);
      newstring.append(": must have an even number of entries");
      return newstring;
    }
    unsigned short nVals = totalVals / 2;
    this->size = nVals;
    this->s_f = new string[nVals];
    this->d_f = new su2double[nVals];

    for (unsigned long i = 0; i < nVals; i++) {
      this->s_f[i].assign(option_value[2*i]); // 2 because have su2double and string
      istringstream is(option_value[2*i + 1]);
      su2double val;
      if (!(is >> val)) {
        return badValue(option_value, "string su2double", this->name);
      }
      this->d_f[i] = val;
    }
    // Need to return something...
    return "";
  }

  void SetDefault() {
    this->size = 0; // There is no default value for list
  }
};

class COptionInlet : public COptionBase {
  string name; // identifier for the option
  unsigned short & size;
  string * & marker;
  su2double * & ttotal;
  su2double * & ptotal;
  su2double ** & flowdir;

public:
  COptionInlet(string option_field_name, unsigned short & nMarker_Inlet, string* & Marker_Inlet, su2double* & Ttotal, su2double* & Ptotal, su2double** & FlowDir) : size(nMarker_Inlet), marker(Marker_Inlet), ttotal(Ttotal), ptotal(Ptotal), flowdir(FlowDir) {
    this->name = option_field_name;
  }

  ~COptionInlet() {};
  string SetValue(vector<string> option_value) {

    unsigned short totalVals = option_value.size();
    if ((totalVals == 1) && (option_value[0].compare("NONE") == 0)) {
      this->size = 0;
      this->marker = NULL;
      this->ttotal = NULL;
      this->ptotal = NULL;
      this->flowdir = NULL;
      return "";
    }

    if (totalVals % 6 != 0) {
      string newstring;
      newstring.append(this->name);
      newstring.append(": must have a number of entries divisible by 6");
      this->size = 0;
      this->marker = NULL;
      this->ttotal = NULL;
      this->ptotal = NULL;
      this->flowdir = NULL;
      return newstring;
    }

    unsigned short nVals = totalVals / 6;
    this->size = nVals;
    this->marker = new string[nVals];
    this->ttotal = new su2double[nVals];
    this->ptotal = new su2double[nVals];
    this->flowdir = new su2double*[nVals];
    for (unsigned long i = 0; i < nVals; i++) {
      this->flowdir[i] = new su2double[3];
    }

    for (unsigned long i = 0; i < nVals; i++) {
      this->marker[i].assign(option_value[6*i]);
      istringstream ss_1st(option_value[6*i + 1]);
      if (!(ss_1st >> this->ttotal[i])) {
        return badValue(option_value, "inlet", this->name);
      }
      istringstream ss_2nd(option_value[6*i + 2]);
      if (!(ss_2nd >> this->ptotal[i])) {
        return badValue(option_value, "inlet", this->name);
      }
      istringstream ss_3rd(option_value[6*i + 3]);
      if (!(ss_3rd >> this->flowdir[i][0])) {
        return badValue(option_value, "inlet", this->name);
      }
      istringstream ss_4th(option_value[6*i + 4]);
      if (!(ss_4th >> this->flowdir[i][1])) {
        return badValue(option_value, "inlet", this->name);
      }
      istringstream ss_5th(option_value[6*i + 5]);
      if (!(ss_5th >> this->flowdir[i][2])) {
        return badValue(option_value, "inlet", this->name);
      }
    }

    return "";
  }

  void SetDefault() {
    this->marker = NULL;
    this->ttotal = NULL;
    this->ptotal = NULL;
    this->flowdir = NULL;
    this->size = 0; // There is no default value for list
  }
};

template <class Tenum>
class COptionRiemann : public COptionBase {

protected:
  map<string, Tenum> m;
  string name; // identifier for the option
  unsigned short & size;
  string * & marker;
  unsigned short* & field; // Reference to the field name
  su2double * & var1;
  su2double * & var2;
  su2double ** & flowdir;

public:
  COptionRiemann(string option_field_name, unsigned short & nMarker_Riemann, string* & Marker_Riemann, unsigned short* & option_field, const map<string, Tenum> m, su2double* & var1, su2double* & var2, su2double** & FlowDir) : size(nMarker_Riemann),
  	  	  	  	  marker(Marker_Riemann), field(option_field), var1(var1), var2(var2), flowdir(FlowDir) {
    this->name = option_field_name;
    this->m = m;
  }
  ~COptionRiemann() {};

  string SetValue(vector<string> option_value) {

    unsigned short totalVals = option_value.size();
    if ((totalVals == 1) && (option_value[0].compare("NONE") == 0)) {
      this->size = 0;
      this->marker = NULL;
      this->field = 0;
      this->var1 = NULL;
      this->var2 = NULL;
      this->flowdir = NULL;
      return "";
    }

    if (totalVals % 7 != 0) {
      string newstring;
      newstring.append(this->name);
      newstring.append(": must have a number of entries divisible by 7");
      this->size = 0;
      this->marker = NULL;
      this->var1 = NULL;
      this->var2 = NULL;
      this->flowdir = NULL;
      this->field = NULL;
      return newstring;
    }

    unsigned short nVals = totalVals / 7;
    this->size = nVals;
    this->marker = new string[nVals];
    this->var1 = new su2double[nVals];
    this->var2 = new su2double[nVals];
    this->flowdir = new su2double*[nVals];
    this->field = new unsigned short[nVals];

    for (unsigned long i = 0; i < nVals; i++) {
      this->flowdir[i] = new su2double[3];
    }

    for (unsigned long i = 0; i < nVals; i++) {
      this->marker[i].assign(option_value[7*i]);
        // Check to see if the enum value is in the map
    if (this->m.find(option_value[7*i + 1]) == m.end()) {
      string str;
      str.append(this->name);
      str.append(": invalid option value ");
      str.append(option_value[0]);
      str.append(". Check current SU2 options in config_template.cfg.");
      return str;
    }
      Tenum val = this->m[option_value[7*i + 1]];
      this->field[i] = val;

      istringstream ss_1st(option_value[7*i + 2]);
      if (!(ss_1st >> this->var1[i])) {
        return badValue(option_value, "Riemann", this->name);
      }
      istringstream ss_2nd(option_value[7*i + 3]);
      if (!(ss_2nd >> this->var2[i])) {
        return badValue(option_value, "Riemann", this->name);
      }
      istringstream ss_3rd(option_value[7*i + 4]);
      if (!(ss_3rd >> this->flowdir[i][0])) {
        return badValue(option_value, "Riemann", this->name);
      }
      istringstream ss_4th(option_value[7*i + 5]);
      if (!(ss_4th >> this->flowdir[i][1])) {
        return badValue(option_value, "Riemann", this->name);
      }
      istringstream ss_5th(option_value[7*i + 6]);
      if (!(ss_5th >> this->flowdir[i][2])) {
        return badValue(option_value, "Riemann", this->name);
      }
    }

    return "";
  }

  void SetDefault() {
    this->marker = NULL;
    this->var1 = NULL;
    this->var2 = NULL;
    this->flowdir = NULL;
    this->size = 0; // There is no default value for list
  }
};

template <class Tenum>
class COptionGiles : public COptionBase{

  map<string, Tenum> m;
  unsigned short & size;
  string * & marker;
  unsigned short* & field; // Reference to the fieldname
  string name; // identifier for the option
  su2double * & var1;
  su2double * & var2;
  su2double ** & flowdir;
  su2double * & relfac1;
  su2double * & relfac2;

public:
  COptionGiles(string option_field_name, unsigned short & nMarker_Giles, string* & Marker_Giles, unsigned short* & option_field, const map<string, Tenum> m, su2double* & var1, su2double* & var2, su2double** & FlowDir, su2double* & relfac1, su2double* & relfac2) : size(nMarker_Giles),
  	  	  	  	  marker(Marker_Giles), field(option_field), var1(var1), var2(var2), flowdir(FlowDir), relfac1(relfac1), relfac2(relfac2) {
    this->name = option_field_name;
    this->m = m;
  }
  ~COptionGiles() {};

  string SetValue(vector<string> option_value) {

    unsigned long totalVals = option_value.size();
    if ((totalVals == 1) && (option_value[0].compare("NONE") == 0)) {
      this->size = 0;
      this->marker = NULL;
      this->field = 0;
      this->var1 = NULL;
      this->var2 = NULL;
      this->flowdir = NULL;
      this->relfac1 = NULL;
      this->relfac2 = NULL;
      return "";
    }

    if (totalVals % 9 != 0) {
      string newstring;
      newstring.append(this->name);
      newstring.append(": must have a number of entries divisible by 9");
      this->size = 0;
      this->marker = NULL;
      this->var1 = NULL;
      this->var2 = NULL;
      this->flowdir = NULL;
      this->field = NULL;
      this->relfac1 = NULL;
      this->relfac2 = NULL;
      return newstring;
    }

    unsigned long nVals = totalVals / 9;
    this->size = nVals;
    this->marker = new string[nVals];
    this->var1 = new su2double[nVals];
    this->var2 = new su2double[nVals];
    this->flowdir = new su2double*[nVals];
    this->field = new unsigned short[nVals];
    this->relfac1 = new su2double[nVals];
    this->relfac2 = new su2double[nVals];

    for (unsigned int i = 0; i < nVals; i++) {
      this->flowdir[i] = new su2double[3];
    }

    for (unsigned int i = 0; i < nVals; i++) {
      this->marker[i].assign(option_value[9*i]);
        // Check to see if the enum value is in the map
    if (this->m.find(option_value[9*i + 1]) == m.end()) {
      string str;
      str.append(this->name);
      str.append(": invalid option value ");
      str.append(option_value[0]);
      str.append(". Check current SU2 options in config_template.cfg.");
      return str;
    }
      Tenum val = this->m[option_value[9*i + 1]];
      this->field[i] = val;

      istringstream ss_1st(option_value[9*i + 2]);
      if (!(ss_1st >> this->var1[i])) {
        return badValue(option_value, "Giles BC", this->name);
      }
      istringstream ss_2nd(option_value[9*i + 3]);
      if (!(ss_2nd >> this->var2[i])) {
        return badValue(option_value, "Giles BC", this->name);
      }
      istringstream ss_3rd(option_value[9*i + 4]);
      if (!(ss_3rd >> this->flowdir[i][0])) {
        return badValue(option_value, "Giles BC", this->name);
      }
      istringstream ss_4th(option_value[9*i + 5]);
      if (!(ss_4th >> this->flowdir[i][1])) {
        return badValue(option_value, "Giles BC", this->name);
      }
      istringstream ss_5th(option_value[9*i + 6]);
      if (!(ss_5th >> this->flowdir[i][2])) {
        return badValue(option_value, "Giles BC", this->name);
      }
      istringstream ss_6th(option_value[9*i + 7]);
      if (!(ss_6th >> this->relfac1[i])) {
        return badValue(option_value, "Giles BC", this->name);
      }
      istringstream ss_7th(option_value[9*i + 8]);
      if (!(ss_7th >> this->relfac2[i])) {
        return badValue(option_value, "Giles BC", this->name);
      }
    }

    return "";
  }

  void SetDefault() {
    this->marker = NULL;
    this->var1 = NULL;
    this->var2 = NULL;
    this->relfac1 = NULL;
    this->relfac2 = NULL;
    this->flowdir = NULL;
    this->size = 0; // There is no default value for list
  }
};






//Inlet condition where the input direction is assumed
class COptionExhaust : public COptionBase {
  string name; // identifier for the option
  unsigned short & size;
  string * & marker;
  su2double * & ttotal;
  su2double * & ptotal;

public:
  COptionExhaust(string option_field_name, unsigned short & nMarker_Exhaust, string* & Marker_Exhaust, su2double* & Ttotal, su2double* & Ptotal) : size(nMarker_Exhaust), marker(Marker_Exhaust), ttotal(Ttotal), ptotal(Ptotal) {
    this->name = option_field_name;
  }

  ~COptionExhaust() {};
  
  string SetValue(vector<string> option_value) {

    unsigned short totalVals = option_value.size();
    if ((totalVals == 1) && (option_value[0].compare("NONE") == 0)) {
      this->size = 0;
      this->marker = NULL;
      this->ttotal = NULL;
      this->ptotal = NULL;
      return "";
    }

    if (totalVals % 3 != 0) {
      string newstring;
      newstring.append(this->name);
      newstring.append(": must have a number of entries divisible by 3");
      this->size = 0;
      this->marker = NULL;
      this->ttotal = NULL;
      this->ptotal = NULL;
      return newstring;
    }

    unsigned short nVals = totalVals / 3;
    this->size = nVals;
    this->marker = new string[nVals];
    this->ttotal = new su2double[nVals];
    this->ptotal = new su2double[nVals];

    for (unsigned long i = 0; i < nVals; i++) {
      this->marker[i].assign(option_value[3*i]);
      istringstream ss_1st(option_value[3*i + 1]);
      if (!(ss_1st >> this->ttotal[i]))
        return badValue(option_value, "exhaust fixed", this->name);
      istringstream ss_2nd(option_value[3*i + 2]);
      if (!(ss_2nd >> this->ptotal[i]))
        return badValue(option_value, "exhaust fixed", this->name);
    }
    
    return "";
  }

  void SetDefault() {
    this->marker = NULL;
    this->ttotal = NULL;
    this->ptotal = NULL;
    this->size = 0; // There is no default value for list
  }
  
};

class COptionPeriodic : public COptionBase {
  string name; // identifier for the option
  unsigned short & size;
  string * & marker_bound;
  string * & marker_donor;
  su2double ** & rot_center;
  su2double ** & rot_angles;
  su2double ** & translation;

public:
  COptionPeriodic(const string option_field_name, unsigned short & nMarker_PerBound,
                  string* & Marker_PerBound, string* & Marker_PerDonor,
                  su2double** & RotCenter, su2double** & RotAngles, su2double** & Translation) : size(nMarker_PerBound), marker_bound(Marker_PerBound), marker_donor(Marker_PerDonor), rot_center(RotCenter), rot_angles(RotAngles), translation(Translation) {
    this->name = option_field_name;
  }

  ~COptionPeriodic() {};
  string SetValue(vector<string> option_value) {

    const int mod_num = 11;

    unsigned short totalVals = option_value.size();
    if ((totalVals == 1) && (option_value[0].compare("NONE") == 0)) {
      this->size = 0;
      this->marker_bound = NULL;
      this->marker_donor = NULL;
      this->rot_center = NULL;
      this->rot_angles = NULL;
      this->translation = NULL;
      return "";
    }

    if (totalVals % mod_num != 0) {
      string newstring;
      newstring.append(this->name);
      newstring.append(": must have a number of entries divisible by 11");
      this->size = 0;
      this->marker_bound = NULL;
      this->marker_donor = NULL;
      this->rot_center = NULL;
      this->rot_angles = NULL;
      this->translation = NULL;
      return newstring;
    }

    unsigned short nVals = 2 * (totalVals / mod_num); // To account for periodic and donor
    this->size = nVals;
    this->marker_bound = new string[nVals];
    this->marker_donor = new string[nVals];
    this->rot_center = new su2double*[nVals];
    this->rot_angles = new su2double*[nVals];
    this->translation = new su2double*[nVals];
    for (unsigned long i = 0; i < nVals; i++) {
      this->rot_center[i] = new su2double[3];
      this->rot_angles[i] = new su2double[3];
      this->translation[i] = new su2double[3];
    }

    su2double deg2rad = PI_NUMBER/180.0;

    for (unsigned long i = 0; i < (nVals/2); i++) {
      this->marker_bound[i].assign(option_value[mod_num*i]);
      this->marker_donor[i].assign(option_value[mod_num*i+1]);
      istringstream ss_1st(option_value[mod_num*i + 2]);
      if (!(ss_1st >> this->rot_center[i][0])) {
        return badValue(option_value, "periodic", this->name);
      }
      istringstream ss_2nd(option_value[mod_num*i + 3]);
      if (!(ss_2nd >> this->rot_center[i][1])) {
        return badValue(option_value, "periodic", this->name);
      }
      istringstream ss_3rd(option_value[mod_num*i + 4]);
      if (!(ss_3rd >> this->rot_center[i][2])) {
        return badValue(option_value, "periodic", this->name);
      }
      istringstream ss_4th(option_value[mod_num*i + 5]);
      if (!(ss_4th >> this->rot_angles[i][0])) {
        return badValue(option_value, "periodic", this->name);
      }
      istringstream ss_5th(option_value[mod_num*i + 6]);
      if (!(ss_5th >> this->rot_angles[i][1])) {
        return badValue(option_value, "periodic", this->name);
      }
      istringstream ss_6th(option_value[mod_num*i + 7]);
      if (!(ss_6th >> this->rot_angles[i][2])) {
        return badValue(option_value, "periodic", this->name);
      }
      istringstream ss_7th(option_value[mod_num*i + 8]);
      if (!(ss_7th >> this->translation[i][0])) {
        return badValue(option_value, "periodic", this->name);
      }
      istringstream ss_8th(option_value[mod_num*i + 9]);
      if (!(ss_8th >> this->translation[i][1])) {
        return badValue(option_value, "periodic", this->name);
      }
      istringstream ss_9th(option_value[mod_num*i + 10]);
      if (!(ss_9th >> this->translation[i][2])) {
        return badValue(option_value, "periodic", this->name);
      }
      this->rot_angles[i][0] *= deg2rad;
      this->rot_angles[i][1] *= deg2rad;
      this->rot_angles[i][2] *= deg2rad;
    }

    for (unsigned long i = (nVals/2); i < nVals; i++) {
      this->marker_bound[i].assign(option_value[mod_num*(i-nVals/2)+1]);
      this->marker_donor[i].assign(option_value[mod_num*(i-nVals/2)]);
      istringstream ss_1st(option_value[mod_num*(i-nVals/2) + 2]);
      if (!(ss_1st >> this->rot_center[i][0])) {
        return badValue(option_value, "periodic", this->name);
      }
      istringstream ss_2nd(option_value[mod_num*(i-nVals/2) + 3]);
      if (!(ss_2nd >> this->rot_center[i][1])) {
        return badValue(option_value, "periodic", this->name);
      }
      istringstream ss_3rd(option_value[mod_num*(i-nVals/2) + 4]);
      if (!(ss_3rd >> this->rot_center[i][2])) {
        return badValue(option_value, "periodic", this->name);
      }
      istringstream ss_4th(option_value[mod_num*(i-nVals/2) + 5]);
      if (!(ss_4th >> this->rot_angles[i][0])) {
        return badValue(option_value, "periodic", this->name);
      }
      istringstream ss_5th(option_value[mod_num*(i-nVals/2) + 6]);
      if (!(ss_5th >> this->rot_angles[i][1])) {
        return badValue(option_value, "periodic", this->name);
      }
      istringstream ss_6th(option_value[mod_num*(i-nVals/2) + 7]);
      if (!(ss_6th >> this->rot_angles[i][2])) {
        return badValue(option_value, "periodic", this->name);
      }
      istringstream ss_7th(option_value[mod_num*(i-nVals/2) + 8]);
      if (!(ss_7th >> this->translation[i][0])) {
        return badValue(option_value, "periodic", this->name);
      }
      istringstream ss_8th(option_value[mod_num*(i-nVals/2) + 9]);
      if (!(ss_8th >> this->translation[i][1])) {
        return badValue(option_value, "periodic", this->name);
      }
      istringstream ss_9th(option_value[mod_num*(i-nVals/2) + 10]);
      if (!(ss_9th >> this->translation[i][2])) {
        return badValue(option_value, "periodic", this->name);
      }
      /*--- Mirror the rotational angles and translation vector (rotational
       center does not need to move) ---*/
      this->rot_center[i][0] *= 1.0;
      this->rot_center[i][1] *= 1.0;
      this->rot_center[i][2] *= 1.0;
      this->rot_angles[i][0] *= -deg2rad;
      this->rot_angles[i][1] *= -deg2rad;
      this->rot_angles[i][2] *= -deg2rad;
      this->translation[i][0] *= -1.0;
      this->translation[i][1] *= -1.0;
      this->translation[i][2] *= -1.0;
    }

    return "";
  }

  void SetDefault() {
    this->size = 0;
    this->marker_bound = NULL;
    this->marker_donor = NULL;
    this->rot_center = NULL;
    this->rot_angles = NULL;
    this->translation = NULL;
  }
};

class COptionTurboPerformance : public COptionBase {
  string name; // identifier for the option
  unsigned short & size;
  string * & marker_turboIn;
  string * & marker_turboOut;

public:
  COptionTurboPerformance(const string option_field_name, unsigned short & nMarker_TurboPerf,
                          string* & Marker_TurboBoundIn, string* & Marker_TurboBoundOut) : size(nMarker_TurboPerf), marker_turboIn(Marker_TurboBoundIn), marker_turboOut(Marker_TurboBoundOut){
    this->name = option_field_name;
  }

  ~COptionTurboPerformance() {};
  string SetValue(vector<string> option_value) {

    const int mod_num = 2;

    unsigned long totalVals = option_value.size();
    if ((totalVals == 1) && (option_value[0].compare("NONE") == 0)) {
      this->size = 0;
      this->marker_turboIn= NULL;
      this->marker_turboOut = NULL;
      return "";
    }

    if (totalVals % mod_num != 0) {
      string newstring;
      newstring.append(this->name);
      newstring.append(": must have a number of entries divisible by 2");
      this->size = 0;
      this->marker_turboIn= NULL;
      this->marker_turboOut = NULL;;
      return newstring;
    }

    unsigned long nVals = totalVals / mod_num;
    this->size = nVals;
    this->marker_turboIn = new string[nVals];
    this->marker_turboOut = new string[nVals];
    for (unsigned long i = 0; i < nVals; i++) {
      this->marker_turboIn[i].assign(option_value[mod_num*i]);
      this->marker_turboOut[i].assign(option_value[mod_num*i+1]);
     }


    return "";
  }

  void SetDefault() {
    this->size = 0;
    this->marker_turboIn= NULL;
    this->marker_turboOut = NULL;
  }
};


class COptionPython : public COptionBase {
  string name;
public:
  COptionPython(const string name) {
    this->name = name;
  }
  ~COptionPython() {};
  // No checking happens with python options
  string SetValue(vector<string>) {
    return "";
  }
  // No defaults with python options
  void SetDefault() {
    return;
  };
};



class COptionActDisk : public COptionBase {
  string name; // identifier for the option
  unsigned short & inlet_size;
  unsigned short & outlet_size;
  string * & marker_inlet;
  string * & marker_outlet;
  su2double ** & press_jump;
  su2double ** & temp_jump;
  su2double ** & omega;
  
public:
  COptionActDisk(const string name,
                 unsigned short & nMarker_ActDiskInlet, unsigned short & nMarker_ActDiskOutlet, string * & Marker_ActDiskInlet, string * & Marker_ActDiskOutlet,
                 su2double ** & ActDisk_PressJump, su2double ** & ActDisk_TempJump, su2double ** & ActDisk_Omega) :
  inlet_size(nMarker_ActDiskInlet), outlet_size(nMarker_ActDiskOutlet), marker_inlet(Marker_ActDiskInlet), marker_outlet(Marker_ActDiskOutlet),
  press_jump(ActDisk_PressJump), temp_jump(ActDisk_TempJump), omega(ActDisk_Omega) {
    this->name = name;
  }
  
  ~COptionActDisk() {};
  string SetValue(vector<string> option_value) {
    const int mod_num = 8;
    unsigned short totalVals = option_value.size();
    if ((totalVals == 1) && (option_value[0].compare("NONE") == 0)) {
      this->SetDefault();
      return "";
    }
    
    if (totalVals % mod_num != 0) {
      string newstring;
      newstring.append(this->name);
      newstring.append(": must have a number of entries divisible by 8");
      this->SetDefault();
      return newstring;
    }
    
    unsigned short nVals = totalVals / mod_num;
    this->inlet_size = nVals;
    this->outlet_size = nVals;
    this->marker_inlet = new string[this->inlet_size];
    this->marker_outlet = new string[this->outlet_size];
    
    this->press_jump = new su2double*[this->inlet_size];
    this->temp_jump = new su2double*[this->inlet_size];
    this->omega = new su2double*[this->inlet_size];
    for (int i = 0; i < this->inlet_size; i++) {
      this->press_jump[i] = new su2double[2];
      this->temp_jump[i] = new su2double[2];
      this->omega[i] = new su2double[2];
    }
    
    string tname = "actuator disk";
    
    for (int i = 0; i < this->inlet_size; i++) {
      this->marker_inlet[i].assign(option_value[mod_num*i]);
      this->marker_outlet[i].assign(option_value[mod_num*i+1]);
      istringstream ss_1st(option_value[mod_num*i + 2]);
      if (!(ss_1st >> this->press_jump[i][0])) {
        return badValue(option_value, tname, this->name);
      }
      istringstream ss_2nd(option_value[mod_num*i + 3]);
      if (!(ss_2nd >> this->temp_jump[i][0])) {
        return badValue(option_value, tname, this->name);
      }
      istringstream ss_3rd(option_value[mod_num*i + 4]);
      if (!(ss_3rd >> this->omega[i][0])) {
        return badValue(option_value, tname, this->name);
      }
      istringstream ss_4th(option_value[mod_num*i + 5]);
      if (!(ss_4th >> this->press_jump[i][1])) {
        return badValue(option_value, tname, this->name);
      }
      istringstream ss_5th(option_value[mod_num*i + 6]);
      if (!(ss_5th >> this->temp_jump[i][1])) {
        return badValue(option_value, tname, this->name);
      }
      istringstream ss_6th(option_value[mod_num*i + 7]);
      if (!(ss_6th >> this->omega[i][1])) {
        return badValue(option_value, tname, this->name);
      }
    }
    return "";
  }
  void SetDefault() {
    this->inlet_size = 0;
    this->outlet_size = 0;
    this->marker_inlet = NULL;
    this->marker_outlet = NULL;
    this->press_jump = NULL;
    this->temp_jump = NULL;
    this->omega = NULL;
  }
};


class COptionWallFunction : public COptionBase {
  string name; // identifier for the option
  unsigned short &nMarkers;
  string* &markers;
  unsigned short*  &walltype;
  unsigned short** &intInfo;
  su2double**      &doubleInfo;

public:
  COptionWallFunction(const string name, unsigned short &nMarker_WF, 
                      string* &Marker_WF, unsigned short* &type_WF,
                      unsigned short** &intInfo_WF, su2double** &doubleInfo_WF) :
  nMarkers(nMarker_WF), markers(Marker_WF), walltype(type_WF),
  intInfo(intInfo_WF), doubleInfo(doubleInfo_WF) {
    this->name = name;
  }

  ~COptionWallFunction(){}

  string SetValue(vector<string> option_value) {

    /*--- First check if NONE is specified. ---*/
    unsigned short totalSize = option_value.size();
    if ((totalSize == 1) && (option_value[0].compare("NONE") == 0)) {
      this->SetDefault();
      return "";
    }

    /*--- Determine the number of markers, for which a wall
          function treatment has been specified. ---*/
    unsigned short counter = 0, nVals = 0;
    while (counter < totalSize ) {

      /* Update the counter for the number of markers specified
         and store the current index for possible error messages. */
      ++nVals;
      const unsigned short indMarker = counter;

      /* Check if a wall function type has been specified for this marker.
         If not, create an error message and return. */
      ++counter;
      const unsigned short indWallType = counter;
      unsigned short typeWF = NO_WALL_FUNCTION;
      bool validWF = true;
      if (counter == totalSize) validWF = false;
      else {
        map<string, ENUM_WALL_FUNCTIONS>::const_iterator it;
        it = Wall_Functions_Map.find(option_value[counter]);
        if(it == Wall_Functions_Map.end()) validWF = false;
        else                               typeWF  = it->second;
      }

      if (!validWF ) {
        string newstring;
        newstring.append(this->name);
        newstring.append(": Invalid wall function type, ");
        newstring.append(option_value[counter]);
        newstring.append(", encountered for marker ");
        newstring.append(option_value[indMarker]);
        return newstring;
      }

      /* Update the counter, as the wall function type is valid. */
      ++counter;

      /*--- For some wall function types some additional info
            must be specified. Hence the counter must be updated
            accordingly. ---*/
      switch( typeWF ) {
        case EQUILIBRIUM_WALL_MODEL:    counter += 3; break;
        case NONEQUILIBRIUM_WALL_MODEL: counter += 2; break;
        case LOGARITHMIC_WALL_MODEL: counter += 3; break;
        default: break;
      }

      /* In case the counter is larger than totalSize, the data for
         this wall function type has not been specified correctly. */
      if (counter > totalSize) {
        string newstring;
        newstring.append(this->name);
        newstring.append(", marker ");
        newstring.append(option_value[indMarker]);
        newstring.append(", wall function type ");
        newstring.append(option_value[indWallType]);
        newstring.append(": Additional information is missing.");
        return newstring;
      }
    }

    /* Allocate the memory to store the data for the wall function markers. */
    this->nMarkers   = nVals;
    this->markers    = new string[nVals];
    this->walltype   = new unsigned short[nVals];
    this->intInfo    = new unsigned short*[nVals];
    this->doubleInfo = new su2double*[nVals];

    for (unsigned short i=0; i<nVals; i++) {
      this->intInfo[i]    = NULL;
      this->doubleInfo[i] = NULL;
    }

    /*--- Loop over the wall markers and store the info in the
          appropriate arrays. ---*/
    counter = 0;
    for (unsigned short i=0; i<nVals; i++) {

      /* Set the name of the wall function marker. */
      this->markers[i].assign(option_value[counter++]);

      /* Determine the wall function type. As their validaties have
         already been tested, there is no need to do so again. */
      map<string, ENUM_WALL_FUNCTIONS>::const_iterator it;
      it = Wall_Functions_Map.find(option_value[counter++]);

      this->walltype[i] = it->second;

      /*--- For some wall function types, some additional info
            is needed, which is extracted from option_value. ---*/
      switch( this->walltype[i] ) {

        case EQUILIBRIUM_WALL_MODEL: {

          /* LES equilibrium wall model. The exchange distance, stretching
             factor and number of points in the wall model must be specified. */
          this->intInfo[i]    = new unsigned short[1];
          this->doubleInfo[i] = new su2double[2];

          istringstream ss_1st(option_value[counter++]);
          if (!(ss_1st >> this->doubleInfo[i][0])) {
            return badValue(option_value, "su2double", this->name);
          }

          istringstream ss_2nd(option_value[counter++]);
          if (!(ss_2nd >> this->doubleInfo[i][1])) {
            return badValue(option_value, "su2double", this->name);
          }

          istringstream ss_3rd(option_value[counter++]);
          if (!(ss_3rd >> this->intInfo[i][0])) {
            return badValue(option_value, "unsigned short", this->name);
          }

          break;
        }

        case NONEQUILIBRIUM_WALL_MODEL: {

          /* LES non-equilibrium model. The RANS turbulence model and
             the exchange distance need to be specified. */
          this->intInfo[i]    = new unsigned short[1];
          this->doubleInfo[i] = new su2double[1];

          /* Check for a valid RANS turbulence model. */
          map<string, ENUM_TURB_MODEL>::const_iterator iit;
          iit = Turb_Model_Map.find(option_value[counter++]);
          if(iit == Turb_Model_Map.end()) {
            string newstring;
            newstring.append(this->name);
            newstring.append(", marker ");
            newstring.append(this->markers[i]);
            newstring.append(", wall function type ");
            newstring.append(option_value[counter-2]);
            newstring.append(": Invalid RANS turbulence model, ");
            newstring.append(option_value[counter-1]);
            newstring.append(", specified");
            return newstring;
          }

          this->intInfo[i][0] = iit->second;

          /* Extract the exchange distance. */
          istringstream ss_1st(option_value[counter++]);
          if (!(ss_1st >> this->doubleInfo[i][0])) {
            return badValue(option_value, "su2double", this->name);
          }

          break;
        }
        case LOGARITHMIC_WALL_MODEL: {
          
          /* LES Logarithmic law-of-the-wall model. The exchange distance, stretching
           factor and number of points in the wall model must be specified. */
          this->intInfo[i]    = new unsigned short[1];
          this->doubleInfo[i] = new su2double[2];
          
          istringstream ss_1st(option_value[counter++]);
          if (!(ss_1st >> this->doubleInfo[i][0])) {
            return badValue(option_value, "su2double", this->name);
          }
          
          istringstream ss_2nd(option_value[counter++]);
          if (!(ss_2nd >> this->doubleInfo[i][1])) {
            return badValue(option_value, "su2double", this->name);
          }
          
          istringstream ss_3rd(option_value[counter++]);
          if (!(ss_3rd >> this->intInfo[i][0])) {
            return badValue(option_value, "unsigned short", this->name);
          }
          
          break;
        }

        default: // Just to avoid a compiler warning.
          break;
      }
    }

    // Need to return something...
    return "";
  }

  void SetDefault() {
    this->nMarkers   = 0;
    this->markers    = NULL;
    this->walltype   = NULL;
    this->intInfo    = NULL;
    this->doubleInfo = NULL;
  }
};<|MERGE_RESOLUTION|>--- conflicted
+++ resolved
@@ -1950,7 +1950,6 @@
 ("CUSTOM", CUSTOM_REF);
 
 /*!
-<<<<<<< HEAD
  * \brief Vertex-based quantities exchanged during periodic marker communications.
  */
 enum PERIODIC_QUANTITIES {
@@ -1972,8 +1971,6 @@
 };
 
 /*!
-* \brief types of filter kernels, initially intended for structural topology optimization applications
-=======
  * \brief Vertex-based quantities exchanged in MPI point-to-point communications.
  */
 enum MPI_QUANTITIES {
@@ -2021,7 +2018,6 @@
 
 /*
  * \brief types of filter kernels, initially intended for structural topology optimization applications
->>>>>>> 700dd7c7
  */
 enum ENUM_FILTER_KERNEL {
   CONSTANT_WEIGHT_FILTER = 0,      /*!< \brief Uniform weight. */
