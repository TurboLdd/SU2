--- conflicted
+++ resolved
@@ -981,12 +981,7 @@
   unsigned short KindSolver, KindPrecond;
   unsigned long MaxIter, RestartIter, IterLinSol = 0;
   ScalarType SolverTol, Norm0 = 0.0;
-<<<<<<< HEAD
-  bool ScreenOutput;
-  bool TapeActive = true;
-=======
   bool ScreenOutput, RequiresTranspose = !mesh_deform; // jacobian is symmetric
->>>>>>> e18b4fe4
 
   /*--- Normal mode ---*/
 
