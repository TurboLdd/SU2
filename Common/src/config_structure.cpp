/*!
 * \file config_structure.cpp
 * \brief Main file for managing the config file
 * \author F. Palacios, T. Economon, B. Tracey, H. Kline
 * \version 6.2.0 "Falcon"
 *
 * The current SU2 release has been coordinated by the
 * SU2 International Developers Society <www.su2devsociety.org>
 * with selected contributions from the open-source community.
 *
 * The main research teams contributing to the current release are:
 *  - Prof. Juan J. Alonso's group at Stanford University.
 *  - Prof. Piero Colonna's group at Delft University of Technology.
 *  - Prof. Nicolas R. Gauger's group at Kaiserslautern University of Technology.
 *  - Prof. Alberto Guardone's group at Polytechnic University of Milan.
 *  - Prof. Rafael Palacios' group at Imperial College London.
 *  - Prof. Vincent Terrapon's group at the University of Liege.
 *  - Prof. Edwin van der Weide's group at the University of Twente.
 *  - Lab. of New Concepts in Aeronautics at Tech. Institute of Aeronautics.
 *
 * Copyright 2012-2019, Francisco D. Palacios, Thomas D. Economon,
 *                      Tim Albring, and the SU2 contributors.
 *
 * SU2 is free software; you can redistribute it and/or
 * modify it under the terms of the GNU Lesser General Public
 * License as published by the Free Software Foundation; either
 * version 2.1 of the License, or (at your option) any later version.
 *
 * SU2 is distributed in the hope that it will be useful,
 * but WITHOUT ANY WARRANTY; without even the implied warranty of
 * MERCHANTABILITY or FITNESS FOR A PARTICULAR PURPOSE. See the GNU
 * Lesser General Public License for more details.
 *
 * You should have received a copy of the GNU Lesser General Public
 * License along with SU2. If not, see <http://www.gnu.org/licenses/>.
 */

#include "../include/config_structure.hpp"
#include "../include/fem_gauss_jacobi_quadrature.hpp"
#include "../include/fem_geometry_structure.hpp"

#ifdef PROFILE
#ifdef HAVE_MKL
#include "mkl.h"
#endif
#endif

vector<string> Profile_Function_tp;       /*!< \brief Vector of string names for profiled functions. */
vector<double> Profile_Time_tp;           /*!< \brief Vector of elapsed time for profiled functions. */
vector<double> Profile_ID_tp;             /*!< \brief Vector of group ID number for profiled functions. */
map<string, vector<int> > Profile_Map_tp; /*!< \brief Map containing the final results for profiled functions. */

map<CLong3T, int> GEMM_Profile_MNK;       /*!< \brief Map, which maps the GEMM size to the index where
                                                      the data for this GEMM is stored in several vectors. */
vector<long>   GEMM_Profile_NCalls;       /*!< \brief Vector, which stores the number of calls to this
                                                      GEMM size. */
vector<double> GEMM_Profile_TotTime;      /*!< \brief Total time spent for this GEMM size. */
vector<double> GEMM_Profile_MinTime;      /*!< \brief Minimum time spent for this GEMM size. */
vector<double> GEMM_Profile_MaxTime;      /*!< \brief Maximum time spent for this GEMM size. */

//#pragma omp threadprivate(Profile_Function_tp, Profile_Time_tp, Profile_ID_tp, Profile_Map_tp)

#include "../include/ad_structure.hpp"
#include "../include/toolboxes/printing_toolbox.hpp"

CConfig::CConfig(char case_filename[MAX_STRING_SIZE], unsigned short val_software, unsigned short val_nZone, bool verb_high) {
  
  base_config = true;
  
  /*--- Store MPI rank and size ---*/ 
  
  rank = SU2_MPI::GetRank();
  size = SU2_MPI::GetSize();
  
  iZone = val_nZone;
  nZone = val_nZone;

  /*--- Initialize pointers to Null---*/

  SetPointersNull();

  /*--- Reading config options  ---*/

  SetConfig_Options();

  /*--- Parsing the config file  ---*/

  SetConfig_Parsing(case_filename);
  
  /*--- Set the default values for all of the options that weren't set ---*/
      
  SetDefault();

  /*--- Configuration file postprocessing ---*/

  SetPostprocessing(val_software, iZone, 0);

  /*--- Configuration file boundaries/markers setting ---*/

  SetMarkers(val_software);

  /*--- Configuration file output ---*/

  if ((rank == MASTER_NODE) && verb_high)
    SetOutput(val_software, iZone);

}

CConfig::CConfig(CConfig* config, char case_filename[MAX_STRING_SIZE], unsigned short val_software, unsigned short val_iZone, unsigned short val_nZone, bool verb_high) {
  
  unsigned short val_nDim;
  
  base_config = false;
  
  /*--- Store MPI rank and size ---*/ 
  
  rank = SU2_MPI::GetRank();
  size = SU2_MPI::GetSize();

  iZone = val_iZone;
  nZone = val_nZone;
  
  /*--- Initialize pointers to Null---*/

  SetPointersNull();

  /*--- Reading config options  ---*/

  SetConfig_Options();

  /*--- Parsing the config file  ---*/

  SetConfig_Parsing(case_filename);
  
  /*--- Set default options from base config ---*/
  
  SetDefaultFromConfig(config);
  
  /*--- Set the default values for all of the options that weren't set ---*/
      
  SetDefault();
  
  /*--- Get the dimension --- */
  
  val_nDim = GetnDim(Mesh_FileName, Mesh_FileFormat);

  /*--- Configuration file postprocessing ---*/

  SetPostprocessing(val_software, val_iZone, val_nDim);

  /*--- Configuration file boundaries/markers setting ---*/

  SetMarkers(val_software);

  /*--- Configuration file output ---*/

  if ((rank == MASTER_NODE) && verb_high)
    SetOutput(val_software, val_iZone);

}

CConfig::CConfig(char case_filename[MAX_STRING_SIZE], unsigned short val_software) {

  base_config = true;
  
  nZone = 1;
  iZone = 0;

  /*--- Store MPI rank and size ---*/ 

  rank = SU2_MPI::GetRank();
  size = SU2_MPI::GetSize();
  
  /*--- Initialize pointers to Null---*/

  SetPointersNull();

  /*--- Reading config options  ---*/

  SetConfig_Options();

  /*--- Parsing the config file  ---*/

  SetConfig_Parsing(case_filename);
  
  /*--- Set the default values for all of the options that weren't set ---*/
      
  SetDefault();
  
  /*--- Set number of zones --- */
  
  SetnZone();

  /*--- Configuration file postprocessing ---*/

  SetPostprocessing(val_software, 0, 1);

  /*--- Configuration file boundaries/markers setting ---*/

  SetMarkers(val_software);

  /*--- Print the header --- */
  
  SetHeader(val_software);

}

CConfig::CConfig(char case_filename[MAX_STRING_SIZE], CConfig *config) {

  base_config = true;
  
  /*--- Store MPI rank and size ---*/ 
  
  rank = SU2_MPI::GetRank();
  size = SU2_MPI::GetSize();
  
  bool runtime_file = false;

  /*--- Initialize pointers to Null---*/

  SetPointersNull();

  /*--- Reading config options  ---*/

  SetRunTime_Options();

  /*--- Parsing the config file  ---*/

  runtime_file = SetRunTime_Parsing(case_filename);
  
  /*--- Set the default values for all of the options that weren't set ---*/
      
  SetDefault();

  /*--- Update original config file ---*/

  if (runtime_file) {
    if (all_options.find("TIME_ITER") == all_options.end())
      config->SetnTime_Iter(nTimeIter);
    if (all_options.find("CFL_NUMBER") == all_options.end())
      config->SetCFL(MESH_0, CFLFineGrid);
  }
}

SU2_MPI::Comm CConfig::GetMPICommunicator() {

  return SU2_Communicator;

}

void CConfig::SetMPICommunicator(SU2_MPI::Comm Communicator) {

  SU2_Communicator = Communicator;

}

unsigned short CConfig::GetnZone(string val_mesh_filename, unsigned short val_format) {

  int nZone = 1; /* Default value if nothing is specified. */

  switch (val_format) {
    case SU2: {

      /*--- Local variables for reading the SU2 file. ---*/
      string text_line;
      ifstream mesh_file;

      /*--- Check if the mesh file can be opened for reading. ---*/
      mesh_file.open(val_mesh_filename.c_str(), ios::in);
      if (mesh_file.fail())
        SU2_MPI::Error(string("There is no geometry file called ") + val_mesh_filename,
                              CURRENT_FUNCTION);

      /*--- Read the SU2 mesh file until the zone data is reached or
            when it can be decided that it is not present. ---*/
      while( getline (mesh_file, text_line) ) {

        /*--- Search for the "NZONE" keyword to see if there are multiple Zones ---*/
        if(text_line.find ("NZONE=",0) != string::npos) {
          text_line.erase (0,6); nZone = atoi(text_line.c_str());
          break;
        }

        /*--- If one of the keywords IZONE, NELEM or NPOIN, NMARK is encountered,
              it can be assumed that the NZONE keyword is not present and the loop
              can be terminated. ---*/
        if(text_line.find ("IZONE=",0) != string::npos) break;
        if(text_line.find ("NELEM=",0) != string::npos) break;
        if(text_line.find ("NPOIN=",0) != string::npos) break;
        if(text_line.find ("NMARK=",0) != string::npos) break;
      }

      mesh_file.close();
      break;
      
    }
      
    case CGNS_GRID: {
      
#ifdef HAVE_CGNS
      
      /*--- Local variables which are needed when calling the CGNS mid-level API. ---*/
      
      int fn, nbases = 0, nzones = 0, file_type;
      int cell_dim = 0, phys_dim = 0;
      char basename[CGNS_STRING_SIZE];
      
      /*--- Check whether the supplied file is truly a CGNS file. ---*/
      
      if ( cg_is_cgns(val_mesh_filename.c_str(), &file_type) != CG_OK ) {
        SU2_MPI::Error(val_mesh_filename +
                       string(" was not found or is not a properly formatted CGNS file.\n") +
                       string("Note that SU2 expects unstructured CGNS files in ADF data format."),
                       CURRENT_FUNCTION);
      }
      
      /*--- Open the CGNS file for reading. The value of fn returned
       is the specific index number for this file and will be
       repeatedly used in the function calls. ---*/
      
      if (cg_open(val_mesh_filename.c_str(), CG_MODE_READ, &fn)) cg_error_exit();
      
      /*--- Get the number of databases. This is the highest node
       in the CGNS heirarchy. ---*/
      
      if (cg_nbases(fn, &nbases)) cg_error_exit();
      
      /*--- Check if there is more than one database. Throw an
       error if there is because this reader can currently
       only handle one database. ---*/
      
      if ( nbases > 1 ) {
        SU2_MPI::Error("CGNS reader currently incapable of handling more than 1 database." ,
                       CURRENT_FUNCTION);
      }
      
      /*--- Read the databases. Note that the indexing starts at 1. ---*/
      
      for ( int i = 1; i <= nbases; i++ ) {
        
        if (cg_base_read(fn, i, basename, &cell_dim, &phys_dim)) cg_error_exit();
        
        /*--- Get the number of zones for this base. ---*/
        
        if (cg_nzones(fn, i, &nzones)) cg_error_exit();
        
      }

      /*--- Close the CGNS file. ---*/

      if ( cg_close(fn) ) cg_error_exit();
      
      /*--- Set the number of zones as read from the CGNS file ---*/
      
      nZone = nzones;
      
#else
      SU2_MPI::Error(string(" SU2 built without CGNS support. \n") +
                     string(" To use CGNS, build SU2 accordingly."),
                     CURRENT_FUNCTION);
#endif
      
      break;
    }
    case RECTANGLE: {
      nZone = 1;
      break;
    }
    case BOX: {
      nZone = 1;
      break;
    }
  }

  return (unsigned short) nZone;
  
}

unsigned short CConfig::GetnDim(string val_mesh_filename, unsigned short val_format) {

  short nDim = -1;

  switch (val_format) {
    case SU2: {

      /*--- Local variables for reading the SU2 file. ---*/
      string text_line;
      ifstream mesh_file;

      /*--- Open grid file ---*/
      mesh_file.open(val_mesh_filename.c_str(), ios::in);
      if (mesh_file.fail()) {
        SU2_MPI::Error(string("The SU2 mesh file named ") + val_mesh_filename + string(" was not found."), CURRENT_FUNCTION);
      }

      /*--- Read the SU2 mesh file until the dimension data is reached
            or when it can be decided that it is not present. ---*/
      while( getline (mesh_file, text_line) ) {

        /*--- Search for the "NDIME" keyword to determine the number
              of dimensions.  ---*/
        if(text_line.find ("NDIME=",0) != string::npos) {
          text_line.erase (0,6); nDim = atoi(text_line.c_str());
          break;
        }

        /*--- If one of the keywords NELEM or NPOIN, NMARK is encountered,
              it can be assumed that the NZONE keyword is not present and
              the loop can be terminated. ---*/
        if(text_line.find ("NELEM=",0) != string::npos) break;
        if(text_line.find ("NPOIN=",0) != string::npos) break;
        if(text_line.find ("NMARK=",0) != string::npos) break;
      }

      mesh_file.close();

      /*--- Throw an error if the dimension was not found. ---*/
      if (nDim == -1) {
        SU2_MPI::Error(val_mesh_filename + string(" is not an SU2 mesh file or has the wrong format \n ('NDIME=' not found). Please check."),
                       CURRENT_FUNCTION);
      }

      break;
    }

    case CGNS_GRID: {

#ifdef HAVE_CGNS

      /*--- Local variables which are needed when calling the CGNS mid-level API. ---*/
      int fn, nbases, file_type;
      int cell_dim, phys_dim;
      char basename[CGNS_STRING_SIZE];

      /*--- Check whether the supplied file is truly a CGNS file. ---*/
      if ( cg_is_cgns(val_mesh_filename.c_str(), &file_type) != CG_OK ) {
        SU2_MPI::Error(val_mesh_filename +
                       string(" was not found or is not a properly formatted CGNS file.\n") +
                       string("Note that SU2 expects unstructured CGNS files in ADF data format."),
                       CURRENT_FUNCTION);
      }

      /*--- Open the CGNS file for reading. The value of fn returned
            is the specific index number for this file and will be
            repeatedly used in the function calls. ---*/
      if (cg_open(val_mesh_filename.c_str(), CG_MODE_READ, &fn) != CG_OK) cg_error_exit();

      /*--- Get the number of databases. This is the highest node
            in the CGNS heirarchy. ---*/
      if (cg_nbases(fn, &nbases) != CG_OK) cg_error_exit();

      /*--- Check if there is more than one database. Throw an
            error if there is because this reader can currently
            only handle one database. ---*/
      if ( nbases > 1 )
        SU2_MPI::Error("CGNS reader currently incapable of handling more than 1 database." ,
                       CURRENT_FUNCTION);

      /*--- Read the database. Note that the indexing starts at 1.
            Afterwards close the file again. ---*/
      if (cg_base_read(fn, 1, basename, &cell_dim, &phys_dim) != CG_OK) cg_error_exit();
      if (cg_close(fn) != CG_OK) cg_error_exit();

      /*--- Set the problem dimension as read from the CGNS file ---*/
      nDim = cell_dim;
      
#else
      SU2_MPI::Error(string(" SU2 built without CGNS support. \n") +
                     string(" To use CGNS, build SU2 accordingly."),
                     CURRENT_FUNCTION);
#endif
      
      break;
    }
    case RECTANGLE: {
      nDim = 2;
      break;
    }
    case BOX: {
      nDim = 3;
      break;
    }
  }

  /*--- After reading the mesh, assert that the dimension is equal to 2 or 3. ---*/
  assert((nDim == 2) || (nDim == 3));

  return (unsigned short) nDim;
}

void CConfig::SetPointersNull(void) {
  
  Marker_CfgFile_GeoEval      = NULL;   Marker_All_GeoEval       = NULL;
  Marker_CfgFile_Monitoring   = NULL;   Marker_All_Monitoring    = NULL;
  Marker_CfgFile_Designing    = NULL;   Marker_All_Designing     = NULL;
  Marker_CfgFile_Plotting     = NULL;   Marker_All_Plotting      = NULL;
  Marker_CfgFile_Analyze      = NULL;   Marker_All_Analyze       = NULL;
  Marker_CfgFile_DV           = NULL;   Marker_All_DV            = NULL;
  Marker_CfgFile_Moving       = NULL;   Marker_All_Moving        = NULL;
  Marker_CfgFile_PerBound     = NULL;   Marker_All_PerBound      = NULL;    Marker_PerBound   = NULL;
  Marker_CfgFile_Turbomachinery = NULL; Marker_All_Turbomachinery = NULL;
  Marker_CfgFile_TurbomachineryFlag = NULL; Marker_All_TurbomachineryFlag = NULL;
  Marker_CfgFile_MixingPlaneInterface = NULL; Marker_All_MixingPlaneInterface = NULL;
  Marker_CfgFile_ZoneInterface = NULL;
  Marker_CfgFile_Deform_Mesh   = NULL;  Marker_All_Deform_Mesh   = NULL;
  Marker_CfgFile_Fluid_Load    = NULL;  Marker_All_Fluid_Load    = NULL;

  Marker_CfgFile_Turbomachinery       = NULL; Marker_All_Turbomachinery       = NULL;
  Marker_CfgFile_TurbomachineryFlag   = NULL; Marker_All_TurbomachineryFlag   = NULL;
  Marker_CfgFile_MixingPlaneInterface = NULL; Marker_All_MixingPlaneInterface = NULL;

  Marker_CfgFile_PyCustom     = NULL;   Marker_All_PyCustom      = NULL;
  
  Marker_DV                   = NULL;   Marker_Moving            = NULL;    Marker_Monitoring = NULL;
  Marker_Designing            = NULL;   Marker_GeoEval           = NULL;    Marker_Plotting   = NULL;
  Marker_Analyze              = NULL;   Marker_PyCustom          = NULL;    Marker_WallFunctions        = NULL;
  Marker_CfgFile_KindBC       = NULL;   Marker_All_KindBC        = NULL;

  Kind_WallFunctions       = NULL;
  IntInfo_WallFunctions    = NULL;
  DoubleInfo_WallFunctions = NULL;
  
  Config_Filenames = NULL;

  /*--- Marker Pointers ---*/

  Marker_Euler                = NULL;    Marker_FarField         = NULL;    Marker_Custom         = NULL;
  Marker_SymWall              = NULL;    Marker_PerBound       = NULL;
  Marker_PerDonor             = NULL;    Marker_NearFieldBound   = NULL;
  Marker_Deform_Mesh          = NULL;    Marker_Fluid_Load       = NULL;
  Marker_Dirichlet            = NULL;    Marker_Inlet            = NULL;    
  Marker_Supersonic_Inlet     = NULL;    Marker_Outlet           = NULL;
  Marker_Isothermal           = NULL;    Marker_HeatFlux         = NULL;    Marker_EngineInflow   = NULL;
  Marker_Supersonic_Outlet    = NULL;    Marker_Load             = NULL;    Marker_Disp_Dir       = NULL;
  Marker_EngineExhaust        = NULL;    Marker_Displacement     = NULL;    Marker_Load           = NULL;
  Marker_Load_Dir             = NULL;    Marker_Load_Sine        = NULL;    Marker_Clamped        = NULL;
  Marker_FlowLoad             = NULL;    Marker_Neumann          = NULL;    Marker_Internal       = NULL;
  Marker_All_TagBound         = NULL;    Marker_CfgFile_TagBound = NULL;    Marker_All_KindBC     = NULL;
  Marker_CfgFile_KindBC       = NULL;    Marker_All_SendRecv     = NULL;    Marker_All_PerBound   = NULL;
  Marker_ZoneInterface        = NULL;    Marker_All_ZoneInterface= NULL;    Marker_Riemann        = NULL;
  Marker_Fluid_InterfaceBound = NULL;    Marker_CHTInterface     = NULL;    Marker_Damper           = NULL;

  
    /*--- Boundary Condition settings ---*/

  Dirichlet_Value = NULL;    Isothermal_Temperature = NULL;
  Heat_Flux       = NULL;    Displ_Value            = NULL;    Load_Value = NULL;
  FlowLoad_Value  = NULL;    Damper_Constant        = NULL;
  
  /*--- Inlet Outlet Boundary Condition settings ---*/

  Inlet_Ttotal    = NULL;    Inlet_Ptotal      = NULL;
  Inlet_FlowDir   = NULL;    Inlet_Temperature = NULL;    Inlet_Pressure = NULL;
  Inlet_Velocity  = NULL;
  Outlet_Pressure = NULL;
  
  /*--- Engine Boundary Condition settings ---*/
  
  Inflow_Pressure      = NULL;    Inflow_MassFlow    = NULL;    Inflow_ReverseMassFlow  = NULL;
  Inflow_TotalPressure = NULL;    Inflow_Temperature = NULL;    Inflow_TotalTemperature = NULL;
  Inflow_RamDrag       = NULL;    Inflow_Force       = NULL;    Inflow_Power            = NULL;
  Inflow_Mach          = NULL;
  
  Exhaust_Pressure        = NULL;   Exhaust_Temperature        = NULL;    Exhaust_MassFlow = NULL;
  Exhaust_TotalPressure   = NULL;   Exhaust_TotalTemperature   = NULL;
  Exhaust_GrossThrust     = NULL;   Exhaust_Force              = NULL;
  Exhaust_Power           = NULL;   Exhaust_Temperature_Target = NULL;
  Exhaust_Pressure_Target = NULL;
  
  Engine_Mach  = NULL;    Engine_Force        = NULL;
  Engine_Power = NULL;    Engine_NetThrust    = NULL;    Engine_GrossThrust = NULL;
  Engine_Area  = NULL;    EngineInflow_Target = NULL;
  
  Dirichlet_Value           = NULL;     Exhaust_Temperature_Target  = NULL;     Exhaust_Temperature   = NULL;
  Exhaust_Pressure_Target   = NULL;     Inlet_Ttotal                = NULL;     Inlet_Ptotal          = NULL;
  Inlet_FlowDir             = NULL;     Inlet_Temperature           = NULL;     Inlet_Pressure        = NULL;
  Inlet_Velocity            = NULL;     Inflow_Mach                 = NULL;     Inflow_Pressure       = NULL;
  Exhaust_Pressure          = NULL;     Outlet_Pressure             = NULL;     Isothermal_Temperature= NULL;
  Heat_Flux                 = NULL;     Displ_Value                 = NULL;     Load_Value            = NULL;
  FlowLoad_Value            = NULL;

  ElasticityMod             = NULL;     PoissonRatio                = NULL;     MaterialDensity       = NULL;

  Load_Dir = NULL;	          Load_Dir_Value = NULL;          Load_Dir_Multiplier = NULL;
  Disp_Dir = NULL;            Disp_Dir_Value = NULL;          Disp_Dir_Multiplier = NULL;
  Load_Sine_Dir = NULL;	      Load_Sine_Amplitude = NULL;     Load_Sine_Frequency = NULL;
  Electric_Field_Mod = NULL;  Electric_Field_Dir = NULL;      RefNode_Displacement = NULL;

  Electric_Constant = NULL;

  /*--- Actuator Disk Boundary Condition settings ---*/
  
  ActDiskInlet_Pressure         = NULL;    ActDiskInlet_TotalPressure = NULL;    ActDiskInlet_Temperature = NULL;
  ActDiskInlet_TotalTemperature = NULL;    ActDiskInlet_MassFlow      = NULL;    ActDiskInlet_RamDrag     = NULL;
  ActDiskInlet_Force            = NULL;    ActDiskInlet_Power         = NULL;

  ActDiskOutlet_Pressure      = NULL;
  ActDiskOutlet_TotalPressure = NULL;   ActDiskOutlet_GrossThrust = NULL;  ActDiskOutlet_Force            = NULL;
  ActDiskOutlet_Power         = NULL;   ActDiskOutlet_Temperature = NULL;  ActDiskOutlet_TotalTemperature = NULL;
  ActDiskOutlet_MassFlow      = NULL;
  
  ActDisk_DeltaPress      = NULL;    ActDisk_DeltaTemp      = NULL;
  ActDisk_TotalPressRatio = NULL;    ActDisk_TotalTempRatio = NULL;    ActDisk_StaticPressRatio = NULL;
  ActDisk_StaticTempRatio = NULL;    ActDisk_NetThrust      = NULL;    ActDisk_GrossThrust      = NULL;
  ActDisk_Power           = NULL;    ActDisk_MassFlow       = NULL;    ActDisk_Area             = NULL;
  ActDisk_ReverseMassFlow = NULL;    Surface_MassFlow        = NULL;   Surface_Mach             = NULL;
  Surface_Temperature      = NULL;   Surface_Pressure         = NULL;  Surface_Density          = NULL;   Surface_Enthalpy          = NULL;
  Surface_NormalVelocity   = NULL;   Surface_TotalTemperature = NULL;  Surface_TotalPressure    = NULL;   Surface_PressureDrop    = NULL;
  Surface_DC60             = NULL;    Surface_IDC = NULL;

  Outlet_MassFlow      = NULL;       Outlet_Density      = NULL;      Outlet_Area     = NULL;

  Surface_Uniformity = NULL; Surface_SecondaryStrength = NULL; Surface_SecondOverUniform = NULL;
  Surface_MomentumDistortion = NULL;

  Surface_IDC_Mach        = NULL;    Surface_IDR            = NULL;    ActDisk_Mach             = NULL;
  ActDisk_Force           = NULL;    ActDisk_BCThrust       = NULL;    ActDisk_BCThrust_Old     = NULL;
  
  /*--- Miscellaneous/unsorted ---*/

  Aeroelastic_plunge  = NULL;
  Aeroelastic_pitch   = NULL;
  MassFrac_FreeStream = NULL;
  Velocity_FreeStream = NULL;
  Inc_Velocity_Init   = NULL;

  RefOriginMoment     = NULL;
  CFL_AdaptParam      = NULL;            
  CFL                 = NULL;
  HTP_Axis = NULL;
  PlaneTag            = NULL;
  Kappa_Flow          = NULL;    
  Kappa_AdjFlow       = NULL;
  Kappa_Heat          = NULL;
  Stations_Bounds     = NULL;
  ParamDV             = NULL;     
  DV_Value            = NULL;    
  Design_Variable     = NULL;

  Hold_GridFixed_Coord      = NULL;
  SubsonicEngine_Cyl        = NULL;
  EA_IntLimit               = NULL;
  TimeDOFsADER_DG           = NULL;
  TimeIntegrationADER_DG    = NULL;
  WeightsIntegrationADER_DG = NULL;
  RK_Alpha_Step             = NULL;
  MG_CorrecSmooth           = NULL;
  MG_PreSmooth              = NULL;
  MG_PostSmooth             = NULL;
  Int_Coeffs                = NULL;

  Kind_Inc_Inlet = NULL;
  Kind_Inc_Outlet = NULL;
  
  Kind_ObjFunc   = NULL;

  Weight_ObjFunc = NULL;

  /*--- Moving mesh pointers ---*/
  
  nKind_SurfaceMovement = 0;
  Kind_SurfaceMovement = NULL;
  LocationStations   = NULL;
  Motion_Origin     = NULL;   
  Translation_Rate       = NULL;  
  Rotation_Rate     = NULL;   
  Pitching_Omega    = NULL;   
  Pitching_Ampl     = NULL;    
  Pitching_Phase    = NULL;    
  Plunging_Omega    = NULL;   
  Plunging_Ampl     = NULL; 
  MarkerMotion_Origin     = NULL;   
  MarkerTranslation_Rate       = NULL;  
  MarkerRotation_Rate     = NULL;   
  MarkerPitching_Omega    = NULL;   
  MarkerPitching_Ampl     = NULL;    
  MarkerPitching_Phase    = NULL;    
  MarkerPlunging_Omega    = NULL;   
  MarkerPlunging_Ampl     = NULL;    
  RefOriginMoment_X   = NULL;    RefOriginMoment_Y   = NULL;    RefOriginMoment_Z   = NULL;
  MoveMotion_Origin   = NULL;

  /*--- Periodic BC pointers. ---*/
  
  Periodic_Translate  = NULL;    Periodic_Rotation   = NULL;    Periodic_Center     = NULL;
  Periodic_Translation= NULL;    Periodic_RotAngles  = NULL;    Periodic_RotCenter  = NULL;

  /* Harmonic Balance Frequency pointer */
  
  Omega_HB = NULL;
    
  /*--- Initialize some default arrays to NULL. ---*/
  
  default_vel_inf            = NULL;
  default_ffd_axis           = NULL;
  default_eng_cyl            = NULL;
  default_eng_val            = NULL;
  default_cfl_adapt          = NULL;
  default_jst_coeff          = NULL;
  default_ffd_coeff          = NULL;
  default_mixedout_coeff     = NULL;
  default_extrarelfac        = NULL;
  default_rampRotFrame_coeff = NULL;
  default_rampOutPres_coeff  = NULL;
  default_jst_adj_coeff      = NULL;
  default_ad_coeff_heat      = NULL;
  default_obj_coeff          = NULL;
  default_geo_loc            = NULL;
  default_distortion         = NULL;
  default_ea_lim             = NULL;
  default_grid_fix           = NULL;
  default_inc_crit           = NULL;
  default_htp_axis           = NULL;
  default_body_force         = NULL;
  default_sineload_coeff     = NULL;
  default_nacelle_location   = NULL;
  default_wrt_freq           = NULL;
  
  default_cp_polycoeffs = NULL;
  default_mu_polycoeffs = NULL;
  default_kt_polycoeffs = NULL;
  CpPolyCoefficientsND  = NULL;
  MuPolyCoefficientsND  = NULL;
  KtPolyCoefficientsND  = NULL;
  
  Riemann_FlowDir       = NULL;
  Giles_FlowDir         = NULL;
  CoordFFDBox           = NULL;
  DegreeFFDBox          = NULL;
  FFDTag                = NULL;
  nDV_Value             = NULL;
  TagFFDBox             = NULL;
 
  Kind_Data_Riemann        = NULL;
  Riemann_Var1             = NULL;
  Riemann_Var2             = NULL;
  Kind_Data_Giles          = NULL;
  Giles_Var1               = NULL;
  Giles_Var2               = NULL;
  RelaxFactorAverage       = NULL;
  RelaxFactorFourier       = NULL;
  nSpan_iZones             = NULL;
  ExtraRelFacGiles         = NULL;
  Mixedout_Coeff           = NULL;
  RampRotatingFrame_Coeff  = NULL;
  RampOutletPressure_Coeff = NULL;
  Kind_TurboMachinery      = NULL;
  SineLoad_Coeff           = NULL;

  Marker_MixingPlaneInterface  = NULL;
  Marker_TurboBoundIn          = NULL;
  Marker_TurboBoundOut         = NULL;
  Marker_Giles                 = NULL;
  Marker_Shroud                = NULL;

  nBlades                      = NULL;
  FreeStreamTurboNormal        = NULL;

  ConvHistFile                 = NULL;

  top_optim_kernels       = NULL;
  top_optim_kernel_params = NULL;
  top_optim_filter_radius = NULL;
  
  ScreenOutput = NULL;
  HistoryOutput = NULL;
  VolumeOutput = NULL;
  VolumeOutputFiles = NULL;

  /*--- Variable initialization ---*/
  
  TimeIter    = 0;
  InnerIter    = 0;
  nIntCoeffs = 0;
  OuterIter  = 0;
  
  AoA_Offset = 0;
  AoS_Offset = 0;

  nMarker_PerBound = 0;
  nPeriodic_Index  = 0;

  Aeroelastic_Simulation = false;

  nSpanMaxAllZones = 1;

  Wrt_InletFile = false;
 
  Restart_Bandwidth_Agg = 0.0;
  
  Mesh_Box_Size = NULL;
 
}

void CConfig::SetRunTime_Options(void) {
  
  /* DESCRIPTION: Number of external iterations */
  
  addUnsignedLongOption("TIME_ITER", nTimeIter, 999999);
 
  /* DESCRIPTION: CFL Number */
  
  addDoubleOption("CFL_NUMBER", CFLFineGrid, 10);

}

void CConfig::SetConfig_Options() {
  

  /*--- Allocate some default arrays needed for lists of doubles. ---*/
  
  default_vel_inf            = new su2double[3];
  default_ffd_axis           = new su2double[3];
  default_eng_cyl            = new su2double[7];
  default_eng_val            = new su2double[5];
  default_cfl_adapt          = new su2double[4];
  default_jst_coeff          = new su2double[2];
  default_ffd_coeff          = new su2double[3];
  default_mixedout_coeff     = new su2double[3];
  default_extrarelfac        = new su2double[2];
  default_rampRotFrame_coeff = new su2double[3];
  default_rampOutPres_coeff  = new su2double[3];
  default_jst_adj_coeff      = new su2double[2];
  default_ad_coeff_heat      = new su2double[2];
  default_obj_coeff          = new su2double[5];
  default_geo_loc            = new su2double[2];
  default_distortion         = new su2double[2];
  default_ea_lim             = new su2double[3];
  default_grid_fix           = new su2double[6];
  default_inc_crit           = new su2double[3];
  default_htp_axis           = new su2double[2];
  default_body_force         = new su2double[3];
  default_sineload_coeff     = new su2double[3];
  default_nacelle_location   = new su2double[5];
  default_wrt_freq             = new su2double[3];
  
  /*--- All temperature polynomial fits for the fluid models currently
   assume a quartic form (5 coefficients). For example,
   Cp(T) = b0 + b1*T + b2*T^2 + b3*T^3 + b4*T^4. By default, all coeffs
   are set to zero and will be properly non-dim. in the solver. ---*/
  
  nPolyCoeffs = 5;
  default_cp_polycoeffs = new su2double[nPolyCoeffs];
  default_mu_polycoeffs = new su2double[nPolyCoeffs];
  default_kt_polycoeffs = new su2double[nPolyCoeffs];
  CpPolyCoefficientsND  = new su2double[nPolyCoeffs];
  MuPolyCoefficientsND  = new su2double[nPolyCoeffs];
  KtPolyCoefficientsND  = new su2double[nPolyCoeffs];
  for (unsigned short iVar = 0; iVar < nPolyCoeffs; iVar++) {
    default_cp_polycoeffs[iVar] = 0.0;
    default_mu_polycoeffs[iVar] = 0.0;
    default_kt_polycoeffs[iVar] = 0.0;
    CpPolyCoefficientsND[iVar]  = 0.0;
    MuPolyCoefficientsND[iVar]  = 0.0;
    KtPolyCoefficientsND[iVar]  = 0.0;
  }

  // This config file is parsed by a number of programs to make it easy to write SU2
  // wrapper scripts (in python, go, etc.) so please do
  // the best you can to follow the established format. It's very hard to parse c++ code
  // and none of us that write the parsers want to write a full c++ interpreter. Please
  // play nice with the existing format so that you don't break the existing scripts.

  /* BEGIN_CONFIG_OPTIONS */

  /*!\par CONFIG_CATEGORY: Problem Definition \ingroup Config */
  /*--- Options related to problem definition and partitioning ---*/

  /*!\brief SOLVER \n DESCRIPTION: Type of solver \n Options: see \link Solver_Map \endlink \n DEFAULT: NO_SOLVER \ingroup Config*/
  addEnumOption("SOLVER", Kind_Solver, Solver_Map, NO_SOLVER);
  /*!\brief MULTIZONE \n DESCRIPTION: Enable multizone mode \ingroup Config*/  
  addBoolOption("MULTIZONE", Multizone_Problem, NO);
  /*!\brief PHYSICAL_PROBLEM \n DESCRIPTION: Physical governing equations \n Options: see \link Solver_Map \endlink \n DEFAULT: NO_SOLVER \ingroup Config*/
  addEnumOption("MULTIZONE_SOLVER", Kind_MZSolver, Multizone_Map, MZ_BLOCK_GAUSS_SEIDEL);
  /*!\brief MATH_PROBLEM  \n DESCRIPTION: Mathematical problem \n  Options: DIRECT, ADJOINT \ingroup Config*/
  addMathProblemOption("MATH_PROBLEM", ContinuousAdjoint, false, DiscreteAdjoint, false, Restart_Flow, false);
  /*!\brief KIND_TURB_MODEL \n DESCRIPTION: Specify turbulence model \n Options: see \link Turb_Model_Map \endlink \n DEFAULT: NO_TURB_MODEL \ingroup Config*/
  addEnumOption("KIND_TURB_MODEL", Kind_Turb_Model, Turb_Model_Map, NO_TURB_MODEL);
  /*!\brief KIND_TRANS_MODEL \n DESCRIPTION: Specify transition model OPTIONS: see \link Trans_Model_Map \endlink \n DEFAULT: NO_TRANS_MODEL \ingroup Config*/
  addEnumOption("KIND_TRANS_MODEL", Kind_Trans_Model, Trans_Model_Map, NO_TRANS_MODEL);

  /*!\brief KIND_SGS_MODEL \n DESCRIPTION: Specify subgrid scale model OPTIONS: see \link SGS_Model_Map \endlink \n DEFAULT: NO_SGS_MODEL \ingroup Config*/
  addEnumOption("KIND_SGS_MODEL", Kind_SGS_Model, SGS_Model_Map, NO_SGS_MODEL);

  /*!\brief KIND_FEM_DG_SHOCK \n DESCRIPTION: Specify shock capturing method for DG OPTIONS: see \link ShockCapturingDG_Map \endlink \n DEFAULT: NO_SHOCK_CAPTURING \ingroup Config*/
  addEnumOption("KIND_FEM_DG_SHOCK", Kind_FEM_DG_Shock, ShockCapturingDG_Map, NO_SHOCK_CAPTURING);

  /*!\brief KIND_VERIFICATION_SOLUTION \n DESCRIPTION: Specify the verification solution OPTIONS: see \link Verification_Solution_Map \endlink \n DEFAULT: NO_VERIFICATION_SOLUTION \ingroup Config*/
  addEnumOption("KIND_VERIFICATION_SOLUTION", Kind_Verification_Solution, Verification_Solution_Map, NO_VERIFICATION_SOLUTION);

  /*!\brief KIND_MATRIX_COLORING \n DESCRIPTION: Specify the method for matrix coloring for Jacobian computations OPTIONS: see \link MatrixColoring_Map \endlink \n DEFAULT GREEDY_COLORING \ingroup Config*/
  addEnumOption("KIND_MATRIX_COLORING", Kind_Matrix_Coloring, MatrixColoring_Map, GREEDY_COLORING);

  /*!\brief WEAKLY_COUPLED_HEAT_EQUATION \n DESCRIPTION: Enable heat equation for incompressible flows. \ingroup Config*/
  addBoolOption("WEAKLY_COUPLED_HEAT_EQUATION", Weakly_Coupled_Heat, NO);

  /*\brief AXISYMMETRIC \n DESCRIPTION: Axisymmetric simulation \n DEFAULT: false \ingroup Config */
  addBoolOption("AXISYMMETRIC", Axisymmetric, false);
  /* DESCRIPTION: Add the gravity force */
  addBoolOption("GRAVITY_FORCE", GravityForce, false);
  /* DESCRIPTION: Apply a body force as a source term (NO, YES) */
  addBoolOption("BODY_FORCE", Body_Force, false);
  default_body_force[0] = 0.0; default_body_force[1] = 0.0; default_body_force[2] = 0.0;
  /* DESCRIPTION: Vector of body force values (BodyForce_X, BodyForce_Y, BodyForce_Z) */
  addDoubleArrayOption("BODY_FORCE_VECTOR", 3, Body_Force_Vector, default_body_force);
  /*!\brief RESTART_SOL \n DESCRIPTION: Restart solution from native solution file \n Options: NO, YES \ingroup Config */
  addBoolOption("RESTART_SOL", Restart, false);
  /*!\brief BINARY_RESTART \n DESCRIPTION: Read / write binary SU2 native restart files. \n Options: YES, NO \ingroup Config */
  addBoolOption("WRT_BINARY_RESTART", Wrt_Binary_Restart, true);
  /*!\brief BINARY_RESTART \n DESCRIPTION: Read / write binary SU2 native restart files. \n Options: YES, NO \ingroup Config */
  addBoolOption("READ_BINARY_RESTART", Read_Binary_Restart, true);
  /*!\brief SYSTEM_MEASUREMENTS \n DESCRIPTION: System of measurements \n OPTIONS: see \link Measurements_Map \endlink \n DEFAULT: SI \ingroup Config*/
  addEnumOption("SYSTEM_MEASUREMENTS", SystemMeasurements, Measurements_Map, SI);

  /*!\par CONFIG_CATEGORY: FluidModel \ingroup Config*/
  /*!\brief FLUID_MODEL \n DESCRIPTION: Fluid model \n OPTIONS: See \link FluidModel_Map \endlink \n DEFAULT: STANDARD_AIR \ingroup Config*/
  addEnumOption("FLUID_MODEL", Kind_FluidModel, FluidModel_Map, STANDARD_AIR);


  /*!\par CONFIG_CATEGORY: Freestream Conditions \ingroup Config*/
  /*--- Options related to freestream specification ---*/

  /*!\brief GAS_CONSTANT \n DESCRIPTION: Specific gas constant (287.058 J/kg*K (air), only for compressible flows) \ingroup Config*/
  addDoubleOption("GAS_CONSTANT", Gas_Constant, 287.058);
  /*!\brief GAMMA_VALUE  \n DESCRIPTION: Ratio of specific heats (1.4 (air), only for compressible flows) \ingroup Config*/
  addDoubleOption("GAMMA_VALUE", Gamma, 1.4);
  /*!\brief CP_VALUE  \n DESCRIPTION: Specific heat at constant pressure, Cp (1004.703 J/kg*K (air), constant density incompressible fluids only) \ingroup Config*/
  addDoubleOption("SPECIFIC_HEAT_CP", Specific_Heat_Cp, 1004.703);
  /*!\brief CP_VALUE  \n DESCRIPTION: Specific heat at constant volume, Cp (717.645 J/kg*K (air), constant density incompressible fluids only) \ingroup Config*/
  addDoubleOption("SPECIFIC_HEAT_CV", Specific_Heat_Cv, 717.645);
  /* DESCRIPTION: Heat capacity used for heat equation */
  addDoubleOption("SPECIFIC_HEAT_CP_SOLID", Specific_Heat_Cp_Solid, 896.0);
  /*!\brief THERMAL_EXPANSION_COEFF  \n DESCRIPTION: Thermal expansion coefficient (0.00347 K^-1 (air), used for Boussinesq approximation for liquids/non-ideal gases) \ingroup Config*/
  addDoubleOption("THERMAL_EXPANSION_COEFF", Thermal_Expansion_Coeff, 0.00347);
  /*!\brief MOLECULAR_WEIGHT \n DESCRIPTION: Molecular weight for an incompressible ideal gas (28.96 g/mol (air) default) \ingroup Config*/
  addDoubleOption("MOLECULAR_WEIGHT", Molecular_Weight, 28.96);
  
  /*--- Options related to VAN der WAALS MODEL and PENG ROBINSON ---*/

  /* DESCRIPTION: Critical Temperature, default value for AIR */
  addDoubleOption("CRITICAL_TEMPERATURE", Temperature_Critical, 131.00);
  /* DESCRIPTION: Critical Pressure, default value for MDM */
  addDoubleOption("CRITICAL_PRESSURE", Pressure_Critical, 3588550.0);
  /* DESCRIPTION: Critical Density, default value for MDM */
  addDoubleOption("CRITICAL_DENSITY", Density_Critical, 263.0);

  /*--- Options related to VAN der WAALS MODEL and PENG ROBINSON ---*/
  /* DESCRIPTION: Critical Density, default value for MDM */
   addDoubleOption("ACENTRIC_FACTOR", Acentric_Factor, 0.035);

   /*--- Options related to Viscosity Model ---*/
  /*!\brief VISCOSITY_MODEL \n DESCRIPTION: model of the viscosity \n OPTIONS: See \link ViscosityModel_Map \endlink \n DEFAULT: SUTHERLAND \ingroup Config*/
  addEnumOption("VISCOSITY_MODEL", Kind_ViscosityModel, ViscosityModel_Map, SUTHERLAND);

  /*--- Options related to Constant Viscosity Model ---*/

  /* DESCRIPTION: default value for AIR */
  addDoubleOption("MU_CONSTANT", Mu_Constant , 1.716E-5);

  /*--- Options related to Sutherland Viscosity Model ---*/

  /* DESCRIPTION: Sutherland Viscosity Ref default value for AIR SI */
  addDoubleOption("MU_REF", Mu_Ref, 1.716E-5);
  /* DESCRIPTION: Sutherland Temperature Ref, default value for AIR SI */
  addDoubleOption("MU_T_REF", Mu_Temperature_Ref, 273.15);
  /* DESCRIPTION: Sutherland constant, default value for AIR SI */
  addDoubleOption("SUTHERLAND_CONSTANT", Mu_S, 110.4);

  /*--- Options related to Thermal Conductivity Model ---*/

  addEnumOption("CONDUCTIVITY_MODEL", Kind_ConductivityModel, ConductivityModel_Map, CONSTANT_PRANDTL);

  /* DESCRIPTION: Definition of the turbulent thermal conductivity model (CONSTANT_PRANDTL_TURB (default), NONE). */
  addEnumOption("TURBULENT_CONDUCTIVITY_MODEL", Kind_ConductivityModel_Turb, TurbConductivityModel_Map, CONSTANT_PRANDTL_TURB);

 /*--- Options related to Constant Thermal Conductivity Model ---*/

 /* DESCRIPTION: default value for AIR */
  addDoubleOption("KT_CONSTANT", Kt_Constant , 0.0257);
  
  /*--- Options related to temperature polynomial coefficients for fluid models. ---*/
  
  /* DESCRIPTION: Definition of the temperature polynomial coefficients for specific heat Cp. */
  addDoubleArrayOption("CP_POLYCOEFFS", nPolyCoeffs, CpPolyCoefficients, default_cp_polycoeffs);
  /* DESCRIPTION: Definition of the temperature polynomial coefficients for specific heat Cp. */
  addDoubleArrayOption("MU_POLYCOEFFS", nPolyCoeffs, MuPolyCoefficients, default_mu_polycoeffs);
  /* DESCRIPTION: Definition of the temperature polynomial coefficients for specific heat Cp. */
  addDoubleArrayOption("KT_POLYCOEFFS", nPolyCoeffs, KtPolyCoefficients, default_kt_polycoeffs);

  /*!\brief REYNOLDS_NUMBER \n DESCRIPTION: Reynolds number (non-dimensional, based on the free-stream values). Needed for viscous solvers. For incompressible solvers the Reynolds length will always be 1.0 \n DEFAULT: 0.0 \ingroup Config */
  addDoubleOption("REYNOLDS_NUMBER", Reynolds, 0.0);
  /*!\brief REYNOLDS_LENGTH \n DESCRIPTION: Reynolds length (1 m by default). Used for compressible solver: incompressible solver will use 1.0. \ingroup Config */
  addDoubleOption("REYNOLDS_LENGTH", Length_Reynolds, 1.0);
  /*!\brief PRANDTL_LAM \n DESCRIPTION: Laminar Prandtl number (0.72 (air), only for compressible flows) \n DEFAULT: 0.72 \ingroup Config*/
  addDoubleOption("PRANDTL_LAM", Prandtl_Lam, 0.72);
  /*!\brief PRANDTL_TURB \n DESCRIPTION: Turbulent Prandtl number (0.9 (air), only for compressible flows) \n DEFAULT 0.90 \ingroup Config*/
  addDoubleOption("PRANDTL_TURB", Prandtl_Turb, 0.90);
  /*!\brief BULK_MODULUS \n DESCRIPTION: Value of the Bulk Modulus  \n DEFAULT 1.42E5 \ingroup Config*/
  addDoubleOption("BULK_MODULUS", Bulk_Modulus, 1.42E5);
  /* DESCRIPTION: Epsilon^2 multipier in Beta calculation for incompressible preconditioner.  */
  addDoubleOption("BETA_FACTOR", Beta_Factor, 4.1);
  /*!\brief MACH_NUMBER  \n DESCRIPTION:  Mach number (non-dimensional, based on the free-stream values). 0.0 by default \ingroup Config*/
  addDoubleOption("MACH_NUMBER", Mach, 0.0);
  /*!\brief INIT_OPTION \n DESCRIPTION: Init option to choose between Reynolds or thermodynamics quantities for initializing the solution \n OPTIONS: see \link InitOption_Map \endlink \n DEFAULT REYNOLDS \ingroup Config*/
  addEnumOption("INIT_OPTION", Kind_InitOption, InitOption_Map, REYNOLDS);
  /* DESCRIPTION: Free-stream option to choose between density and temperature for initializing the solution */
  addEnumOption("FREESTREAM_OPTION", Kind_FreeStreamOption, FreeStreamOption_Map, TEMPERATURE_FS);
  /*!\brief FREESTREAM_PRESSURE\n DESCRIPTION: Free-stream pressure (101325.0 N/m^2 by default) \ingroup Config*/
  addDoubleOption("FREESTREAM_PRESSURE", Pressure_FreeStream, 101325.0);
  /*!\brief FREESTREAM_DENSITY\n DESCRIPTION: Free-stream density (1.2886 Kg/m^3 (air), 998.2 Kg/m^3 (water)) \n DEFAULT -1.0 (calculated from others) \ingroup Config*/
  addDoubleOption("FREESTREAM_DENSITY", Density_FreeStream, -1.0);
  /*!\brief FREESTREAM_TEMPERATURE\n DESCRIPTION: Free-stream temperature (288.15 K by default) \ingroup Config*/
  addDoubleOption("FREESTREAM_TEMPERATURE", Temperature_FreeStream, 288.15);

  /*--- Options related to incompressible flow solver ---*/

  /* DESCRIPTION: Option to choose the density model used in the incompressible flow solver. */
  addEnumOption("INC_DENSITY_MODEL", Kind_DensityModel, DensityModel_Map, CONSTANT);
    /*!\brief ENERGY_EQUATION \n DESCRIPTION: Solve the energy equation in the incompressible flow solver. \ingroup Config*/
  addBoolOption("INC_ENERGY_EQUATION", Energy_Equation, false);
  /*!\brief INC_DENSITY_REF \n DESCRIPTION: Reference density for incompressible flows  \ingroup Config*/
  addDoubleOption("INC_DENSITY_REF", Inc_Density_Ref, 1.0);
  /*!\brief INC_VELOCITY_REF \n DESCRIPTION: Reference velocity for incompressible flows (1.0 by default) \ingroup Config*/
  addDoubleOption("INC_VELOCITY_REF", Inc_Velocity_Ref, 1.0);
  /*!\brief INC_TEMPERATURE_REF \n DESCRIPTION: Reference temperature for incompressible flows with the energy equation (1.0 by default) \ingroup Config*/
  addDoubleOption("INC_TEMPERATURE_REF", Inc_Temperature_Ref, 1.0);
  /*!\brief INC_DENSITY_INIT \n DESCRIPTION: Initial density for incompressible flows (1.2886 kg/m^3 by default) \ingroup Config*/
  addDoubleOption("INC_DENSITY_INIT", Inc_Density_Init, 1.2886);
  /*!\brief INC_VELOCITY_INIT \n DESCRIPTION: Initial velocity for incompressible flows (1.0,0,0 m/s by default) \ingroup Config*/
  default_vel_inf[0] = 1.0; default_vel_inf[1] = 0.0; default_vel_inf[2] = 0.0;
  addDoubleArrayOption("INC_VELOCITY_INIT", 3, Inc_Velocity_Init, default_vel_inf);
  /*!\brief INC_TEMPERATURE_INIT \n DESCRIPTION: Initial temperature for incompressible flows with the energy equation (288.15 K by default) \ingroup Config*/
  addDoubleOption("INC_TEMPERATURE_INIT", Inc_Temperature_Init, 288.15);
  /*!\brief INC_NONDIM \n DESCRIPTION: Non-dimensionalization scheme for incompressible flows. \ingroup Config*/
  addEnumOption("INC_NONDIM", Ref_Inc_NonDim, NonDim_Map, INITIAL_VALUES);
    /*!\brief INC_INLET_USENORMAL \n DESCRIPTION: Use the local boundary normal for the flow direction with the incompressible pressure inlet. \ingroup Config*/
  addBoolOption("INC_INLET_USENORMAL", Inc_Inlet_UseNormal, false);
  /*!\brief INC_INLET_DAMPING \n DESCRIPTION: Damping factor applied to the iterative updates to the velocity at a pressure inlet in incompressible flow (0.1 by default). \ingroup Config*/
  addDoubleOption("INC_INLET_DAMPING", Inc_Inlet_Damping, 0.1);
  /*!\brief INC_OUTLET_DAMPING \n DESCRIPTION: Damping factor applied to the iterative updates to the pressure at a mass flow outlet in incompressible flow (0.1 by default). \ingroup Config*/
  addDoubleOption("INC_OUTLET_DAMPING", Inc_Outlet_Damping, 0.1);
  
  /*!\brief FREESTREAM_TEMPERATURE_VE\n DESCRIPTION: Free-stream vibrational-electronic temperature (288.15 K by default) \ingroup Config*/
  addDoubleOption("FREESTREAM_TEMPERATURE_VE", Temperature_ve_FreeStream, 288.15);
  default_vel_inf[0] = 1.0; default_vel_inf[1] = 0.0; default_vel_inf[2] = 0.0;
  /*!\brief FREESTREAM_VELOCITY\n DESCRIPTION: Free-stream velocity (m/s) */
  addDoubleArrayOption("FREESTREAM_VELOCITY", 3, Velocity_FreeStream, default_vel_inf);
  /* DESCRIPTION: Free-stream viscosity (1.853E-5 Ns/m^2 (air), 0.798E-3 Ns/m^2 (water)) */
  addDoubleOption("FREESTREAM_VISCOSITY", Viscosity_FreeStream, -1.0);
  /* DESCRIPTION: Thermal conductivity used for heat equation */
  addDoubleOption("THERMAL_CONDUCTIVITY_SOLID", Thermal_Conductivity_Solid, 0.0);
  /* DESCRIPTION: Solids temperature at freestream conditions */
  addDoubleOption("SOLID_TEMPERATURE_INIT", Temperature_Freestream_Solid, 288.15);
  /* DESCRIPTION: Density used in solids */
  addDoubleOption("SOLID_DENSITY", Density_Solid, 2710.0);
  /* DESCRIPTION:  */
  addDoubleOption("FREESTREAM_INTERMITTENCY", Intermittency_FreeStream, 1.0);
  /* DESCRIPTION:  */
  addDoubleOption("FREESTREAM_TURBULENCEINTENSITY", TurbulenceIntensity_FreeStream, 0.05);
  /* DESCRIPTION:  */
  addDoubleOption("FREESTREAM_NU_FACTOR", NuFactor_FreeStream, 3.0);
  /* DESCRIPTION:  */
  addDoubleOption("ENGINE_NU_FACTOR", NuFactor_Engine, 3.0);
  /* DESCRIPTION:  */
  addDoubleOption("ACTDISK_SECONDARY_FLOW", SecondaryFlow_ActDisk, 0.0);
  /* DESCRIPTION:  */
  addDoubleOption("INITIAL_BCTHRUST", Initial_BCThrust, 4000.0);
  /* DESCRIPTION:  */
  addDoubleOption("FREESTREAM_TURB2LAMVISCRATIO", Turb2LamViscRatio_FreeStream, 10.0);
  /* DESCRIPTION: Side-slip angle (degrees, only for compressible flows) */
  addDoubleOption("SIDESLIP_ANGLE", AoS, 0.0);
  /*!\brief AOA  \n DESCRIPTION: Angle of attack (degrees, only for compressible flows) \ingroup Config*/
  addDoubleOption("AOA", AoA, 0.0);
  /* DESCRIPTION: Activate fixed CL mode (specify a CL instead of AoA). */
  addBoolOption("FIXED_CL_MODE", Fixed_CL_Mode, false);
  /* DESCRIPTION: Activate fixed CM mode (specify a CM instead of iH). */
  addBoolOption("FIXED_CM_MODE", Fixed_CM_Mode, false);
  /* DESCRIPTION: Evaluate the dOF_dCL or dOF_dCMy during run time. */
  addBoolOption("EVAL_DOF_DCX", Eval_dOF_dCX, false);
  /* DESCRIPTION: DIscard the angle of attack in the solution and the increment in the geometry files. */
  addBoolOption("DISCARD_INFILES", Discard_InFiles, false);
  /* DESCRIPTION: Specify a fixed coefficient of lift instead of AoA (only for compressible flows) */
  addDoubleOption("TARGET_CL", Target_CL, 0.0);
  /* DESCRIPTION: Specify a fixed coefficient of lift instead of AoA (only for compressible flows) */
  addDoubleOption("TARGET_CM", Target_CM, 0.0);
  /* DESCRIPTION: Damping factor for fixed CL mode. */
  addDoubleOption("DCL_DALPHA", dCL_dAlpha, 0.2);
  /* DESCRIPTION: Damping factor for fixed CL mode. */
  addDoubleOption("DCM_DIH", dCM_diH, 0.05);
  /* DESCRIPTION: Number of times Alpha is updated in a fix CL problem. */
  addUnsignedLongOption("UPDATE_ALPHA", Update_Alpha, 5);
  /* DESCRIPTION: Number of times Alpha is updated in a fix CL problem. */
  addUnsignedLongOption("UPDATE_IH", Update_iH, 5);
  /* DESCRIPTION: Number of iterations to evaluate dCL_dAlpha . */
  addUnsignedLongOption("ITER_DCL_DALPHA", Iter_dCL_dAlpha, 500);
  /* DESCRIPTION: Damping factor for fixed CL mode. */
  addDoubleOption("DNETTHRUST_DBCTHRUST", dNetThrust_dBCThrust, 1.0);
  /* DESCRIPTION: Number of times Alpha is updated in a fix CL problem. */
  addUnsignedLongOption("UPDATE_BCTHRUST", Update_BCThrust, 5);


  /*!\par CONFIG_CATEGORY: Reference Conditions \ingroup Config*/
  /*--- Options related to reference values for nondimensionalization ---*/

  Length_Ref = 1.0; //<---- NOTE: this should be given an option or set as a const

  /*!\brief REF_ORIGIN_MOMENT_X\n DESCRIPTION: X Reference origin for moment computation \ingroup Config*/
  addDoubleListOption("REF_ORIGIN_MOMENT_X", nRefOriginMoment_X, RefOriginMoment_X);
  /*!\brief REF_ORIGIN_MOMENT_Y\n DESCRIPTION: Y Reference origin for moment computation \ingroup Config*/
  addDoubleListOption("REF_ORIGIN_MOMENT_Y", nRefOriginMoment_Y, RefOriginMoment_Y);
  /*!\brief REF_ORIGIN_MOMENT_Z\n DESCRIPTION: Z Reference origin for moment computation \ingroup Config*/
  addDoubleListOption("REF_ORIGIN_MOMENT_Z", nRefOriginMoment_Z, RefOriginMoment_Z);
  /*!\brief REF_AREA\n DESCRIPTION: Reference area for force coefficients (0 implies automatic calculation) \ingroup Config*/
  addDoubleOption("REF_AREA", RefArea, 1.0);
  /*!\brief SEMI_SPAN\n DESCRIPTION: Wing semi-span (0 implies automatic calculation) \ingroup Config*/
  addDoubleOption("SEMI_SPAN", SemiSpan, 0.0);
  /*!\brief REF_LENGTH\n DESCRIPTION: Reference length for pitching, rolling, and yawing non-dimensional moment \ingroup Config*/
  addDoubleOption("REF_LENGTH", RefLength, 1.0);
  /*!\brief REF_SHARP_EDGES\n DESCRIPTION: Reference coefficient for detecting sharp edges \ingroup Config*/
  addDoubleOption("REF_SHARP_EDGES", RefSharpEdges, 3.0);
	/*!\brief REF_VELOCITY\n DESCRIPTION: Reference velocity (incompressible only)  \ingroup Config*/
  addDoubleOption("REF_VELOCITY", Velocity_Ref, -1.0);
	/* !\brief REF_VISCOSITY  \n DESCRIPTION: Reference viscosity (incompressible only)  \ingroup Config*/
  addDoubleOption("REF_VISCOSITY", Viscosity_Ref, -1.0);
  /* DESCRIPTION: Type of mesh motion */
  addEnumOption("REF_DIMENSIONALIZATION", Ref_NonDim, NonDim_Map, DIMENSIONAL);

  /*!\par CONFIG_CATEGORY: Boundary Markers \ingroup Config*/
  /*--- Options related to various boundary markers ---*/

  /*!\brief HTP_AXIS\n DESCRIPTION: Location of the HTP axis*/
  default_htp_axis[0] = 0.0; default_htp_axis[1] = 0.0;
  addDoubleArrayOption("HTP_AXIS", 2, HTP_Axis, default_htp_axis);
  /*!\brief MARKER_PLOTTING\n DESCRIPTION: Marker(s) of the surface in the surface flow solution file  \ingroup Config*/
  addStringListOption("MARKER_PLOTTING", nMarker_Plotting, Marker_Plotting);
  /*!\brief MARKER_MONITORING\n DESCRIPTION: Marker(s) of the surface where evaluate the non-dimensional coefficients \ingroup Config*/
  addStringListOption("MARKER_MONITORING", nMarker_Monitoring, Marker_Monitoring);
  /*!\brief MARKER_CONTROL_VOLUME\n DESCRIPTION: Marker(s) of the surface in the surface flow solution file  \ingroup Config*/
  addStringListOption("MARKER_ANALYZE", nMarker_Analyze, Marker_Analyze);
  /*!\brief MARKER_DESIGNING\n DESCRIPTION: Marker(s) of the surface where objective function (design problem) will be evaluated \ingroup Config*/
  addStringListOption("MARKER_DESIGNING", nMarker_Designing, Marker_Designing);
  /*!\brief GEO_MARKER\n DESCRIPTION: Marker(s) of the surface where evaluate the geometrical functions \ingroup Config*/
  addStringListOption("GEO_MARKER", nMarker_GeoEval, Marker_GeoEval);
  /*!\brief MARKER_EULER\n DESCRIPTION: Euler wall boundary marker(s) \ingroup Config*/
  addStringListOption("MARKER_EULER", nMarker_Euler, Marker_Euler);
  /*!\brief MARKER_FAR\n DESCRIPTION: Far-field boundary marker(s) \ingroup Config*/
  addStringListOption("MARKER_FAR", nMarker_FarField, Marker_FarField);
  /*!\brief MARKER_SYM\n DESCRIPTION: Symmetry boundary condition \ingroup Config*/
  addStringListOption("MARKER_SYM", nMarker_SymWall, Marker_SymWall);
  /*!\brief MARKER_NEARFIELD\n DESCRIPTION: Near-Field boundary condition \ingroup Config*/
  addStringListOption("MARKER_NEARFIELD", nMarker_NearFieldBound, Marker_NearFieldBound);
  /*!\brief MARKER_FLUID_INTERFACE\n DESCRIPTION: Fluid interface boundary marker(s) \ingroup Config*/
  addStringListOption("MARKER_FLUID_INTERFACE", nMarker_Fluid_InterfaceBound, Marker_Fluid_InterfaceBound);
  /*!\brief MARKER_DEFORM_MESH\n DESCRIPTION: Deformable marker(s) at the interface \ingroup Config*/
  addStringListOption("MARKER_DEFORM_MESH", nMarker_Deform_Mesh, Marker_Deform_Mesh);
  /*!\brief MARKER_FLUID_LOAD\n DESCRIPTION: Marker(s) in which the flow load is computed/applied \ingroup Config*/
  addStringListOption("MARKER_FLUID_LOAD", nMarker_Fluid_Load, Marker_Fluid_Load);
  /*!\brief MARKER_FSI_INTERFACE \n DESCRIPTION: ZONE interface boundary marker(s) \ingroup Config*/
  addStringListOption("MARKER_ZONE_INTERFACE", nMarker_ZoneInterface, Marker_ZoneInterface);
  /*!\brief MARKER_CHT_INTERFACE \n DESCRIPTION: CHT interface boundary marker(s) \ingroup Config*/
  addStringListOption("MARKER_CHT_INTERFACE", nMarker_CHTInterface, Marker_CHTInterface);
  /*!\brief MARKER_DIRICHLET  \n DESCRIPTION: Dirichlet boundary marker(s) \ingroup Config*/
  addStringListOption("MARKER_DIRICHLET", nMarker_Dirichlet, Marker_Dirichlet);
  /* DESCRIPTION: Neumann boundary marker(s) */
  addStringListOption("MARKER_NEUMANN", nMarker_Neumann, Marker_Neumann);
  /* DESCRIPTION: Neumann boundary marker(s) */
  addStringListOption("MARKER_INTERNAL", nMarker_Internal, Marker_Internal);
  /* DESCRIPTION: Custom boundary marker(s) */
  addStringListOption("MARKER_CUSTOM", nMarker_Custom, Marker_Custom);
  /* DESCRIPTION: Periodic boundary marker(s) for use with SU2_MSH
   Format: ( periodic marker, donor marker, rotation_center_x, rotation_center_y,
   rotation_center_z, rotation_angle_x-axis, rotation_angle_y-axis,
   rotation_angle_z-axis, translation_x, translation_y, translation_z, ... ) */
  addPeriodicOption("MARKER_PERIODIC", nMarker_PerBound, Marker_PerBound, Marker_PerDonor,
                    Periodic_RotCenter, Periodic_RotAngles, Periodic_Translation);

  /*!\brief MARKER_PYTHON_CUSTOM\n DESCRIPTION: Python customizable marker(s) \ingroup Config*/
  addStringListOption("MARKER_PYTHON_CUSTOM", nMarker_PyCustom, Marker_PyCustom);

  /*!\brief MARKER_WALL_FUNCTIONS\n DESCRIPTION: Viscous wall markers for which wall functions must be applied.
   Format: (Wall function marker, wall function type, ...) \ingroup Config*/
  addWallFunctionOption("MARKER_WALL_FUNCTIONS", nMarker_WallFunctions, Marker_WallFunctions,
                        Kind_WallFunctions, IntInfo_WallFunctions, DoubleInfo_WallFunctions);

  /*!\brief ACTDISK_TYPE  \n DESCRIPTION: Actuator Disk boundary type \n OPTIONS: see \link ActDisk_Map \endlink \n Default: VARIABLES_JUMP \ingroup Config*/
  addEnumOption("ACTDISK_TYPE", Kind_ActDisk, ActDisk_Map, VARIABLES_JUMP);

  /*!\brief MARKER_ACTDISK\n DESCRIPTION: Periodic boundary marker(s) for use with SU2_MSH
   Format: ( periodic marker, donor marker, rotation_center_x, rotation_center_y,
   rotation_center_z, rotation_angle_x-axis, rotation_angle_y-axis,
   rotation_angle_z-axis, translation_x, translation_y, translation_z, ... ) \ingroup Config*/
  addActDiskOption("MARKER_ACTDISK",
                   nMarker_ActDiskInlet, nMarker_ActDiskOutlet,  Marker_ActDiskInlet, Marker_ActDiskOutlet,
                   ActDisk_PressJump, ActDisk_TempJump, ActDisk_Omega);

  /*!\brief INLET_TYPE  \n DESCRIPTION: Inlet boundary type \n OPTIONS: see \link Inlet_Map \endlink \n DEFAULT: TOTAL_CONDITIONS \ingroup Config*/
  addEnumOption("INLET_TYPE", Kind_Inlet, Inlet_Map, TOTAL_CONDITIONS);
  /*!\brief INC_INLET_TYPE \n DESCRIPTION: List of inlet types for incompressible flows. List length must match number of inlet markers. Options: VELOCITY_INLET, PRESSURE_INLET. \ingroup Config*/
  addEnumListOption("INC_INLET_TYPE", nInc_Inlet, Kind_Inc_Inlet, Inlet_Map);
  addBoolOption("SPECIFIED_INLET_PROFILE", Inlet_From_File, false);
  /*!\brief INLET_FILENAME \n DESCRIPTION: Input file for a specified inlet profile (w/ extension) \n DEFAULT: inlet.dat \ingroup Config*/
  addStringOption("INLET_FILENAME", Inlet_Filename, string("inlet.dat"));
  /*!\brief INLET_MATCHING_TOLERANCE
   * \n DESCRIPTION: If a file is provided to specify the inlet profile,
   * this tolerance will be used to match the coordinates in the input file to
   * the points on the grid. \n DEFAULT: 1E-6 \ingroup Config*/
  addDoubleOption("INLET_MATCHING_TOLERANCE", Inlet_Matching_Tol, 1e-6);
  /*!\brief MARKER_INLET  \n DESCRIPTION: Inlet boundary marker(s) with the following formats,
   Total Conditions: (inlet marker, total temp, total pressure, flow_direction_x,
   flow_direction_y, flow_direction_z, ... ) where flow_direction is
   a unit vector.
   Mass Flow: (inlet marker, density, velocity magnitude, flow_direction_x,
   flow_direction_y, flow_direction_z, ... ) where flow_direction is
   a unit vector. \ingroup Config*/
  addInletOption("MARKER_INLET", nMarker_Inlet, Marker_Inlet, Inlet_Ttotal, Inlet_Ptotal, Inlet_FlowDir);

  /*!\brief MARKER_RIEMANN \n DESCRIPTION: Riemann boundary marker(s) with the following formats, a unit vector.
   * \n OPTIONS: See \link Riemann_Map \endlink. The variables indicated by the option and the flow direction unit vector must be specified. \ingroup Config*/
  addRiemannOption("MARKER_RIEMANN", nMarker_Riemann, Marker_Riemann, Kind_Data_Riemann, Riemann_Map, Riemann_Var1, Riemann_Var2, Riemann_FlowDir);
  /*!\brief MARKER_GILES \n DESCRIPTION: Giles boundary marker(s) with the following formats, a unit vector. */
  /* \n OPTIONS: See \link Giles_Map \endlink. The variables indicated by the option and the flow direction unit vector must be specified. \ingroup Config*/
  addGilesOption("MARKER_GILES", nMarker_Giles, Marker_Giles, Kind_Data_Giles, Giles_Map, Giles_Var1, Giles_Var2, Giles_FlowDir, RelaxFactorAverage, RelaxFactorFourier);
  /*!\brief SPATIAL_FOURIER \n DESCRIPTION: Option to compute the spatial fourier trasformation for the Giles BC. */
  addBoolOption("SPATIAL_FOURIER", SpatialFourier, false);
  /*!\brief GILES_EXTRA_RELAXFACTOR \n DESCRIPTION: the 1st coeff the value of the under relaxation factor to apply to the shroud and hub,
   * the 2nd coefficient is the the percentage of span-wise height influenced by this extra under relaxation factor.*/
  default_extrarelfac[0] = 0.1; default_extrarelfac[1] = 0.1;
  addDoubleArrayOption("GILES_EXTRA_RELAXFACTOR", 2, ExtraRelFacGiles, default_extrarelfac);
  /*!\brief AVERAGE_PROCESS_TYPE \n DESCRIPTION: types of mixing process for averaging quantities at the boundaries.
    \n OPTIONS: see \link MixingProcess_Map \endlink \n DEFAULT: AREA_AVERAGE \ingroup Config*/
  addEnumOption("MIXINGPLANE_INTERFACE_KIND", Kind_MixingPlaneInterface, MixingPlaneInterface_Map, NEAREST_SPAN);
  /*!\brief AVERAGE_PROCESS_KIND \n DESCRIPTION: types of mixing process for averaging quantities at the boundaries.
    \n OPTIONS: see \link MixingProcess_Map \endlink \n DEFAULT: AREA_AVERAGE \ingroup Config*/
  addEnumOption("AVERAGE_PROCESS_KIND", Kind_AverageProcess, AverageProcess_Map, AREA);
  /*!\brief PERFORMANCE_AVERAGE_PROCESS_KIND \n DESCRIPTION: types of mixing process for averaging quantities at the boundaries for performance computation.
      \n OPTIONS: see \link MixingProcess_Map \endlink \n DEFAULT: AREA_AVERAGE \ingroup Config*/
  addEnumOption("PERFORMANCE_AVERAGE_PROCESS_KIND", Kind_PerformanceAverageProcess, AverageProcess_Map, AREA);
  default_mixedout_coeff[0] = 1.0; default_mixedout_coeff[1] = 1.0E-05; default_mixedout_coeff[2] = 15.0;
  /*!\brief MIXEDOUT_COEFF \n DESCRIPTION: the 1st coeff is an under relaxation factor for the Newton method,
   * the 2nd coefficient is the tolerance for the Newton method, 3rd coefficient is the maximum number of
   * iteration for the Newton Method.*/
  addDoubleArrayOption("MIXEDOUT_COEFF", 3, Mixedout_Coeff, default_mixedout_coeff);
  /*!\brief RAMP_ROTATING_FRAME\n DESCRIPTION: option to ramp up or down the rotating frame velocity value*/
  addBoolOption("RAMP_ROTATING_FRAME", RampRotatingFrame, false);
  default_rampRotFrame_coeff[0] = 0; default_rampRotFrame_coeff[1] = 1.0; default_rampRotFrame_coeff[2] = 1000.0;
      /*!\brief RAMP_ROTATING_FRAME_COEFF \n DESCRIPTION: the 1st coeff is the staring velocity,
   * the 2nd coeff is the number of iterations for the update, 3rd is the number of iteration */
  addDoubleArrayOption("RAMP_ROTATING_FRAME_COEFF", 3, RampRotatingFrame_Coeff, default_rampRotFrame_coeff);
  /* DESCRIPTION: AVERAGE_MACH_LIMIT is a limit value for average procedure based on the mass flux. */
  addDoubleOption("AVERAGE_MACH_LIMIT", AverageMachLimit, 0.03);
  /*!\brief RAMP_OUTLET_PRESSURE\n DESCRIPTION: option to ramp up or down the rotating frame velocity value*/
  addBoolOption("RAMP_OUTLET_PRESSURE", RampOutletPressure, false);
  default_rampOutPres_coeff[0] = 100000.0; default_rampOutPres_coeff[1] = 1.0; default_rampOutPres_coeff[2] = 1000.0;
  /*!\brief RAMP_OUTLET_PRESSURE_COEFF \n DESCRIPTION: the 1st coeff is the staring outlet pressure,
   * the 2nd coeff is the number of iterations for the update, 3rd is the number of total iteration till reaching the final outlet pressure value */
  addDoubleArrayOption("RAMP_OUTLET_PRESSURE_COEFF", 3, RampOutletPressure_Coeff, default_rampOutPres_coeff);
  /*!\brief MARKER_MIXINGPLANE \n DESCRIPTION: Identify the boundaries in which the mixing plane is applied. \ingroup Config*/
  addStringListOption("MARKER_MIXINGPLANE_INTERFACE", nMarker_MixingPlaneInterface, Marker_MixingPlaneInterface);
  /*!\brief TURBULENT_MIXINGPLANE \n DESCRIPTION: Activate mixing plane also for turbulent quantities \ingroup Config*/
  addBoolOption("TURBULENT_MIXINGPLANE", turbMixingPlane, false);
  /*!\brief MARKER_TURBOMACHINERY \n DESCRIPTION: Identify the inflow and outflow boundaries in which the turbomachinery settings are  applied. \ingroup Config*/
  addTurboPerfOption("MARKER_TURBOMACHINERY", nMarker_Turbomachinery, Marker_TurboBoundIn, Marker_TurboBoundOut);
  /*!\brief NUM_SPANWISE_SECTIONS \n DESCRIPTION: Integer number of spanwise sections to compute 3D turbo BC and Performance for turbomachinery */
  addUnsignedShortOption("NUM_SPANWISE_SECTIONS", nSpanWiseSections_User, 1);
  /*!\brief SPANWISE_KIND \n DESCRIPTION: type of algorithm to identify the span-wise sections at the turbo boundaries.
   \n OPTIONS: see \link SpanWise_Map \endlink \n Default: AUTOMATIC */
  addEnumOption("SPANWISE_KIND", Kind_SpanWise, SpanWise_Map, AUTOMATIC);
  /*!\brief TURBOMACHINERY_KIND \n DESCRIPTION: types of turbomachynery architecture.
      \n OPTIONS: see \link TurboMachinery_Map \endlink \n Default: AXIAL */
  addEnumListOption("TURBOMACHINERY_KIND",nTurboMachineryKind, Kind_TurboMachinery, TurboMachinery_Map);
  /*!\brief MARKER_SHROUD \n DESCRIPTION: markers in which velocity is forced to 0.0 .
   * \n Format: (shroud1, shroud2, ...)*/
  addStringListOption("MARKER_SHROUD", nMarker_Shroud, Marker_Shroud);
  /*!\brief MARKER_SUPERSONIC_INLET  \n DESCRIPTION: Supersonic inlet boundary marker(s)
   * \n   Format: (inlet marker, temperature, static pressure, velocity_x,   velocity_y, velocity_z, ... ), i.e. primitive variables specified. \ingroup Config*/
  addInletOption("MARKER_SUPERSONIC_INLET", nMarker_Supersonic_Inlet, Marker_Supersonic_Inlet, Inlet_Temperature, Inlet_Pressure, Inlet_Velocity);
  /*!\brief MARKER_SUPERSONIC_OUTLET \n DESCRIPTION: Supersonic outlet boundary marker(s) \ingroup Config*/
  addStringListOption("MARKER_SUPERSONIC_OUTLET", nMarker_Supersonic_Outlet, Marker_Supersonic_Outlet);
  /*!\brief MARKER_OUTLET  \n DESCRIPTION: Outlet boundary marker(s)\n
   Format: ( outlet marker, back pressure (static), ... ) \ingroup Config*/
  addStringDoubleListOption("MARKER_OUTLET", nMarker_Outlet, Marker_Outlet, Outlet_Pressure);
  /*!\brief INC_INLET_TYPE \n DESCRIPTION: List of inlet types for incompressible flows. List length must match number of inlet markers. Options: VELOCITY_INLET, PRESSURE_INLET. \ingroup Config*/
  addEnumListOption("INC_OUTLET_TYPE", nInc_Outlet, Kind_Inc_Outlet, Outlet_Map);
  /*!\brief MARKER_ISOTHERMAL DESCRIPTION: Isothermal wall boundary marker(s)\n
   * Format: ( isothermal marker, wall temperature (static), ... ) \ingroup Config  */
  addStringDoubleListOption("MARKER_ISOTHERMAL", nMarker_Isothermal, Marker_Isothermal, Isothermal_Temperature);
  /*!\brief MARKER_HEATFLUX  \n DESCRIPTION: Specified heat flux wall boundary marker(s)
   Format: ( Heat flux marker, wall heat flux (static), ... ) \ingroup Config*/
  addStringDoubleListOption("MARKER_HEATFLUX", nMarker_HeatFlux, Marker_HeatFlux, Heat_Flux);
  /*!\brief MARKER_ENGINE_INFLOW  \n DESCRIPTION: Engine inflow boundary marker(s)
   Format: ( nacelle inflow marker, fan face Mach, ... ) \ingroup Config*/
  addStringDoubleListOption("MARKER_ENGINE_INFLOW", nMarker_EngineInflow, Marker_EngineInflow, EngineInflow_Target);
  /* DESCRIPTION: Highlite area */
  addDoubleOption("HIGHLITE_AREA", Highlite_Area, 1.0);
  /* DESCRIPTION: Fan poly efficiency */
  addDoubleOption("FAN_POLY_EFF", Fan_Poly_Eff, 1.0);
  /*!\brief SUBSONIC_ENGINE\n DESCRIPTION: Engine subsonic intake region \ingroup Config*/
  addBoolOption("INTEGRATED_HEATFLUX", Integrated_HeatFlux, false);
  /*!\brief SUBSONIC_ENGINE\n DESCRIPTION: Engine subsonic intake region \ingroup Config*/
  addBoolOption("SUBSONIC_ENGINE", SubsonicEngine, false);
  /* DESCRIPTION: Actuator disk double surface */
  addBoolOption("ACTDISK_DOUBLE_SURFACE", ActDisk_DoubleSurface, false);
  /* DESCRIPTION: Only half engine is in the computational grid */
  addBoolOption("ENGINE_HALF_MODEL", Engine_HalfModel, false);
  /* DESCRIPTION: Actuator disk double surface */
  addBoolOption("ACTDISK_SU2_DEF", ActDisk_SU2_DEF, false);
  /* DESCRIPTION: Definition of the distortion rack (radial number of proves / circumferential density (degree) */
  default_distortion[0] =  5.0; default_distortion[1] =  15.0;
  addDoubleArrayOption("DISTORTION_RACK", 2, DistortionRack, default_distortion);
  /* DESCRIPTION: Values of the box to impose a subsonic nacellle (mach, Pressure, Temperature) */
  default_eng_val[0]=0.0; default_eng_val[1]=0.0; default_eng_val[2]=0.0;
  default_eng_val[3]=0.0;  default_eng_val[4]=0.0;
  addDoubleArrayOption("SUBSONIC_ENGINE_VALUES", 5, SubsonicEngine_Values, default_eng_val);
  /* DESCRIPTION: Coordinates of the box to impose a subsonic nacellle cylinder (Xmin, Ymin, Zmin, Xmax, Ymax, Zmax, Radius) */
  default_eng_cyl[0] = 0.0; default_eng_cyl[1] = 0.0; default_eng_cyl[2] = 0.0;
  default_eng_cyl[3] =  1E15; default_eng_cyl[4] =  1E15; default_eng_cyl[5] =  1E15; default_eng_cyl[6] =  1E15;
  addDoubleArrayOption("SUBSONIC_ENGINE_CYL", 7, SubsonicEngine_Cyl, default_eng_cyl);
  /* DESCRIPTION: Engine exhaust boundary marker(s)
   Format: (nacelle exhaust marker, total nozzle temp, total nozzle pressure, ... )*/
  addExhaustOption("MARKER_ENGINE_EXHAUST", nMarker_EngineExhaust, Marker_EngineExhaust, Exhaust_Temperature_Target, Exhaust_Pressure_Target);
  /* DESCRIPTION: Clamped boundary marker(s) */
  addStringListOption("MARKER_CLAMPED", nMarker_Clamped, Marker_Clamped);
  /* DESCRIPTION: Displacement boundary marker(s) */
  addStringDoubleListOption("MARKER_NORMAL_DISPL", nMarker_Displacement, Marker_Displacement, Displ_Value);
  /* DESCRIPTION: Load boundary marker(s) - uniform pressure in Pa */
  addStringDoubleListOption("MARKER_PRESSURE", nMarker_Load, Marker_Load, Load_Value);
  /* DESCRIPTION: Load boundary marker(s) */
  addStringDoubleListOption("MARKER_DAMPER", nMarker_Damper, Marker_Damper, Damper_Constant);
  /* DESCRIPTION: Load boundary marker(s)
   Format: (inlet marker, load, multiplier, dir_x, dir_y, dir_z, ... ), i.e. primitive variables specified. */
  addInletOption("MARKER_LOAD", nMarker_Load_Dir, Marker_Load_Dir, Load_Dir_Value, Load_Dir_Multiplier, Load_Dir);
  /* DESCRIPTION: Load boundary marker(s)
   Format: (inlet marker, load, multiplier, dir_x, dir_y, dir_z, ... ), i.e. primitive variables specified. */
  addInletOption("MARKER_DISPLACEMENT", nMarker_Disp_Dir, Marker_Disp_Dir, Disp_Dir_Value, Disp_Dir_Multiplier, Disp_Dir);
  /* DESCRIPTION: Sine load boundary marker(s)
   Format: (inlet marker, load, multiplier, dir_x, dir_y, dir_z, ... ), i.e. primitive variables specified. */
  addInletOption("MARKER_SINE_LOAD", nMarker_Load_Sine, Marker_Load_Sine, Load_Sine_Amplitude, Load_Sine_Frequency, Load_Sine_Dir);
  /*!\brief SINE_LOAD\n DESCRIPTION: option to apply the load as a sine*/
  addBoolOption("SINE_LOAD", Sine_Load, false);
  default_sineload_coeff[0] = 0.0; default_sineload_coeff[1] = 0.0; default_sineload_coeff[2] = 0.0;
  /*!\brief SINE_LOAD_COEFF \n DESCRIPTION: the 1st coeff is the amplitude, the 2nd is the frequency, 3rd is the phase in radians */
  addDoubleArrayOption("SINE_LOAD_COEFF", 3, SineLoad_Coeff, default_sineload_coeff);
  /*!\brief RAMP_AND_RELEASE\n DESCRIPTION: release the load after applying the ramp*/
  addBoolOption("RAMP_AND_RELEASE_LOAD", RampAndRelease, false);

  /* DESCRIPTION: Flow load boundary marker(s) */
  addStringDoubleListOption("MARKER_FLOWLOAD", nMarker_FlowLoad, Marker_FlowLoad, FlowLoad_Value);
  /* DESCRIPTION: Damping factor for engine inlet condition */
  addDoubleOption("DAMP_ENGINE_INFLOW", Damp_Engine_Inflow, 0.95);
  /* DESCRIPTION: Damping factor for engine exhaust condition */
  addDoubleOption("DAMP_ENGINE_EXHAUST", Damp_Engine_Exhaust, 0.95);
  /*!\brief ENGINE_INFLOW_TYPE  \n DESCRIPTION: Inlet boundary type \n OPTIONS: see \link Engine_Inflow_Map \endlink \n Default: FAN_FACE_MACH \ingroup Config*/
  addEnumOption("ENGINE_INFLOW_TYPE", Kind_Engine_Inflow, Engine_Inflow_Map, FAN_FACE_MACH);
  /* DESCRIPTION: Evaluate a problem with engines */
  addBoolOption("ENGINE", Engine, false);
    
  /* DESCRIPTION:  Compute buffet sensor */
  addBoolOption("BUFFET_MONITORING", Buffet_Monitoring, false);
  /* DESCRIPTION:  Sharpness coefficient for the buffet sensor */
  addDoubleOption("BUFFET_K", Buffet_k, 10.0);
  /* DESCRIPTION:  Offset parameter for the buffet sensor */
  addDoubleOption("BUFFET_LAMBDA", Buffet_lambda, 0.0);


  /*!\par CONFIG_CATEGORY: Time-marching \ingroup Config*/
  /*--- Options related to time-marching ---*/

  /* DESCRIPTION: Unsteady simulation  */
  addEnumOption("TIME_MARCHING", TimeMarching, TimeMarching_Map, STEADY);
  /* DESCRIPTION:  Courant-Friedrichs-Lewy condition of the finest grid */
  addDoubleOption("CFL_NUMBER", CFLFineGrid, 1.25);
  /* DESCRIPTION:  Courant-Friedrichs-Lewy condition of the finest grid in (heat fvm) solid solvers */
  addDoubleOption("CFL_NUMBER_SOLID", CFLSolid, 1.25);
  /* DESCRIPTION:  Max time step in local time stepping simulations */
  addDoubleOption("MAX_DELTA_TIME", Max_DeltaTime, 1000000);
  /* DESCRIPTION: Activate The adaptive CFL number. */
  addBoolOption("CFL_ADAPT", CFL_Adapt, false);
  /* !\brief CFL_ADAPT_PARAM
   * DESCRIPTION: Parameters of the adaptive CFL number (factor down, factor up, CFL limit (min and max) )
   * Factor down generally >1.0, factor up generally < 1.0 to cause the CFL to increase when residual is decreasing,
   * and decrease when the residual is increasing or stalled. \ingroup Config*/
  default_cfl_adapt[0] = 0.0; default_cfl_adapt[1] = 0.0; default_cfl_adapt[2] = 1.0; default_cfl_adapt[3] = 100.0;
  addDoubleArrayOption("CFL_ADAPT_PARAM", 4, CFL_AdaptParam, default_cfl_adapt);
  /* DESCRIPTION: Reduction factor of the CFL coefficient in the adjoint problem */
  addDoubleOption("CFL_REDUCTION_ADJFLOW", CFLRedCoeff_AdjFlow, 0.8);
  /* DESCRIPTION: Reduction factor of the CFL coefficient in the level set problem */
  addDoubleOption("CFL_REDUCTION_TURB", CFLRedCoeff_Turb, 1.0);
  /* DESCRIPTION: Reduction factor of the CFL coefficient in the turbulent adjoint problem */
  addDoubleOption("CFL_REDUCTION_ADJTURB", CFLRedCoeff_AdjTurb, 1.0);
  /* DESCRIPTION: External iteration offset due to restart */
  addUnsignedLongOption("EXT_ITER_OFFSET", ExtIter_OffSet, 0);
  // these options share nRKStep as their size, which is not a good idea in general
  /* DESCRIPTION: Runge-Kutta alpha coefficients */
  addDoubleListOption("RK_ALPHA_COEFF", nRKStep, RK_Alpha_Step);
  /* DESCRIPTION: Number of time levels for time accurate local time stepping. */
  addUnsignedShortOption("LEVELS_TIME_ACCURATE_LTS", nLevels_TimeAccurateLTS, 1);
  /* DESCRIPTION: Number of time DOFs used in the predictor step of ADER-DG. */
  addUnsignedShortOption("TIME_DOFS_ADER_DG", nTimeDOFsADER_DG, 2);
  /* DESCRIPTION: Unsteady Courant-Friedrichs-Lewy number of the finest grid */
  addDoubleOption("UNST_CFL_NUMBER", Unst_CFL, 0.0);
  /* DESCRIPTION: Integer number of periodic time instances for Harmonic Balance */
  addUnsignedShortOption("TIME_INSTANCES", nTimeInstances, 1);
  /* DESCRIPTION: Time period for Harmonic Balance wihtout moving meshes */
  addDoubleOption("HB_PERIOD", HarmonicBalance_Period, -1.0);
  /* DESCRIPTION:  Turn on/off harmonic balance preconditioning */
  addBoolOption("HB_PRECONDITION", HB_Precondition, false);
  /* DESCRIPTION: Iteration number to begin unsteady restarts (dual time method) */
  addLongOption("UNST_RESTART_ITER", Unst_RestartIter, 0);
  /* DESCRIPTION: Starting direct solver iteration for the unsteady adjoint */
  addLongOption("UNST_ADJOINT_ITER", Unst_AdjointIter, 0);
  /* DESCRIPTION: Number of iterations to average the objective */
  addLongOption("ITER_AVERAGE_OBJ", Iter_Avg_Objective , 0);
  /* DESCRIPTION: Iteration number to begin unsteady restarts (structural analysis) */
  addLongOption("DYN_RESTART_ITER", Dyn_RestartIter, 0);
  /* DESCRIPTION: Time discretization */
  addEnumOption("TIME_DISCRE_FLOW", Kind_TimeIntScheme_Flow, Time_Int_Map, EULER_IMPLICIT);
  /* DESCRIPTION: Time discretization */
  addEnumOption("TIME_DISCRE_FEM_FLOW", Kind_TimeIntScheme_FEM_Flow, Time_Int_Map, RUNGE_KUTTA_EXPLICIT);
  /* DESCRIPTION: ADER-DG predictor step */
  addEnumOption("ADER_PREDICTOR", Kind_ADER_Predictor, Ader_Predictor_Map, ADER_ALIASED_PREDICTOR);
  /* DESCRIPTION: Time discretization */
  addEnumOption("TIME_DISCRE_ADJFLOW", Kind_TimeIntScheme_AdjFlow, Time_Int_Map, EULER_IMPLICIT);
  /* DESCRIPTION: Time discretization */
  addEnumOption("TIME_DISCRE_TURB", Kind_TimeIntScheme_Turb, Time_Int_Map, EULER_IMPLICIT);
  /* DESCRIPTION: Time discretization */
  addEnumOption("TIME_DISCRE_ADJTURB", Kind_TimeIntScheme_AdjTurb, Time_Int_Map, EULER_IMPLICIT);
  /* DESCRIPTION: Time discretization */
  addEnumOption("TIME_DISCRE_FEA", Kind_TimeIntScheme_FEA, Time_Int_Map_FEA, NEWMARK_IMPLICIT);
  /* DESCRIPTION: Time discretization */
  addEnumOption("TIME_DISCRE_HEAT", Kind_TimeIntScheme_Heat, Time_Int_Map, EULER_IMPLICIT);
  /* DESCRIPTION: Time discretization */
  addEnumOption("TIMESTEP_HEAT", Kind_TimeStep_Heat, Heat_TimeStep_Map, MINIMUM);

  /*!\par CONFIG_CATEGORY: Linear solver definition \ingroup Config*/
  /*--- Options related to the linear solvers ---*/

  /*!\brief LINEAR_SOLVER
   *  \n DESCRIPTION: Linear solver for the implicit, mesh deformation, or discrete adjoint systems \n OPTIONS: see \link Linear_Solver_Map \endlink \n DEFAULT: FGMRES \ingroup Config*/
  addEnumOption("LINEAR_SOLVER", Kind_Linear_Solver, Linear_Solver_Map, FGMRES);
  /*!\brief LINEAR_SOLVER_PREC
   *  \n DESCRIPTION: Preconditioner for the Krylov linear solvers \n OPTIONS: see \link Linear_Solver_Prec_Map \endlink \n DEFAULT: LU_SGS \ingroup Config*/
  addEnumOption("LINEAR_SOLVER_PREC", Kind_Linear_Solver_Prec, Linear_Solver_Prec_Map, ILU);
  /* DESCRIPTION: Minimum error threshold for the linear solver for the implicit formulation */
  addDoubleOption("LINEAR_SOLVER_ERROR", Linear_Solver_Error, 1E-6);
  /* DESCRIPTION: Minimum error threshold for the linear solver for the implicit formulation for the FVM heat solver. */
  addDoubleOption("LINEAR_SOLVER_ERROR_HEAT", Linear_Solver_Error_Heat, 1E-8);
  /* DESCRIPTION: Maximum number of iterations of the linear solver for the implicit formulation */
  addUnsignedLongOption("LINEAR_SOLVER_ITER", Linear_Solver_Iter, 10);
  /* DESCRIPTION: Max iterations of the linear solver for the FVM heat solver. */
  addUnsignedLongOption("LINEAR_SOLVER_ITER_HEAT", Linear_Solver_Iter_Heat, 10);
  /* DESCRIPTION: Fill in level for the ILU preconditioner */
  addUnsignedShortOption("LINEAR_SOLVER_ILU_FILL_IN", Linear_Solver_ILU_n, 0);
  /* DESCRIPTION: Maximum number of iterations of the linear solver for the implicit formulation */
  addUnsignedLongOption("LINEAR_SOLVER_RESTART_FREQUENCY", Linear_Solver_Restart_Frequency, 10);
  /* DESCRIPTION: Relaxation factor for iterative linear smoothers (SMOOTHER_ILU/JACOBI/LU-SGS/LINELET) */
  addDoubleOption("LINEAR_SOLVER_SMOOTHER_RELAXATION", Linear_Solver_Smoother_Relaxation, 1.0);
  /* DESCRIPTION: Relaxation of the flow equations solver for the implicit formulation */
  addDoubleOption("RELAXATION_FACTOR_FLOW", Relaxation_Factor_Flow, 1.0);
  /* DESCRIPTION: Relaxation of the turb equations solver for the implicit formulation */
  addDoubleOption("RELAXATION_FACTOR_TURB", Relaxation_Factor_Turb, 1.0);
  /* DESCRIPTION: Relaxation of the adjoint flow equations solver for the implicit formulation */
  addDoubleOption("RELAXATION_FACTOR_ADJFLOW", Relaxation_Factor_AdjFlow, 1.0);
  /* DESCRIPTION: Relaxation of the CHT coupling */
  addDoubleOption("RELAXATION_FACTOR_CHT", Relaxation_Factor_CHT, 1.0);
  /* DESCRIPTION: Roe coefficient */
  addDoubleOption("ROE_KAPPA", Roe_Kappa, 0.5);
  /* DESCRIPTION: Roe-Turkel preconditioning for low Mach number flows */
  addBoolOption("LOW_MACH_PREC", Low_Mach_Precon, false);
  /* DESCRIPTION: Post-reconstruction correction for low Mach number flows */
  addBoolOption("LOW_MACH_CORR", Low_Mach_Corr, false);
  /* DESCRIPTION: Time Step for dual time stepping simulations (s) */
  addDoubleOption("MIN_ROE_TURKEL_PREC", Min_Beta_RoeTurkel, 0.01);
  /* DESCRIPTION: Time Step for dual time stepping simulations (s) */
  addDoubleOption("MAX_ROE_TURKEL_PREC", Max_Beta_RoeTurkel, 0.2);
  /* DESCRIPTION: Linear solver for the turbulent adjoint systems */
  addEnumOption("ADJTURB_LIN_SOLVER", Kind_AdjTurb_Linear_Solver, Linear_Solver_Map, FGMRES);
  /* DESCRIPTION: Preconditioner for the turbulent adjoint Krylov linear solvers */
  addEnumOption("ADJTURB_LIN_PREC", Kind_AdjTurb_Linear_Prec, Linear_Solver_Prec_Map, ILU);
  /* DESCRIPTION: Minimum error threshold for the turbulent adjoint linear solver for the implicit formulation */
  addDoubleOption("ADJTURB_LIN_ERROR", AdjTurb_Linear_Error, 1E-5);
  /* DESCRIPTION: Maximum number of iterations of the turbulent adjoint linear solver for the implicit formulation */
  addUnsignedShortOption("ADJTURB_LIN_ITER", AdjTurb_Linear_Iter, 10);
  /* DESCRIPTION: Entropy fix factor */
  addDoubleOption("ENTROPY_FIX_COEFF", EntropyFix_Coeff, 0.001);
  /* DESCRIPTION: Linear solver for the discete adjoint systems */
  addEnumOption("DISCADJ_LIN_SOLVER", Kind_DiscAdj_Linear_Solver, Linear_Solver_Map, FGMRES);
  /* DESCRIPTION: Preconditioner for the discrete adjoint Krylov linear solvers */
  addEnumOption("DISCADJ_LIN_PREC", Kind_DiscAdj_Linear_Prec, Linear_Solver_Prec_Map, ILU);
  /* DESCRIPTION: Linear solver for the discete adjoint systems */
  addEnumOption("FSI_DISCADJ_LIN_SOLVER_STRUC", Kind_DiscAdj_Linear_Solver_FSI_Struc, Linear_Solver_Map, CONJUGATE_GRADIENT);
  /* DESCRIPTION: Preconditioner for the discrete adjoint Krylov linear solvers */
  addEnumOption("FSI_DISCADJ_LIN_PREC_STRUC", Kind_DiscAdj_Linear_Prec_FSI_Struc, Linear_Solver_Prec_Map, JACOBI);
  
  /*!\par CONFIG_CATEGORY: Convergence\ingroup Config*/
  /*--- Options related to convergence ---*/
  
  /*!\brief CONV_CRITERIA
   *  \n DESCRIPTION: Convergence criteria \n OPTIONS: see \link Converge_Crit_Map \endlink \n DEFAULT: RESIDUAL \ingroup Config*/
  addEnumOption("CONV_CRITERIA", ConvCriteria, Converge_Crit_Map, RESIDUAL);
  /*!\brief CONV_RESIDUAL_MINVAL\n DESCRIPTION: Min value of the residual (log10 of the residual)\n DEFAULT: -14.0 \ingroup Config*/
  addDoubleOption("CONV_RESIDUAL_MINVAL", MinLogResidual, -14.0);
  /*!\brief CONV_STARTITER\n DESCRIPTION: Iteration number to begin convergence monitoring\n DEFAULT: 5 \ingroup Config*/
  addUnsignedLongOption("CONV_STARTITER", StartConv_Iter, 5);
  /*!\brief CONV_CAUCHY_ELEMS\n DESCRIPTION: Number of elements to apply the criteria. \n DEFAULT 100 \ingroup Config*/
  addUnsignedShortOption("CONV_CAUCHY_ELEMS", Cauchy_Elems, 100);
  /*!\brief CONV_CAUCHY_EPS\n DESCRIPTION: Epsilon to control the series convergence \n DEFAULT: 1e-10 \ingroup Config*/
  addDoubleOption("CONV_CAUCHY_EPS", Cauchy_Eps, 1E-10);
  /*!\brief CONV_FIELD\n DESCRIPTION: Output field to monitor \n Default: depends on solver \ingroup Config*/
  addStringListOption("CONV_FIELD", nConvField, ConvField);

  /*!\par CONFIG_CATEGORY: Multi-grid \ingroup Config*/
  /*--- Options related to Multi-grid ---*/

  /*!\brief START_UP_ITER \n DESCRIPTION: Start up iterations using the fine grid only. DEFAULT: 0 \ingroup Config*/
  addUnsignedShortOption("START_UP_ITER", nStartUpIter, 0);
  /*!\brief MGLEVEL\n DESCRIPTION: Multi-grid Levels. DEFAULT: 0 \ingroup Config*/
  addUnsignedShortOption("MGLEVEL", nMGLevels, 0);
  /*!\brief MGCYCLE\n DESCRIPTION: Multi-grid cycle. OPTIONS: See \link MG_Cycle_Map \endlink. Defualt V_CYCLE \ingroup Config*/
  addEnumOption("MGCYCLE", MGCycle, MG_Cycle_Map, V_CYCLE);
  /*!\brief MG_PRE_SMOOTH\n DESCRIPTION: Multi-grid pre-smoothing level \ingroup Config*/
  addUShortListOption("MG_PRE_SMOOTH", nMG_PreSmooth, MG_PreSmooth);
  /*!\brief MG_POST_SMOOTH\n DESCRIPTION: Multi-grid post-smoothing level \ingroup Config*/
  addUShortListOption("MG_POST_SMOOTH", nMG_PostSmooth, MG_PostSmooth);
  /*!\brief MG_CORRECTION_SMOOTH\n DESCRIPTION: Jacobi implicit smoothing of the correction \ingroup Config*/
  addUShortListOption("MG_CORRECTION_SMOOTH", nMG_CorrecSmooth, MG_CorrecSmooth);
  /*!\brief MG_DAMP_RESTRICTION\n DESCRIPTION: Damping factor for the residual restriction. DEFAULT: 0.75 \ingroup Config*/
  addDoubleOption("MG_DAMP_RESTRICTION", Damp_Res_Restric, 0.75);
  /*!\brief MG_DAMP_PROLONGATION\n DESCRIPTION: Damping factor for the correction prolongation. DEFAULT 0.75 \ingroup Config*/
  addDoubleOption("MG_DAMP_PROLONGATION", Damp_Correc_Prolong, 0.75);

  /*!\par CONFIG_CATEGORY: Spatial Discretization \ingroup Config*/
  /*--- Options related to the spatial discretization ---*/

  /*!\brief NUM_METHOD_GRAD
   *  \n DESCRIPTION: Numerical method for spatial gradients \n OPTIONS: See \link Gradient_Map \endlink. \n DEFAULT: WEIGHTED_LEAST_SQUARES. \ingroup Config*/
  addEnumOption("NUM_METHOD_GRAD", Kind_Gradient_Method, Gradient_Map, WEIGHTED_LEAST_SQUARES);
  /*!\brief NUM_METHOD_GRAD
   *  \n DESCRIPTION: Numerical method for spatial gradients used only for upwind reconstruction \n OPTIONS: See \link Gradient_Map \endlink. \n DEFAULT: NO_GRADIENT. \ingroup Config*/
  addEnumOption("NUM_METHOD_GRAD_RECON", Kind_Gradient_Method_Recon, Gradient_Map, NO_GRADIENT);
  /*!\brief VENKAT_LIMITER_COEFF
   *  \n DESCRIPTION: Coefficient for the limiter. DEFAULT value 0.5. Larger values decrease the extent of limiting, values approaching zero cause lower-order approximation to the solution. \ingroup Config */
  addDoubleOption("VENKAT_LIMITER_COEFF", Venkat_LimiterCoeff, 0.05);
  /*!\brief ADJ_SHARP_LIMITER_COEFF
   *  \n DESCRIPTION: Coefficient for detecting the limit of the sharp edges. DEFAULT value 3.0.  Use with sharp edges limiter. \ingroup Config*/
  addDoubleOption("ADJ_SHARP_LIMITER_COEFF", AdjSharp_LimiterCoeff, 3.0);
  /*!\brief LIMITER_ITER
   *  \n DESCRIPTION: Freeze the value of the limiter after a number of iterations. DEFAULT value 999999. \ingroup Config*/
  addUnsignedLongOption("LIMITER_ITER", LimiterIter, 999999);

  /*!\brief CONV_NUM_METHOD_FLOW
   *  \n DESCRIPTION: Convective numerical method \n OPTIONS: See \link Upwind_Map \endlink , \link Centered_Map \endlink. \ingroup Config*/
  addConvectOption("CONV_NUM_METHOD_FLOW", Kind_ConvNumScheme_Flow, Kind_Centered_Flow, Kind_Upwind_Flow);

  /*!\brief NUM_METHOD_FEM_FLOW
   *  \n DESCRIPTION: Numerical method \n OPTIONS: See \link FEM_Map \endlink , \link Centered_Map \endlink. \ingroup Config*/
  addConvectFEMOption("NUM_METHOD_FEM_FLOW", Kind_ConvNumScheme_FEM_Flow, Kind_FEM_Flow);

  /*!\brief MUSCL_FLOW \n DESCRIPTION: Check if the MUSCL scheme should be used \ingroup Config*/
  addBoolOption("MUSCL_FLOW", MUSCL_Flow, true);
  /*!\brief SLOPE_LIMITER_FLOW
   * DESCRIPTION: Slope limiter for the direct solution. \n OPTIONS: See \link Limiter_Map \endlink \n DEFAULT VENKATAKRISHNAN \ingroup Config*/
  addEnumOption("SLOPE_LIMITER_FLOW", Kind_SlopeLimit_Flow, Limiter_Map, VENKATAKRISHNAN);
  default_jst_coeff[0] = 0.5; default_jst_coeff[1] = 0.02;
  /*!\brief JST_SENSOR_COEFF \n DESCRIPTION: 2nd and 4th order artificial dissipation coefficients for the JST method \ingroup Config*/
  addDoubleArrayOption("JST_SENSOR_COEFF", 2, Kappa_Flow, default_jst_coeff);
  /*!\brief LAX_SENSOR_COEFF \n DESCRIPTION: 1st order artificial dissipation coefficients for the Lax-Friedrichs method. \ingroup Config*/
  addDoubleOption("LAX_SENSOR_COEFF", Kappa_1st_Flow, 0.15);
  default_ad_coeff_heat[0] = 0.5; default_ad_coeff_heat[1] = 0.02;
  /*!\brief JST_SENSOR_COEFF_HEAT \n DESCRIPTION: 2nd and 4th order artificial dissipation coefficients for the JST method \ingroup Config*/
  addDoubleArrayOption("JST_SENSOR_COEFF_HEAT", 2, Kappa_Heat, default_ad_coeff_heat);
  /*!\brief USE_ACCURATE_FLUX_JACOBIANS \n DESCRIPTION: Use numerically computed Jacobians for AUSM+up(2) and SLAU(2) \ingroup Config*/
  addBoolOption("USE_ACCURATE_FLUX_JACOBIANS", Use_Accurate_Jacobians, false);
  /*!\brief CENTRAL_JACOBIAN_FIX_FACTOR \n DESCRIPTION: Improve the numerical properties (diagonal dominance) of the global Jacobian matrix, 3 to 4 is "optimum" (central schemes) \ingroup Config*/
  addDoubleOption("CENTRAL_JACOBIAN_FIX_FACTOR", Cent_Jac_Fix_Factor, 1.0);

  /*!\brief CONV_NUM_METHOD_ADJFLOW
   *  \n DESCRIPTION: Convective numerical method for the adjoint solver.
   *  \n OPTIONS:  See \link Upwind_Map \endlink , \link Centered_Map \endlink. Note: not all methods are guaranteed to be implemented for the adjoint solver. \ingroup Config */
  addConvectOption("CONV_NUM_METHOD_ADJFLOW", Kind_ConvNumScheme_AdjFlow, Kind_Centered_AdjFlow, Kind_Upwind_AdjFlow);
  /*!\brief MUSCL_FLOW \n DESCRIPTION: Check if the MUSCL scheme should be used \ingroup Config*/
  addBoolOption("MUSCL_ADJFLOW", MUSCL_AdjFlow, true);
  /*!\brief SLOPE_LIMITER_ADJFLOW
     * DESCRIPTION: Slope limiter for the adjoint solution. \n OPTIONS: See \link Limiter_Map \endlink \n DEFAULT VENKATAKRISHNAN \ingroup Config*/
  addEnumOption("SLOPE_LIMITER_ADJFLOW", Kind_SlopeLimit_AdjFlow, Limiter_Map, VENKATAKRISHNAN);
  default_jst_adj_coeff[0] = 0.5; default_jst_adj_coeff[1] = 0.02;
  /*!\brief ADJ_JST_SENSOR_COEFF \n DESCRIPTION: 2nd and 4th order artificial dissipation coefficients for the adjoint JST method. \ingroup Config*/
  addDoubleArrayOption("ADJ_JST_SENSOR_COEFF", 2, Kappa_AdjFlow, default_jst_adj_coeff);
  /*!\brief LAX_SENSOR_COEFF \n DESCRIPTION: 1st order artificial dissipation coefficients for the adjoint Lax-Friedrichs method. \ingroup Config*/
  addDoubleOption("ADJ_LAX_SENSOR_COEFF", Kappa_1st_AdjFlow, 0.15);

  /*!\brief MUSCL_FLOW \n DESCRIPTION: Check if the MUSCL scheme should be used \ingroup Config*/
  addBoolOption("MUSCL_TURB", MUSCL_Turb, false);
  /*!\brief SLOPE_LIMITER_TURB
   *  \n DESCRIPTION: Slope limiter  \n OPTIONS: See \link Limiter_Map \endlink \n DEFAULT VENKATAKRISHNAN \ingroup Config*/
  addEnumOption("SLOPE_LIMITER_TURB", Kind_SlopeLimit_Turb, Limiter_Map, VENKATAKRISHNAN);
  /*!\brief CONV_NUM_METHOD_TURB
   *  \n DESCRIPTION: Convective numerical method \ingroup Config*/
  addConvectOption("CONV_NUM_METHOD_TURB", Kind_ConvNumScheme_Turb, Kind_Centered_Turb, Kind_Upwind_Turb);
  
  /*!\brief MUSCL_FLOW \n DESCRIPTION: Check if the MUSCL scheme should be used \ingroup Config*/
  addBoolOption("MUSCL_ADJTURB", MUSCL_AdjTurb, false);
  /*!\brief SLOPE_LIMITER_ADJTURB
   *  \n DESCRIPTION: Slope limiter \n OPTIONS: See \link Limiter_Map \endlink \n DEFAULT VENKATAKRISHNAN \ingroup Config */
  addEnumOption("SLOPE_LIMITER_ADJTURB", Kind_SlopeLimit_AdjTurb, Limiter_Map, VENKATAKRISHNAN);
  /*!\brief CONV_NUM_METHOD_ADJTURB\n DESCRIPTION: Convective numerical method for the adjoint/turbulent problem \ingroup Config*/
  addConvectOption("CONV_NUM_METHOD_ADJTURB", Kind_ConvNumScheme_AdjTurb, Kind_Centered_AdjTurb, Kind_Upwind_AdjTurb);

  /*!\brief MUSCL_FLOW \n DESCRIPTION: Check if the MUSCL scheme should be used \ingroup Config*/
  addBoolOption("MUSCL_HEAT", MUSCL_Heat, false);
  /*!\brief CONV_NUM_METHOD_HEAT
   *  \n DESCRIPTION: Convective numerical method \n DEFAULT: UPWIND */
  addEnumOption("CONV_NUM_METHOD_HEAT", Kind_ConvNumScheme_Heat, Space_Map, SPACE_UPWIND);

  /*!\par CONFIG_CATEGORY: Adjoint and Gradient \ingroup Config*/
  /*--- Options related to the adjoint and gradient ---*/

  /*!\brief LIMIT_ADJFLOW \n DESCRIPTION: Limit value for the adjoint variable.\n DEFAULT: 1E6. \ingroup Config*/
  addDoubleOption("LIMIT_ADJFLOW", AdjointLimit, 1E6);
  /*!\brief MG_ADJFLOW\n DESCRIPTION: Multigrid with the adjoint problem. \n Defualt: YES \ingroup Config*/
  addBoolOption("MG_ADJFLOW", MG_AdjointFlow, true);

  /*!\brief OBJECTIVE_WEIGHT  \n DESCRIPTION: Adjoint problem boundary condition weights. Applies scaling factor to objective(s) \ingroup Config*/
  addDoubleListOption("OBJECTIVE_WEIGHT", nObjW, Weight_ObjFunc);
  /*!\brief OBJECTIVE_FUNCTION
   *  \n DESCRIPTION: Adjoint problem boundary condition \n OPTIONS: see \link Objective_Map \endlink \n DEFAULT: DRAG_COEFFICIENT \ingroup Config*/
  addEnumListOption("OBJECTIVE_FUNCTION", nObj, Kind_ObjFunc, Objective_Map);

  /* DESCRIPTION: parameter for the definition of a complex objective function */
  addDoubleOption("DCD_DCL_VALUE", dCD_dCL, 0.0);
  /* DESCRIPTION: parameter for the definition of a complex objective function */
  addDoubleOption("DCMX_DCL_VALUE", dCMx_dCL, 0.0);
  /* DESCRIPTION: parameter for the definition of a complex objective function */
  addDoubleOption("DCMY_DCL_VALUE", dCMy_dCL, 0.0);
  /* DESCRIPTION: parameter for the definition of a complex objective function */
  addDoubleOption("DCMZ_DCL_VALUE", dCMz_dCL, 0.0);

  /* DESCRIPTION: parameter for the definition of a complex objective function */
  addDoubleOption("DCD_DCMY_VALUE", dCD_dCMy, 0.0);

  default_obj_coeff[0]=0.0; default_obj_coeff[1]=0.0; default_obj_coeff[2]=0.0;
  default_obj_coeff[3]=0.0;  default_obj_coeff[4]=0.0;
  /*!\brief OBJ_CHAIN_RULE_COEFF
  * \n DESCRIPTION: Coefficients defining the objective function gradient using the chain rule
  * with area-averaged outlet primitive variables. This is used with the genereralized outflow
  * objective.  \ingroup Config   */
  addDoubleArrayOption("OBJ_CHAIN_RULE_COEFF", 5, Obj_ChainRuleCoeff, default_obj_coeff);

  default_geo_loc[0] = 0.0; default_geo_loc[1] = 1.0;
  /* DESCRIPTION: Definition of the airfoil section */
  addDoubleArrayOption("GEO_BOUNDS", 2, Stations_Bounds, default_geo_loc);
  /* DESCRIPTION: Identify the body to slice */
  addEnumOption("GEO_DESCRIPTION", Geo_Description, Geo_Description_Map, WING);
  /* DESCRIPTION: Z location of the waterline */
  addDoubleOption("GEO_WATERLINE_LOCATION", Geo_Waterline_Location, 0.0);
  /* DESCRIPTION: Number of section cuts to make when calculating internal volume */
  addUnsignedShortOption("GEO_NUMBER_STATIONS", nWingStations, 25);
  /* DESCRIPTION: Definition of the airfoil sections */
  addDoubleListOption("GEO_LOCATION_STATIONS", nLocationStations, LocationStations);
  default_nacelle_location[0] = 0.0; default_nacelle_location[1] = 0.0; default_nacelle_location[2] = 0.0;
  default_nacelle_location[3] = 0.0; default_nacelle_location[4] = 0.0;
  /* DESCRIPTION: Definition of the nacelle location (higlite coordinates, tilt angle, toe angle) */
  addDoubleArrayOption("GEO_NACELLE_LOCATION", 5, NacelleLocation, default_nacelle_location);
  /* DESCRIPTION: Output sectional forces for specified markers. */
  addBoolOption("GEO_PLOT_STATIONS", Plot_Section_Forces, false);
  /* DESCRIPTION: Mode of the GDC code (analysis, or gradient) */
  addEnumOption("GEO_MODE", GeometryMode, GeometryMode_Map, FUNCTION);

  /* DESCRIPTION: Drag weight in sonic boom Objective Function (from 0.0 to 1.0) */
  addDoubleOption("DRAG_IN_SONICBOOM", WeightCd, 0.0);
  /* DESCRIPTION: Sensitivity smoothing  */
  addEnumOption("SENS_SMOOTHING", Kind_SensSmooth, Sens_Smoothing_Map, NO_SMOOTH);
  /* DESCRIPTION: Continuous Adjoint frozen viscosity */
  addBoolOption("FROZEN_VISC_CONT", Frozen_Visc_Cont, true);
  /* DESCRIPTION: Discrete Adjoint frozen viscosity */
  addBoolOption("FROZEN_VISC_DISC", Frozen_Visc_Disc, false);
  /* DESCRIPTION: Discrete Adjoint frozen limiter */
  addBoolOption("FROZEN_LIMITER_DISC", Frozen_Limiter_Disc, false);
  /* DESCRIPTION: Use an inconsistent (primal/dual) discrete adjoint formulation */
  addBoolOption("INCONSISTENT_DISC", Inconsistent_Disc, false);
   /* DESCRIPTION:  */
  addDoubleOption("FIX_AZIMUTHAL_LINE", FixAzimuthalLine, 90.0);
  /*!\brief SENS_REMOVE_SHARP
   * \n DESCRIPTION: Remove sharp edges from the sensitivity evaluation  \n Format: SENS_REMOVE_SHARP = YES \n DEFAULT: NO \ingroup Config*/
  addBoolOption("SENS_REMOVE_SHARP", Sens_Remove_Sharp, false);

  /* DESCRIPTION: Automatically reorient elements that seem flipped */
  addBoolOption("REORIENT_ELEMENTS",ReorientElements, true);

  /*!\par CONFIG_CATEGORY: Input/output files and formats \ingroup Config */
  /*--- Options related to input/output files and formats ---*/

  /*!\brief OUTPUT_FORMAT \n DESCRIPTION: I/O format for output plots. \n OPTIONS: see \link Output_Map \endlink \n DEFAULT: TECPLOT \ingroup Config */
  addEnumOption("TABULAR_FORMAT", Tab_FileFormat, TabOutput_Map, TAB_CSV);
  /*!\brief ACTDISK_JUMP \n DESCRIPTION: The jump is given by the difference in values or a ratio */
  addEnumOption("ACTDISK_JUMP", ActDisk_Jump, Jump_Map, DIFFERENCE);
  /*!\brief MESH_FORMAT \n DESCRIPTION: Mesh input file format \n OPTIONS: see \link Input_Map \endlink \n DEFAULT: SU2 \ingroup Config*/
  addEnumOption("MESH_FORMAT", Mesh_FileFormat, Input_Map, SU2);
  /* DESCRIPTION:  Mesh input file */
  addStringOption("MESH_FILENAME", Mesh_FileName, string("mesh.su2"));
  /*!\brief MESH_OUT_FILENAME \n DESCRIPTION: Mesh output file name. Used when converting, scaling, or deforming a mesh. \n DEFAULT: mesh_out.su2 \ingroup Config*/
  addStringOption("MESH_OUT_FILENAME", Mesh_Out_FileName, string("mesh_out.su2"));
  
  /* DESCRIPTION: List of the number of grid points in the RECTANGLE or BOX grid in the x,y,z directions. (default: (33,33,33) ). */
  addShortListOption("MESH_BOX_SIZE", nMesh_Box_Size, Mesh_Box_Size);
  
  /* DESCRIPTION: List of the length of the RECTANGLE or BOX grid in the x,y,z directions. (default: (1.0,1.0,1.0) ).  */
  array<su2double, 3> default_mesh_box_length = {{1.0, 1.0, 1.0}};
  addDoubleArrayOption("MESH_BOX_LENGTH", 3, Mesh_Box_Length, default_mesh_box_length.data());
  
  /* DESCRIPTION: List of the offset from 0.0 of the RECTANGLE or BOX grid in the x,y,z directions. (default: (0.0,0.0,0.0) ). */
  array<su2double, 3> default_mesh_box_offset = {{0.0, 0.0, 0.0}};
  addDoubleArrayOption("MESH_BOX_OFFSET", 3, Mesh_Box_Offset, default_mesh_box_offset.data());
  
  /* DESCRIPTION: Determine if the mesh file supports multizone. \n DEFAULT: true (temporarily) */
  addBoolOption("MULTIZONE_MESH", Multizone_Mesh, true);
  /* DESCRIPTION: Determine if we need to allocate memory to store the multizone residual. \n DEFAULT: true (temporarily) */
  addBoolOption("MULTIZONE_RESIDUAL", Multizone_Residual, false);

  /*!\brief CONV_FILENAME \n DESCRIPTION: Output file convergence history (w/o extension) \n DEFAULT: history \ingroup Config*/
  addStringOption("CONV_FILENAME", Conv_FileName, string("history"));
  /*!\brief BREAKDOWN_FILENAME \n DESCRIPTION: Output file forces breakdown \ingroup Config*/
  addStringOption("BREAKDOWN_FILENAME", Breakdown_FileName, string("forces_breakdown.dat"));
  /*!\brief SOLUTION_FLOW_FILENAME \n DESCRIPTION: Restart flow input file (the file output under the filename set by RESTART_FLOW_FILENAME) \n DEFAULT: solution_flow.dat \ingroup Config */
  addStringOption("SOLUTION_FILENAME", Solution_FileName, string("solution.dat"));
  /*!\brief SOLUTION_ADJ_FILENAME\n DESCRIPTION: Restart adjoint input file. Objective function abbreviation is expected. \ingroup Config*/
  addStringOption("SOLUTION_ADJ_FILENAME", Solution_AdjFileName, string("solution_adj.dat"));
  /*!\brief RESTART_FLOW_FILENAME \n DESCRIPTION: Output file restart flow \ingroup Config*/
  addStringOption("RESTART_FILENAME", Restart_FileName, string("restart.dat"));
  /*!\brief RESTART_ADJ_FILENAME  \n DESCRIPTION: Output file restart adjoint. Objective function abbreviation will be appended. \ingroup Config*/
  addStringOption("RESTART_ADJ_FILENAME", Restart_AdjFileName, string("restart_adj.dat"));
  /*!\brief VOLUME_FLOW_FILENAME  \n DESCRIPTION: Output file flow (w/o extension) variables \ingroup Config */
  addStringOption("VOLUME_FILENAME", Volume_FileName, string("vol_solution"));
  /*!\brief VOLUME_ADJ_FILENAME
   *  \n DESCRIPTION: Output file adjoint (w/o extension) variables  \ingroup Config*/
  addStringOption("VOLUME_ADJ_FILENAME", Adj_FileName, string("adj_vol_solution"));
  /*!\brief GRAD_OBJFUNC_FILENAME
   *  \n DESCRIPTION: Output objective function gradient  \ingroup Config*/
  addStringOption("GRAD_OBJFUNC_FILENAME", ObjFunc_Grad_FileName, string("of_grad.dat"));
  /*!\brief VALUE_OBJFUNC_FILENAME
   *  \n DESCRIPTION: Output objective function  \ingroup Config*/
  addStringOption("VALUE_OBJFUNC_FILENAME", ObjFunc_Value_FileName, string("of_func.dat"));
  /*!\brief SURFACE_FLOW_FILENAME
   *  \n DESCRIPTION: Output file surface flow coefficient (w/o extension)  \ingroup Config*/
  addStringOption("SURFACE_FILENAME", SurfCoeff_FileName, string("surface"));
  /*!\brief SURFACE_ADJ_FILENAME
   *  \n DESCRIPTION: Output file surface adjoint coefficient (w/o extension)  \ingroup Config*/
  addStringOption("SURFACE_ADJ_FILENAME", SurfAdjCoeff_FileName, string("surface_adjoint"));
  /*!\brief SURFACE_SENS_FILENAME_FILENAME
   *  \n DESCRIPTION: Output file surface sensitivity (discrete adjoint) (w/o extension)  \ingroup Config*/
  addStringOption("SURFACE_SENS_FILENAME", SurfSens_FileName, string("surface_sens"));
  /*!\brief VOLUME_SENS_FILENAME
   *  \n DESCRIPTION: Output file volume sensitivity (discrete adjoint))  \ingroup Config*/
  addStringOption("VOLUME_SENS_FILENAME", VolSens_FileName, string("volume_sens"));
  /*!\brief WRT_SOL_FREQ
   *  \n DESCRIPTION: Writing solution file frequency  \ingroup Config*/
  addUnsignedLongOption("WRT_SOL_FREQ", Wrt_Sol_Freq, 1000);
  /*!\brief WRT_SOL_FREQ_DUALTIME
   *  \n DESCRIPTION: Writing solution file frequency for dual time  \ingroup Config*/
  addUnsignedLongOption("WRT_SOL_FREQ_DUALTIME", Wrt_Sol_Freq_DualTime, 1);
  /*!\brief WRT_CON_FREQ
   *  \n DESCRIPTION: Writing convergence history frequency  \ingroup Config*/
  addUnsignedLongOption("WRT_CON_FREQ",  Wrt_Con_Freq, 1);
  /*!\brief WRT_CON_FREQ_DUALTIME
   *  \n DESCRIPTION: Writing convergence history frequency for the dual time  \ingroup Config*/
  addUnsignedLongOption("WRT_CON_FREQ_DUALTIME",  Wrt_Con_Freq_DualTime, 10);
  /*!\brief WRT_OUTPUT
   *  \n DESCRIPTION: Write output files (disable all output by setting to NO)  \ingroup Config*/
  addBoolOption("WRT_OUTPUT", Wrt_Output, true);
  /*!\brief WRT_VOL_SOL
   *  \n DESCRIPTION: Write a volume solution file  \ingroup Config*/
  addBoolOption("WRT_VOL_SOL", Wrt_Vol_Sol, true);
  /*!\brief WRT_SRF_SOL
   *  \n DESCRIPTION: Write a surface solution file  \ingroup Config*/
  addBoolOption("WRT_SRF_SOL", Wrt_Srf_Sol, true);
  /*!\brief WRT_CSV_SOL
   *  \n DESCRIPTION: Write a surface CSV solution file  \ingroup Config*/
  addBoolOption("WRT_CSV_SOL", Wrt_Csv_Sol, true);
  /*!\brief WRT_CSV_SOL
   *  \n DESCRIPTION: Write a binary coordinates file  \ingroup Config*/
  addBoolOption("WRT_CRD_SOL", Wrt_Crd_Sol, false);
  /*!\brief WRT_SURFACE
   *  \n DESCRIPTION: Output solution at each surface  \ingroup Config*/
  addBoolOption("WRT_SURFACE", Wrt_Surface, false);
  /*!\brief WRT_RESIDUALS
   *  \n DESCRIPTION: Output residual info to solution/restart file  \ingroup Config*/
  addBoolOption("WRT_RESIDUALS", Wrt_Residuals, false);
  /*!\brief WRT_LIMITERS
   *  \n DESCRIPTION: Output limiter value information to solution/restart file  \ingroup Config*/
  addBoolOption("WRT_LIMITERS", Wrt_Limiters, false);
  /*!\brief WRT_SHARPEDGES
   *  \n DESCRIPTION: Output sharp edge limiter information to solution/restart file  \ingroup Config*/
  addBoolOption("WRT_SHARPEDGES", Wrt_SharpEdges, false);
  /* DESCRIPTION: Output the rind layers in the solution files  \ingroup Config*/
  addBoolOption("WRT_HALO", Wrt_Halo, false);
  /* DESCRIPTION: Output the performance summary to the console at the end of SU2_CFD  \ingroup Config*/
  addBoolOption("WRT_PERFORMANCE", Wrt_Performance, false);
  /* DESCRIPTION: Write the mesh quality metrics to the visualization files.  \ingroup Config*/
  addBoolOption("WRT_MESH_QUALITY", Wrt_MeshQuality, false);
    /* DESCRIPTION: Output a 1D slice of a 2D cartesian solution \ingroup Config*/
  addBoolOption("WRT_SLICE", Wrt_Slice, false);
  /*!\brief MARKER_ANALYZE_AVERAGE
   *  \n DESCRIPTION: Output averaged flow values on specified analyze marker.
   *  Options: AREA, MASSFLUX
   *  \n Use with MARKER_ANALYZE. \ingroup Config*/
  addEnumOption("MARKER_ANALYZE_AVERAGE", Kind_Average, Average_Map, AVERAGE_MASSFLUX);
  /*!\brief COMM_LEVEL
   *  \n DESCRIPTION: Level of MPI communications during runtime  \ingroup Config*/
  addEnumOption("COMM_LEVEL", Comm_Level, Comm_Map, COMM_FULL);

  /*!\par CONFIG_CATEGORY: Dynamic mesh definition \ingroup Config*/
  /*--- Options related to dynamic meshes ---*/

  /* DESCRIPTION: Type of mesh motion */
  addEnumOption("GRID_MOVEMENT", Kind_GridMovement, GridMovement_Map, NO_MOVEMENT);
  /* DESCRIPTION: Type of surface motion */
  addEnumListOption("SURFACE_MOVEMENT",nKind_SurfaceMovement, Kind_SurfaceMovement, SurfaceMovement_Map);
  /* DESCRIPTION: Marker(s) of moving surfaces (MOVING_WALL or DEFORMING grid motion). */
  addStringListOption("MARKER_MOVING", nMarker_Moving, Marker_Moving);
  /* DESCRIPTION: Mach number (non-dimensional, based on the mesh velocity and freestream vals.) */
  addDoubleOption("MACH_MOTION", Mach_Motion, 0.0);
  default_vel_inf[0] = 0.0; default_vel_inf[1] = 0.0; default_vel_inf[2] = 0.0;  
  /* DESCRIPTION: Coordinates of the rigid motion origin */
  addDoubleArrayOption("MOTION_ORIGIN", 3, Motion_Origin, default_vel_inf);
  /* DESCRIPTION: Translational velocity vector (m/s) in the x, y, & z directions (RIGID_MOTION only) */
  addDoubleArrayOption("TRANSLATION_RATE", 3, Translation_Rate, default_vel_inf); 
  /* DESCRIPTION: Angular velocity vector (rad/s) about x, y, & z axes (RIGID_MOTION only) */
  addDoubleArrayOption("ROTATION_RATE", 3, Rotation_Rate, default_vel_inf);
  /* DESCRIPTION: Pitching angular freq. (rad/s) about x, y, & z axes (RIGID_MOTION only) */
  addDoubleArrayOption("PITCHING_OMEGA", 3, Pitching_Omega, default_vel_inf);
  /* DESCRIPTION: Pitching amplitude (degrees) about x, y, & z axes (RIGID_MOTION only) */
  addDoubleArrayOption("PITCHING_AMPL", 3, Pitching_Ampl, default_vel_inf); 
  /* DESCRIPTION: Pitching phase offset (degrees) about x, y, & z axes (RIGID_MOTION only) */
  addDoubleArrayOption("PITCHING_PHASE", 3, Pitching_Phase, default_vel_inf);
  /* DESCRIPTION: Plunging angular freq. (rad/s) in x, y, & z directions (RIGID_MOTION only) */
  addDoubleArrayOption("PLUNGING_OMEGA", 3, Plunging_Omega, default_vel_inf);
  /* DESCRIPTION: Plunging amplitude (m) in x, y, & z directions (RIGID_MOTION only) */
  addDoubleArrayOption("PLUNGING_AMPL", 3, Plunging_Ampl, default_vel_inf);
  /* DESCRIPTION: Coordinates of the rigid motion origin */
  addDoubleListOption("SURFACE_MOTION_ORIGIN", nMarkerMotion_Origin, MarkerMotion_Origin);
  /* DESCRIPTION: Translational velocity vector (m/s) in the x, y, & z directions (DEFORMING only) */
  addDoubleListOption("SURFACE_TRANSLATION_RATE", nMarkerTranslation, MarkerTranslation_Rate); 
  /* DESCRIPTION: Angular velocity vector (rad/s) about x, y, & z axes (DEFORMING only) */
  addDoubleListOption("SURFACE_ROTATION_RATE", nMarkerRotation_Rate, MarkerRotation_Rate);
  /* DESCRIPTION: Pitching angular freq. (rad/s) about x, y, & z axes (DEFORMING only) */
  addDoubleListOption("SURFACE_PITCHING_OMEGA", nMarkerPitching_Omega, MarkerPitching_Omega);
  /* DESCRIPTION: Pitching amplitude (degrees) about x, y, & z axes (DEFORMING only) */
  addDoubleListOption("SURFACE_PITCHING_AMPL", nMarkerPitching_Ampl, MarkerPitching_Ampl); 
  /* DESCRIPTION: Pitching phase offset (degrees) about x, y, & z axes (DEFORMING only) */
  addDoubleListOption("SURFACE_PITCHING_PHASE", nMarkerPitching_Phase, MarkerPitching_Phase);
  /* DESCRIPTION: Plunging angular freq. (rad/s) in x, y, & z directions (DEFORMING only) */
  addDoubleListOption("SURFACE_PLUNGING_OMEGA", nMarkerPlunging_Omega, MarkerPlunging_Omega);
  /* DESCRIPTION: Plunging amplitude (m) in x, y, & z directions (DEFORMING only) */
  addDoubleListOption("SURFACE_PLUNGING_AMPL", nMarkerPlunging_Ampl, MarkerPlunging_Ampl);
  /* DESCRIPTION: Value to move motion origins (1 or 0) */
  addUShortListOption("MOVE_MOTION_ORIGIN", nMoveMotion_Origin, MoveMotion_Origin);

  /*!\par CONFIG_CATEGORY: Grid adaptation \ingroup Config*/
  /*--- Options related to grid adaptation ---*/

  /* DESCRIPTION: Kind of grid adaptation */
  addEnumOption("KIND_ADAPT", Kind_Adaptation, Adapt_Map, NO_ADAPT);
  /* DESCRIPTION: Percentage of new elements (% of the original number of elements) */
  addDoubleOption("NEW_ELEMS", New_Elem_Adapt, -1.0);
  /* DESCRIPTION: Scale factor for the dual volume */
  addDoubleOption("DUALVOL_POWER", DualVol_Power, 0.5);
  /* DESCRIPTION: Use analytical definition for surfaces */
  addEnumOption("ANALYTICAL_SURFDEF", Analytical_Surface, Geo_Analytic_Map, NO_GEO_ANALYTIC);
  /* DESCRIPTION: Before each computation, implicitly smooth the nodal coordinates */
  addBoolOption("SMOOTH_GEOMETRY", SmoothNumGrid, false);
  /* DESCRIPTION: Adapt the boundary elements */
  addBoolOption("ADAPT_BOUNDARY", AdaptBoundary, true);

  /*!\par CONFIG_CATEGORY: Aeroelastic Simulation (Typical Section Model) \ingroup Config*/
  /*--- Options related to aeroelastic simulations using the Typical Section Model) ---*/
  /* DESCRIPTION: The flutter speed index (modifies the freestream condition) */
  addDoubleOption("FLUTTER_SPEED_INDEX", FlutterSpeedIndex, 0.6);
  /* DESCRIPTION: Natural frequency of the spring in the plunging direction (rad/s). */
  addDoubleOption("PLUNGE_NATURAL_FREQUENCY", PlungeNaturalFrequency, 100);
  /* DESCRIPTION: Natural frequency of the spring in the pitching direction (rad/s). */
  addDoubleOption("PITCH_NATURAL_FREQUENCY", PitchNaturalFrequency, 100);
  /* DESCRIPTION: The airfoil mass ratio. */
  addDoubleOption("AIRFOIL_MASS_RATIO", AirfoilMassRatio, 60);
  /* DESCRIPTION: Distance in semichords by which the center of gravity lies behind the elastic axis. */
  addDoubleOption("CG_LOCATION", CG_Location, 1.8);
  /* DESCRIPTION: The radius of gyration squared (expressed in semichords) of the typical section about the elastic axis. */
  addDoubleOption("RADIUS_GYRATION_SQUARED", RadiusGyrationSquared, 3.48);
  /* DESCRIPTION: Solve the aeroelastic equations every given number of internal iterations. */
  addUnsignedShortOption("AEROELASTIC_ITER", AeroelasticIter, 3);
  
  /*!\par CONFIG_CATEGORY: Optimization Problem*/
  
  /* DESCRIPTION: Scale the line search in the optimizer */
  addDoubleOption("OPT_RELAX_FACTOR", Opt_RelaxFactor, 1.0);

  /* DESCRIPTION: Bound the line search in the optimizer */
  addDoubleOption("OPT_LINE_SEARCH_BOUND", Opt_LineSearch_Bound, 1E6);

  /*!\par CONFIG_CATEGORY: Wind Gust \ingroup Config*/
  /*--- Options related to wind gust simulations ---*/

  /* DESCRIPTION: Apply a wind gust */
  addBoolOption("WIND_GUST", Wind_Gust, false);
  /* DESCRIPTION: Type of gust */
  addEnumOption("GUST_TYPE", Gust_Type, Gust_Type_Map, NO_GUST);
  /* DESCRIPTION: Gust wavelenght (meters) */
  addDoubleOption("GUST_WAVELENGTH", Gust_WaveLength, 0.0);
  /* DESCRIPTION: Number of gust periods */
  addDoubleOption("GUST_PERIODS", Gust_Periods, 1.0);
  /* DESCRIPTION: Gust amplitude (m/s) */
  addDoubleOption("GUST_AMPL", Gust_Ampl, 0.0);
  /* DESCRIPTION: Time at which to begin the gust (sec) */
  addDoubleOption("GUST_BEGIN_TIME", Gust_Begin_Time, 0.0);
  /* DESCRIPTION: Location at which the gust begins (meters) */
  addDoubleOption("GUST_BEGIN_LOC", Gust_Begin_Loc, 0.0);
  /* DESCRIPTION: Direction of the gust X or Y dir */
  addEnumOption("GUST_DIR", Gust_Dir, Gust_Dir_Map, Y_DIR);

  /* Harmonic Balance config */
  /* DESCRIPTION: Omega_HB = 2*PI*frequency - frequencies for Harmonic Balance method */
  addDoubleListOption("OMEGA_HB", nOmega_HB, Omega_HB);

  /*!\par CONFIG_CATEGORY: Equivalent Area \ingroup Config*/
  /*--- Options related to the equivalent area ---*/

  /* DESCRIPTION: Evaluate equivalent area on the Near-Field  */
  addBoolOption("EQUIV_AREA", EquivArea, false);
  default_ea_lim[0] = 0.0; default_ea_lim[1] = 1.0; default_ea_lim[2] = 1.0;
  /* DESCRIPTION: Integration limits of the equivalent area ( xmin, xmax, Dist_NearField ) */
  addDoubleArrayOption("EA_INT_LIMIT", 3, EA_IntLimit, default_ea_lim);
  /* DESCRIPTION: Equivalent area scaling factor */
  addDoubleOption("EA_SCALE_FACTOR", EA_ScaleFactor, 1.0);

	// these options share nDV as their size in the option references; not a good idea
	/*!\par CONFIG_CATEGORY: Grid deformation \ingroup Config*/
  /*--- Options related to the grid deformation ---*/

	/* DESCRIPTION: Kind of deformation */
	addEnumListOption("DV_KIND", nDV, Design_Variable, Param_Map);
	/* DESCRIPTION: Marker of the surface to which we are going apply the shape deformation */
  addStringListOption("DV_MARKER", nMarker_DV, Marker_DV);
	/* DESCRIPTION: Parameters of the shape deformation
   - FFD_CONTROL_POINT_2D ( FFDBox ID, i_Ind, j_Ind, x_Disp, y_Disp )
   - FFD_RADIUS_2D ( FFDBox ID )
   - FFD_CAMBER_2D ( FFDBox ID, i_Ind )
   - FFD_THICKNESS_2D ( FFDBox ID, i_Ind )
   - HICKS_HENNE ( Lower Surface (0)/Upper Surface (1)/Only one Surface (2), x_Loc )
   - SURFACE_BUMP ( x_start, x_end, x_Loc )
   - CST ( Lower Surface (0)/Upper Surface (1), Kulfan parameter number, Total number of Kulfan parameters for surface )
   - NACA_4DIGITS ( 1st digit, 2nd digit, 3rd and 4th digit )
   - PARABOLIC ( Center, Thickness )
   - TRANSLATION ( x_Disp, y_Disp, z_Disp )
   - ROTATION ( x_Orig, y_Orig, z_Orig, x_End, y_End, z_End )
   - OBSTACLE ( Center, Bump size )
   - SPHERICAL ( ControlPoint_Index, Theta_Disp, R_Disp )
   - FFD_CONTROL_POINT ( FFDBox ID, i_Ind, j_Ind, k_Ind, x_Disp, y_Disp, z_Disp )
   - FFD_TWIST ( FFDBox ID, x_Orig, y_Orig, z_Orig, x_End, y_End, z_End )
   - FFD_TWIST_2D ( FFDBox ID, x_Orig, y_Orig, z_Orig, x_End, y_End, z_End )
   - FFD_ROTATION ( FFDBox ID, x_Orig, y_Orig, z_Orig, x_End, y_End, z_End )
   - FFD_CONTROL_SURFACE ( FFDBox ID, x_Orig, y_Orig, z_Orig, x_End, y_End, z_End )
   - FFD_CAMBER ( FFDBox ID, i_Ind, j_Ind )
   - FFD_THICKNESS ( FFDBox ID, i_Ind, j_Ind ) */
	addDVParamOption("DV_PARAM", nDV, ParamDV, FFDTag, Design_Variable);
  /* DESCRIPTION: New value of the shape deformation */
  addDVValueOption("DV_VALUE", nDV_Value, DV_Value, nDV, ParamDV, Design_Variable);
  /* DESCRIPTION: Provide a file of surface positions from an external parameterization. */
  addStringOption("DV_FILENAME", DV_Filename, string("surface_positions.dat"));
  /* DESCRIPTION: File of sensitivities as an unordered ASCII file with rows of x, y, z, dJ/dx, dJ/dy, dJ/dz for each volume grid point. */
  addStringOption("DV_UNORDERED_SENS_FILENAME", DV_Unordered_Sens_Filename, string("unordered_sensitivity.dat"));
  /* DESCRIPTION: File of sensitivities as an ASCII file with rows of x, y, z, dJ/dx, dJ/dy, dJ/dz for each surface grid point. */
  addStringOption("DV_SENS_FILENAME", DV_Sens_Filename, string("surface_sensitivity.dat"));
  /*!\brief OUTPUT_FORMAT \n DESCRIPTION: I/O format for output plots. \n OPTIONS: see \link Output_Map \endlink \n DEFAULT: TECPLOT \ingroup Config */
  addEnumOption("DV_SENSITIVITY_FORMAT", Sensitivity_FileFormat, Sensitivity_Map, SU2_NATIVE);
	/* DESCRIPTION: Hold the grid fixed in a region */
  addBoolOption("HOLD_GRID_FIXED", Hold_GridFixed, false);
	default_grid_fix[0] = -1E15; default_grid_fix[1] = -1E15; default_grid_fix[2] = -1E15;
	default_grid_fix[3] =  1E15; default_grid_fix[4] =  1E15; default_grid_fix[5] =  1E15;
	/* DESCRIPTION: Coordinates of the box where the grid will be deformed (Xmin, Ymin, Zmin, Xmax, Ymax, Zmax) */
	addDoubleArrayOption("HOLD_GRID_FIXED_COORD", 6, Hold_GridFixed_Coord, default_grid_fix);
	/* DESCRIPTION: Visualize the deformation (surface grid) */
  addBoolOption("VISUALIZE_SURFACE_DEF", Visualize_Surface_Def, true);
  /* DESCRIPTION: Visualize the deformation (volume grid) */
  addBoolOption("VISUALIZE_VOLUME_DEF", Visualize_Volume_Def, false);

  /*!\par CONFIG_CATEGORY: Deformable mesh \ingroup Config*/
  /*--- option related to deformable meshes ---*/
  /* DESCRIPTION: Decide whether the mesh will undergo deformations */
  addBoolOption("DEFORM_MESH", Deform_Mesh, false);
  /* DESCRIPTION: Print the residuals during mesh deformation to the console */
  addBoolOption("DEFORM_CONSOLE_OUTPUT", Deform_Output, false);
  /* DESCRIPTION: Number of nonlinear deformation iterations (surface deformation increments) */
  addUnsignedLongOption("DEFORM_NONLINEAR_ITER", GridDef_Nonlinear_Iter, 1);
  /* DESCRIPTION: Number of smoothing iterations for FEA mesh deformation */
  addUnsignedLongOption("DEFORM_LINEAR_ITER", GridDef_Linear_Iter, 1000);
  /* DESCRIPTION: Deform coefficient (-1.0 to 0.5) */
  addDoubleOption("DEFORM_COEFF", Deform_Coeff, 1E6);
  /* DESCRIPTION: Deform limit in m or inches */
  addDoubleOption("DEFORM_LIMIT", Deform_Limit, 1E6);
  /* DESCRIPTION: Type of element stiffness imposed for FEA mesh deformation (INVERSE_VOLUME, WALL_DISTANCE, CONSTANT_STIFFNESS) */
  addEnumOption("DEFORM_STIFFNESS_TYPE", Deform_Stiffness_Type, Deform_Stiffness_Map, SOLID_WALL_DISTANCE);
  /* DESCRIPTION: Poisson's ratio for constant stiffness FEA method of grid deformation*/
  addDoubleOption("DEFORM_ELASTICITY_MODULUS", Deform_ElasticityMod, 2E11);
  /* DESCRIPTION: Young's modulus and Poisson's ratio for constant stiffness FEA method of grid deformation*/
  addDoubleOption("DEFORM_POISSONS_RATIO", Deform_PoissonRatio, 0.3);
  /*  DESCRIPTION: Linear solver for the mesh deformation\n OPTIONS: see \link Linear_Solver_Map \endlink \n DEFAULT: FGMRES \ingroup Config*/
  addEnumOption("DEFORM_LINEAR_SOLVER", Kind_Deform_Linear_Solver, Linear_Solver_Map, FGMRES);
  /*  \n DESCRIPTION: Preconditioner for the Krylov linear solvers \n OPTIONS: see \link Linear_Solver_Prec_Map \endlink \n DEFAULT: LU_SGS \ingroup Config*/
  addEnumOption("DEFORM_LINEAR_SOLVER_PREC", Kind_Deform_Linear_Solver_Prec, Linear_Solver_Prec_Map, ILU);
  /* DESCRIPTION: Minimum error threshold for the linear solver for the implicit formulation */
  addDoubleOption("DEFORM_LINEAR_SOLVER_ERROR", Deform_Linear_Solver_Error, 1E-14);
  /* DESCRIPTION: Maximum number of iterations of the linear solver for the implicit formulation */
  addUnsignedLongOption("DEFORM_LINEAR_SOLVER_ITER", Deform_Linear_Solver_Iter, 1000);

  /*!\par CONFIG_CATEGORY: Rotorcraft problem \ingroup Config*/
  /*--- option related to rotorcraft problems ---*/

  /* DESCRIPTION: MISSING ---*/
  addDoubleOption("CYCLIC_PITCH", Cyclic_Pitch, 0.0);
  /* DESCRIPTION: MISSING ---*/
  addDoubleOption("COLLECTIVE_PITCH", Collective_Pitch, 0.0);

  /*!\par CONFIG_CATEGORY: FEM flow solver definition \ingroup Config*/
  /*--- Options related to the finite element flow solver---*/

  /* DESCRIPTION: Riemann solver used for DG (ROE, LAX-FRIEDRICH, AUSM, AUSMPW+, HLLC, VAN_LEER) */
  addEnumOption("RIEMANN_SOLVER_FEM", Riemann_Solver_FEM, Upwind_Map, ROE);
  /* DESCRIPTION: Constant factor applied for quadrature with straight elements (2.0 by default) */
  addDoubleOption("QUADRATURE_FACTOR_STRAIGHT_FEM", Quadrature_Factor_Straight, 2.0);
  /* DESCRIPTION: Constant factor applied for quadrature with curved elements (3.0 by default) */
  addDoubleOption("QUADRATURE_FACTOR_CURVED_FEM", Quadrature_Factor_Curved, 3.0);
  /* DESCRIPTION: Factor applied during quadrature in time for ADER-DG. (2.0 by default) */
  addDoubleOption("QUADRATURE_FACTOR_TIME_ADER_DG", Quadrature_Factor_Time_ADER_DG, 2.0);
  /* DESCRIPTION: Factor for the symmetrizing terms in the DG FEM discretization (1.0 by default) */
  addDoubleOption("THETA_INTERIOR_PENALTY_DG_FEM", Theta_Interior_Penalty_DGFEM, 1.0);
  /* DESCRIPTION: Compute the entropy in the fluid model (YES, NO) */
  addBoolOption("COMPUTE_ENTROPY_FLUID_MODEL", Compute_Entropy, true);
  /* DESCRIPTION: Use the lumped mass matrix for steady DGFEM computations */
  addBoolOption("USE_LUMPED_MASSMATRIX_DGFEM", Use_Lumped_MassMatrix_DGFEM, false);
  /* DESCRIPTION: Only compute the exact Jacobian of the spatial discretization (NO, YES) */
  addBoolOption("JACOBIAN_SPATIAL_DISCRETIZATION_ONLY", Jacobian_Spatial_Discretization_Only, false);

  /* DESCRIPTION: Number of aligned bytes for the matrix multiplications. Multiple of 64. (128 by default) */
  addUnsignedShortOption("ALIGNED_BYTES_MATMUL", byteAlignmentMatMul, 128);

  /*!\par CONFIG_CATEGORY: FEA solver \ingroup Config*/
  /*--- Options related to the FEA solver ---*/

  /*!\brief FEA_FILENAME \n DESCRIPTION: Filename to input for element-based properties \n Default: element_properties.dat \ingroup Config */
  addStringOption("FEA_FILENAME", FEA_FileName, string("element_properties.dat"));

  /* DESCRIPTION: Modulus of elasticity */
  addDoubleListOption("ELASTICITY_MODULUS", nElasticityMod, ElasticityMod);
  /* DESCRIPTION: Poisson ratio */
  addDoubleListOption("POISSON_RATIO", nPoissonRatio, PoissonRatio);
  /* DESCRIPTION: Material density */
  addDoubleListOption("MATERIAL_DENSITY", nMaterialDensity, MaterialDensity);
  /* DESCRIPTION: Knowles B constant */
  addDoubleOption("KNOWLES_B", Knowles_B, 1.0);
  /* DESCRIPTION: Knowles N constant */
  addDoubleOption("KNOWLES_N", Knowles_N, 1.0);

  /*  DESCRIPTION: Include DE effects
  *  Options: NO, YES \ingroup Config */
  addBoolOption("DE_EFFECTS", DE_Effects, false);
  /*!\brief ELECTRIC_FIELD_CONST \n DESCRIPTION: Value of the Dielectric Elastomer constant */
  addDoubleListOption("ELECTRIC_FIELD_CONST", nElectric_Constant, Electric_Constant);
  /* DESCRIPTION: Modulus of the Electric Fields */
  addDoubleListOption("ELECTRIC_FIELD_MOD", nElectric_Field, Electric_Field_Mod);
  /* DESCRIPTION: Direction of the Electic Fields */
  addDoubleListOption("ELECTRIC_FIELD_DIR", nDim_Electric_Field, Electric_Field_Dir);

  /*!\brief DESIGN_VARIABLE_FEA
   *  \n DESCRIPTION: Design variable for FEA problems \n OPTIONS: See \link DVFEA_Map \endlink \n DEFAULT VENKATAKRISHNAN \ingroup Config */
  addEnumOption("DESIGN_VARIABLE_FEA", Kind_DV_FEA, DVFEA_Map, NODV_FEA);

  /*  DESCRIPTION: Consider a reference solution for the structure (optimization applications)
  *  Options: NO, YES \ingroup Config */
  addBoolOption("REFERENCE_GEOMETRY", RefGeom, false);
  /*!\brief REFERENCE_GEOMETRY_PENALTY\n DESCRIPTION: Penalty weight value for the objective function \ingroup Config*/
  addDoubleOption("REFERENCE_GEOMETRY_PENALTY", RefGeom_Penalty, 1E6);
  /*!\brief SOLUTION_FLOW_FILENAME \n DESCRIPTION: Restart structure input file (the file output under the filename set by RESTART_FLOW_FILENAME) \n Default: solution_flow.dat \ingroup Config */
  addStringOption("REFERENCE_GEOMETRY_FILENAME", RefGeom_FEMFileName, string("reference_geometry.dat"));
  /*!\brief MESH_FORMAT \n DESCRIPTION: Mesh input file format \n OPTIONS: see \link Input_Map \endlink \n DEFAULT: SU2 \ingroup Config*/
  addEnumOption("REFERENCE_GEOMETRY_FORMAT", RefGeom_FileFormat, Input_Ref_Map, SU2_REF);

  /*!\brief TOTAL_DV_PENALTY\n DESCRIPTION: Penalty weight value to maintain the total sum of DV constant \ingroup Config*/
  addDoubleOption("TOTAL_DV_PENALTY", DV_Penalty, 0);

  /*!\brief REFERENCE_NODE\n  DESCRIPTION: Reference node for the structure (optimization applications) */
  addUnsignedLongOption("REFERENCE_NODE", refNodeID, 0);
  /* DESCRIPTION: Modulus of the electric fields */
  addDoubleListOption("REFERENCE_NODE_DISPLACEMENT", nDim_RefNode, RefNode_Displacement);
  /*!\brief REFERENCE_NODE_PENALTY\n DESCRIPTION: Penalty weight value for the objective function \ingroup Config*/
  addDoubleOption("REFERENCE_NODE_PENALTY", RefNode_Penalty, 1E3);

  /*!\brief REGIME_TYPE \n  DESCRIPTION: Geometric condition \n OPTIONS: see \link Struct_Map \endlink \ingroup Config*/
  addEnumOption("GEOMETRIC_CONDITIONS", Kind_Struct_Solver, Struct_Map, SMALL_DEFORMATIONS);
  /*!\brief REGIME_TYPE \n  DESCRIPTION: Material model \n OPTIONS: see \link Material_Map \endlink \ingroup Config*/
  addEnumOption("MATERIAL_MODEL", Kind_Material, Material_Map, LINEAR_ELASTIC);
  /*!\brief REGIME_TYPE \n  DESCRIPTION: Compressibility of the material \n OPTIONS: see \link MatComp_Map \endlink \ingroup Config*/
  addEnumOption("MATERIAL_COMPRESSIBILITY", Kind_Material_Compress, MatComp_Map, COMPRESSIBLE_MAT);

  /*  DESCRIPTION: Consider a prestretch in the structural domain
  *  Options: NO, YES \ingroup Config */
  addBoolOption("PRESTRETCH", Prestretch, false);
  /*!\brief PRESTRETCH_FILENAME \n DESCRIPTION: Filename to input for prestretching membranes \n Default: prestretch_file.dat \ingroup Config */
  addStringOption("PRESTRETCH_FILENAME", Prestretch_FEMFileName, string("prestretch_file.dat"));

  /* DESCRIPTION: Iterative method for non-linear structural analysis */
  addEnumOption("NONLINEAR_FEM_SOLUTION_METHOD", Kind_SpaceIteScheme_FEA, Space_Ite_Map_FEA, NEWTON_RAPHSON);
  /* DESCRIPTION: Number of internal iterations for Newton-Raphson Method in nonlinear structural applications */
  addUnsignedLongOption("NONLINEAR_FEM_INT_ITER", Dyn_nIntIter, 10);

  /* DESCRIPTION: Formulation for bidimensional elasticity solver */
  addEnumOption("FORMULATION_ELASTICITY_2D", Kind_2DElasForm, ElasForm_2D, PLANE_STRAIN);
  /*  DESCRIPTION: Apply dead loads
  *  Options: NO, YES \ingroup Config */
  addBoolOption("DEAD_LOAD", DeadLoad, false);
  /*  DESCRIPTION: Temporary: pseudo static analysis (no density in dynamic analysis)
  *  Options: NO, YES \ingroup Config */
  addBoolOption("PSEUDO_STATIC", PseudoStatic, false);
  /* DESCRIPTION: Dynamic or static structural analysis */
  addEnumOption("DYNAMIC_ANALYSIS", Dynamic_Analysis, Dynamic_Map, STATIC);
  /* DESCRIPTION: Time Step for dynamic analysis (s) */
  addDoubleOption("DYN_TIMESTEP", Delta_DynTime, 0.0);
  /* DESCRIPTION: Total Physical Time for dual time stepping simulations (s) */
  addDoubleOption("DYN_TIME", Total_DynTime, 1.0);
  /* DESCRIPTION: Parameter alpha for Newmark scheme (s) */
  addDoubleOption("NEWMARK_BETA", Newmark_beta, 0.25);
  /* DESCRIPTION: Parameter delta for Newmark scheme (s) */
  addDoubleOption("NEWMARK_GAMMA", Newmark_gamma, 0.5);
  /* DESCRIPTION: Apply the load as a ramp */
  addBoolOption("RAMP_LOADING", Ramp_Load, false);
  /* DESCRIPTION: Time while the load is to be increased linearly */
  addDoubleOption("RAMP_TIME", Ramp_Time, 1.0);
  /* DESCRIPTION: Transfer method used for multiphysics problems */
  addEnumOption("DYNAMIC_LOAD_TRANSFER", Dynamic_LoadTransfer, Dyn_Transfer_Method_Map, POL_ORDER_1);

  /* DESCRIPTION: Newmark - Generalized alpha - coefficients */
  addDoubleListOption("TIME_INT_STRUCT_COEFFS", nIntCoeffs, Int_Coeffs);

  /*  DESCRIPTION: Apply dead loads. Options: NO, YES \ingroup Config */
  addBoolOption("INCREMENTAL_LOAD", IncrementalLoad, false);
  /* DESCRIPTION: Maximum number of increments of the  */
  addUnsignedLongOption("NUMBER_INCREMENTS", IncLoad_Nincrements, 10);

  default_inc_crit[0] = 0.0; default_inc_crit[1] = 0.0; default_inc_crit[2] = 0.0;
  /* DESCRIPTION: Definition of the  UTOL RTOL ETOL*/
  addDoubleArrayOption("INCREMENTAL_CRITERIA", 3, IncLoad_Criteria, default_inc_crit);

  /* DESCRIPTION: Use of predictor */
  addBoolOption("PREDICTOR", Predictor, false);
  /* DESCRIPTION: Order of the predictor */
  addUnsignedShortOption("PREDICTOR_ORDER", Pred_Order, 0);

  /* DESCRIPTION: Topology optimization options */
  addBoolOption("TOPOLOGY_OPTIMIZATION", topology_optimization, false);
  addStringOption("TOPOL_OPTIM_OUTFILE", top_optim_output_file, string("element_derivatives.dat"));
  addDoubleOption("TOPOL_OPTIM_SIMP_EXPONENT", simp_exponent, 1.0);
  addDoubleOption("TOPOL_OPTIM_SIMP_MINSTIFF", simp_minimum_stiffness, 0.001);
  addEnumListOption("TOPOL_OPTIM_FILTER_KERNEL", top_optim_nKernel, top_optim_kernels, Filter_Kernel_Map);
  addDoubleListOption("TOPOL_OPTIM_FILTER_RADIUS", top_optim_nRadius, top_optim_filter_radius);
  addDoubleListOption("TOPOL_OPTIM_KERNEL_PARAM", top_optim_nKernelParams, top_optim_kernel_params);
  addUnsignedShortOption("TOPOL_OPTIM_SEARCH_LIMIT", top_optim_search_lim, 0);
  addEnumOption("TOPOL_OPTIM_PROJECTION_TYPE", top_optim_proj_type, Projection_Function_Map, NO_PROJECTION);
  addDoubleOption("TOPOL_OPTIM_PROJECTION_PARAM", top_optim_proj_param, 0.0);

  /* CONFIG_CATEGORY: FSI solver */
  /*--- Options related to the FSI solver ---*/

  /*!\brief PHYSICAL_PROBLEM_FLUID_FSI
   *  DESCRIPTION: Physical governing equations \n
   *  Options: NONE (default),EULER, NAVIER_STOKES, RANS,
   *  \ingroup Config*/
  addEnumOption("FSI_FLUID_PROBLEM", Kind_Solver_Fluid_FSI, FSI_Fluid_Solver_Map, NO_SOLVER_FFSI);

  /*!\brief PHYSICAL_PROBLEM_STRUCTURAL_FSI
   *  DESCRIPTION: Physical governing equations \n
   *  Options: NONE (default), FEM_ELASTICITY
   *  \ingroup Config*/
  addEnumOption("FSI_STRUCTURAL_PROBLEM", Kind_Solver_Struc_FSI, FSI_Struc_Solver_Map, NO_SOLVER_SFSI);

  /* DESCRIPTION: Linear solver for the structural side on FSI problems */
  addEnumOption("FSI_LINEAR_SOLVER_STRUC", Kind_Linear_Solver_FSI_Struc, Linear_Solver_Map, FGMRES);
  /* DESCRIPTION: Preconditioner for the Krylov linear solvers */
  addEnumOption("FSI_LINEAR_SOLVER_PREC_STRUC", Kind_Linear_Solver_Prec_FSI_Struc, Linear_Solver_Prec_Map, ILU);
  /* DESCRIPTION: Maximum number of iterations of the linear solver for the implicit formulation */
  addUnsignedLongOption("FSI_LINEAR_SOLVER_ITER_STRUC", Linear_Solver_Iter_FSI_Struc, 500);
  /* DESCRIPTION: Minimum error threshold for the linear solver for the implicit formulation */
  addDoubleOption("FSI_LINEAR_SOLVER_ERROR_STRUC", Linear_Solver_Error_FSI_Struc, 1E-6);

  /* DESCRIPTION: ID of the region we want to compute the sensitivities using direct differentiation */
  addUnsignedShortOption("FEA_ID_DIRECTDIFF", nID_DV, 0);

  /* DESCRIPTION: Restart from a steady state (sets grid velocities to 0 when loading the restart). */
  addBoolOption("RESTART_STEADY_STATE", SteadyRestart, false);

  /*!\par CONFIG_CATEGORY: Multizone definition \ingroup Config*/
  /*--- Options related to multizone problems ---*/

  /*!\brief MARKER_PLOTTING\n DESCRIPTION: Marker(s) of the surface in the surface flow solution file  \ingroup Config*/
  addStringListOption("CONFIG_LIST", nConfig_Files, Config_Filenames);

  /* DESCRIPTION: Determines if the multizone problem is solved for time-domain. */
  addBoolOption("TIME_DOMAIN", Time_Domain, false);
  /* DESCRIPTION: Number of outer iterations in the multizone problem. */
  addUnsignedLongOption("OUTER_ITER", nOuterIter, 1);
  /* DESCRIPTION: Number of inner iterations in each multizone block. */
  addUnsignedLongOption("INNER_ITER", nInnerIter, 1);
  /* DESCRIPTION: Number of time steps solved in the multizone problem. */
  addUnsignedLongOption("TIME_ITER", nTimeIter, 1);
  /* DESCRIPTION: Number of iterations in each single-zone block. */
  addUnsignedLongOption("ITER", nIter, 1000);
  /* DESCRIPTION: Restart iteration in the multizone problem. */
  addUnsignedLongOption("RESTART_ITER", Restart_Iter, 1);
  /* DESCRIPTION: Minimum error threshold for the linear solver for the implicit formulation */
  addDoubleOption("TIME_STEP", Time_Step, 0.0);
  /* DESCRIPTION: Total Physical Time for time-domain problems (s) */
  addDoubleOption("MAX_TIME", Max_Time, 1.0);
  /* DESCRIPTION: Determines if the single-zone driver is used. (TEMPORARY) */
  addBoolOption("SINGLEZONE_DRIVER", SinglezoneDriver, true);
  /* DESCRIPTION: Determines if the special output is written out */
  addBoolOption("SPECIAL_OUTPUT", SpecialOutput, false);

  /* DESCRIPTION: Determines if the convergence history of each individual zone is written to screen */
  addBoolOption("WRT_ZONE_CONV", Wrt_ZoneConv, false);
  /* DESCRIPTION: Determines if the convergence history of each individual zone is written to file */
  addBoolOption("WRT_ZONE_HIST", Wrt_ZoneHist, true);


  /* DESCRIPTION: Determines if the special output is written out */
  addBoolOption("WRT_FORCES_BREAKDOWN", Wrt_ForcesBreakdown, false);



  /*  DESCRIPTION: Use conservative approach for interpolating between meshes.
  *  Options: NO, YES \ingroup Config */
  addBoolOption("CONSERVATIVE_INTERPOLATION", ConservativeInterpolation, true);

  /*!\par KIND_INTERPOLATION \n
   * DESCRIPTION: Type of interpolation to use for multi-zone problems. \n OPTIONS: see \link Interpolator_Map \endlink
   * Sets Kind_Interpolation \ingroup Config
   */
  addEnumOption("KIND_INTERPOLATION", Kind_Interpolation, Interpolator_Map, NEAREST_NEIGHBOR);
    
  /*!\par KIND_INTERPOLATION \n
   * DESCRIPTION: Type of radial basis function to use for radial basis function interpolation. \n OPTIONS: see \link RadialBasis_Map \endlink
   * Sets Kind_RadialBasis \ingroup Config
   */
  addEnumOption("KIND_RADIAL_BASIS_FUNCTION", Kind_RadialBasisFunction, RadialBasisFunction_Map, WENDLAND_C2);
  
  /*  DESCRIPTION: Use polynomial term in radial basis function interpolation.
  *  Options: NO, YES \ingroup Config */
  addBoolOption("RADIAL_BASIS_FUNCTION_POLYNOMIAL_TERM", RadialBasisFunction_PolynomialOption, true);
  
  /* DESCRIPTION: Radius for radial basis function */
  addDoubleOption("RADIAL_BASIS_FUNCTION_PARAMETER", RadialBasisFunction_Parameter, 1);

  /* DESCRIPTION: Maximum number of FSI iterations */
  addUnsignedShortOption("FSI_ITER", nIterFSI, 1);
  /* DESCRIPTION: Number of FSI iterations during which a ramp is applied */
  addUnsignedShortOption("RAMP_FSI_ITER", nIterFSI_Ramp, 2);
  /* DESCRIPTION: Aitken's static relaxation factor */
  addDoubleOption("STAT_RELAX_PARAMETER", AitkenStatRelax, 0.4);
  /* DESCRIPTION: Aitken's dynamic maximum relaxation factor for the first iteration */
  addDoubleOption("AITKEN_DYN_MAX_INITIAL", AitkenDynMaxInit, 0.5);
  /* DESCRIPTION: Aitken's dynamic minimum relaxation factor for the first iteration */
  addDoubleOption("AITKEN_DYN_MIN_INITIAL", AitkenDynMinInit, 0.5);
  /* DESCRIPTION: Kind of relaxation */
  addEnumOption("BGS_RELAXATION", Kind_BGS_RelaxMethod, AitkenForm_Map, NO_RELAXATION);
  /* DESCRIPTION: Relaxation required */
  addBoolOption("RELAXATION", Relaxation, false);

  /*!\par CONFIG_CATEGORY: Heat solver \ingroup Config*/
  /*--- options related to the heat solver ---*/

  /* DESCRIPTION: Thermal diffusivity constant */
  addDoubleOption("THERMAL_DIFFUSIVITY", Thermal_Diffusivity, 1.172E-5);

  /* DESCRIPTION: Thermal diffusivity constant */
  addDoubleOption("THERMAL_DIFFUSIVITY_SOLID", Thermal_Diffusivity_Solid, 1.172E-5);

  /*!\par CONFIG_CATEGORY: Visualize Control Volumes \ingroup Config*/
  /*--- options related to visualizing control volumes ---*/

  /* DESCRIPTION: Node number for the CV to be visualized */
  addLongOption("VISUALIZE_CV", Visualize_CV, -1);

  /*!\par CONFIG_CATEGORY: Inverse design problem \ingroup Config*/
  /*--- options related to inverse design problem ---*/

  /* DESCRIPTION: Evaluate inverse design on the surface  */
  addBoolOption("INV_DESIGN_CP", InvDesign_Cp, false);

  /* DESCRIPTION: Evaluate inverse design on the surface  */
  addBoolOption("INV_DESIGN_HEATFLUX", InvDesign_HeatFlux, false);

  /*!\par CONFIG_CATEGORY: Unsupported options \ingroup Config*/
  /*--- Options that are experimental and not intended for general use ---*/

  /* DESCRIPTION: Write extra output */
  addBoolOption("EXTRA_OUTPUT", ExtraOutput, false);

  /* DESCRIPTION: Write extra heat output for a given zone heat solver zone */
  addLongOption("EXTRA_HEAT_ZONE_OUTPUT", ExtraHeatOutputZone, -1);

  /*--- options related to the FFD problem ---*/
  /*!\par CONFIG_CATEGORY:FFD point inversion \ingroup Config*/
  
  /* DESCRIPTION: Fix I plane */
  addShortListOption("FFD_FIX_I", nFFD_Fix_IDir, FFD_Fix_IDir);
  
  /* DESCRIPTION: Fix J plane */
  addShortListOption("FFD_FIX_J", nFFD_Fix_JDir, FFD_Fix_JDir);
  
  /* DESCRIPTION: Fix K plane */
  addShortListOption("FFD_FIX_K", nFFD_Fix_KDir, FFD_Fix_KDir);
  
  /* DESCRIPTION: FFD symmetry plane (j=0) */
  addBoolOption("FFD_SYMMETRY_PLANE", FFD_Symmetry_Plane, false);

  /* DESCRIPTION: Define different coordinates systems for the FFD */
  addEnumOption("FFD_COORD_SYSTEM", FFD_CoordSystem, CoordSystem_Map, CARTESIAN);

  /* DESCRIPTION: Axis information for the spherical and cylindrical coord system */
  default_ffd_axis[0] = 0.0; default_ffd_axis[1] = 0.0; default_ffd_axis[2] =0.0;
  addDoubleArrayOption("FFD_AXIS", 3, FFD_Axis, default_ffd_axis);

  /* DESCRIPTION: Number of total iterations in the FFD point inversion */
  addUnsignedShortOption("FFD_ITERATIONS", nFFD_Iter, 500);

  /* DESCRIPTION: Free surface damping coefficient */
	addDoubleOption("FFD_TOLERANCE", FFD_Tol, 1E-10);

  /* DESCRIPTION: Definition of the FFD boxes */
  addFFDDefOption("FFD_DEFINITION", nFFDBox, CoordFFDBox, TagFFDBox);
  
  /* DESCRIPTION: Definition of the FFD boxes */
  addFFDDegreeOption("FFD_DEGREE", nFFDBox, DegreeFFDBox);
  
  /* DESCRIPTION: Surface continuity at the intersection with the FFD */
  addEnumOption("FFD_CONTINUITY", FFD_Continuity, Continuity_Map, DERIVATIVE_2ND);

  /* DESCRIPTION: Kind of blending for the FFD definition */
  addEnumOption("FFD_BLENDING", FFD_Blending, Blending_Map, BEZIER );

  /* DESCRIPTION: Order of the BSplines for BSpline Blending function */
  default_ffd_coeff[0] = 2; default_ffd_coeff[1] = 2; default_ffd_coeff[2] = 2;
  addDoubleArrayOption("FFD_BSPLINE_ORDER", 3, FFD_BSpline_Order, default_ffd_coeff);

  /*--- Options for the automatic differentiation methods ---*/
  /*!\par CONFIG_CATEGORY: Automatic Differentation options\ingroup Config*/

  /* DESCRIPTION: Direct differentiation mode (forward) */
  addEnumOption("DIRECT_DIFF", DirectDiff, DirectDiff_Var_Map, NO_DERIVATIVE);

  /* DESCRIPTION: Automatic differentiation mode (reverse) */
  addBoolOption("AUTO_DIFF", AD_Mode, NO);

  /* DESCRIPTION: Preaccumulation in the AD mode. */
  addBoolOption("PREACC", AD_Preaccumulation, YES);

  /*--- options that are used in the python optimization scripts. These have no effect on the c++ toolsuite ---*/
  /*!\par CONFIG_CATEGORY:Python Options\ingroup Config*/

  /* DESCRIPTION: Gradient method */
  addPythonOption("GRADIENT_METHOD");

  /* DESCRIPTION: Geometrical Parameter */
  addPythonOption("GEO_PARAM");

  /* DESCRIPTION: Setup for design variables */
  addPythonOption("DEFINITION_DV");

  /* DESCRIPTION: Maximum number of iterations */
  addPythonOption("OPT_ITERATIONS");
  
  /* DESCRIPTION: Requested accuracy */
  addPythonOption("OPT_ACCURACY");
  
  /*!\brief OPT_COMBINE_OBJECTIVE
   *  \n DESCRIPTION: Flag specifying whether to internally combine a multi-objective function or treat separately */
  addPythonOption("OPT_COMBINE_OBJECTIVE");

  /* DESCRIPTION: Current value of the design variables */
  addPythonOption("DV_VALUE_NEW");

  /* DESCRIPTION: Previous value of the design variables */
  addPythonOption("DV_VALUE_OLD");

  /* DESCRIPTION: Number of partitions of the mesh */
  addPythonOption("NUMBER_PART");

  /* DESCRIPTION: Optimization objective function with optional scaling factor*/
  addPythonOption("OPT_OBJECTIVE");

  /* DESCRIPTION: Optimization constraint functions with optional scaling factor */
  addPythonOption("OPT_CONSTRAINT");

  /* DESCRIPTION: Finite different step for gradient estimation */
  addPythonOption("FIN_DIFF_STEP");

  /* DESCRIPTION: Verbosity of the python scripts to Stdout */
  addPythonOption("CONSOLE");

  /* DESCRIPTION: Flag specifying if the mesh was decomposed */
  addPythonOption("DECOMPOSED");

  /* DESCRIPTION: Optimization gradient factor */
  addPythonOption("OPT_GRADIENT_FACTOR");
  
  /* DESCRIPTION: Upper bound for the optimizer */
  addPythonOption("OPT_BOUND_UPPER");
  
  /* DESCRIPTION: Lower bound for the optimizer */
  addPythonOption("OPT_BOUND_LOWER");

  /* DESCRIPTION: Number of zones of the problem */
  addPythonOption("NZONES");

  /* DESCRIPTION: Activate ParMETIS mode for testing */
  addBoolOption("PARMETIS", ParMETIS, false);
    
  /*--- options that are used in the Hybrid RANS/LES Simulations  ---*/
  /*!\par CONFIG_CATEGORY:Hybrid_RANSLES Options\ingroup Config*/
    
  /* DESCRIPTION: Writing surface solution file frequency for dual time */
  addUnsignedLongOption("WRT_SURF_FREQ_DUALTIME", Wrt_Surf_Freq_DualTime, 1);

  /* DESCRIPTION: DES Constant */
  addDoubleOption("DES_CONST", Const_DES, 0.65);

  /* DESCRIPTION: Specify Hybrid RANS/LES model */
  addEnumOption("HYBRID_RANSLES", Kind_HybridRANSLES, HybridRANSLES_Map, NO_HYBRIDRANSLES);
    
  /* DESCRIPTION: Roe with low dissipation for unsteady flows */
  addEnumOption("ROE_LOW_DISSIPATION", Kind_RoeLowDiss, RoeLowDiss_Map, NO_ROELOWDISS);

  /* DESCRIPTION: Activate SA Quadratic Constitutive Relation, 2000 version */
  addBoolOption("SA_QCR", QCR, false);
  
  /* DESCRIPTION: Compute Average for unsteady simulations */
  addBoolOption("COMPUTE_AVERAGE", Compute_Average, false);
  
  /* DESCRIPTION: Multipoint design Mach number*/
  addPythonOption("MULTIPOINT_MACH_NUMBER");
  
  /* DESCRIPTION: Multipoint design Weight */
  addPythonOption("MULTIPOINT_WEIGHT");
  
  /* DESCRIPTION: Multipoint design Angle of Attack */
  addPythonOption("MULTIPOINT_AOA");
  
  /* DESCRIPTION: Multipoint design Sideslip angle */
  addPythonOption("MULTIPOINT_SIDESLIP_ANGLE");
  
  /* DESCRIPTION: Multipoint design target CL*/
  addPythonOption("MULTIPOINT_TARGET_CL");
  
  /* DESCRIPTION: Multipoint design Reynolds number */
  addPythonOption("MULTIPOINT_REYNOLDS_NUMBER");
  
  /* DESCRIPTION: Multipoint design freestream temperature */
  addPythonOption("MULTIPOINT_FREESTREAM_TEMPERATURE");
  
  /* DESCRIPTION: Multipoint design freestream pressure */
  addPythonOption("MULTIPOINT_FREESTREAM_PRESSURE");
  
  /* DESCRIPTION: Multipoint design for outlet quantities (varying back pressure or mass flow operating points). */
  addPythonOption("MULTIPOINT_OUTLET_VALUE");

  /* DESCRIPTION: Multipoint mesh filenames, if using different meshes for each point */
  addPythonOption("MULTIPOINT_MESH_FILENAME");

  /*--- options that are used for the output ---*/
  /*!\par CONFIG_CATEGORY:Output Options\ingroup Config*/

  /* DESCRIPTION: Type of screen output */
  addStringListOption("SCREEN_OUTPUT", nScreenOutput, ScreenOutput);
  /* DESCRIPTION: Type of output printed to the history file */
  addStringListOption("HISTORY_OUTPUT", nHistoryOutput, HistoryOutput);
  /* DESCRIPTION: Type of output printed to the volume solution file */
  addStringListOption("VOLUME_OUTPUT", nVolumeOutput, VolumeOutput);
  
  /* DESCRIPTION: History writing frequency (INNER_ITER) */
  addUnsignedLongOption("HISTORY_WRT_FREQ_INNER", HistoryWrtFreq[2], 1);
  /* DESCRIPTION: History writing frequency (OUTER_ITER) */
  addUnsignedLongOption("HISTORY_WRT_FREQ_OUTER", HistoryWrtFreq[1], 1); 
  /* DESCRIPTION: History writing frequency (TIME_ITER) */
  addUnsignedLongOption("HISTORY_WRT_FREQ_TIME", HistoryWrtFreq[0], 1);
  
  /* DESCRIPTION: Screen writing frequency (INNER_ITER) */
  addUnsignedLongOption("SCREEN_WRT_FREQ_INNER", ScreenWrtFreq[2], 1);
  /* DESCRIPTION: Screen writing frequency (OUTER_ITER) */
  addUnsignedLongOption("SCREEN_WRT_FREQ_OUTER", ScreenWrtFreq[1], 1); 
  /* DESCRIPTION: Screen writing frequency (TIME_ITER) */
  addUnsignedLongOption("SCREEN_WRT_FREQ_TIME", ScreenWrtFreq[0], 1);
  /* DESCRIPTION: Volume solution writing frequency */
  addUnsignedLongOption("OUTPUT_WRT_FREQ", VolumeWrtFreq, 250);
  /* DESCRIPTION: Volume solution files */  
  addEnumListOption("OUTPUT_FILES", nVolumeOutputFiles, VolumeOutputFiles, Output_Map);
  
  /* DESCRIPTION: Using Uncertainty Quantification with SST Turbulence Model */
  addBoolOption("USING_UQ", using_uq, false);

  /* DESCRIPTION: Parameter to perturb eigenvalues */
  addDoubleOption("UQ_DELTA_B", uq_delta_b, 1.0);

  /* DESCRIPTION: Parameter to determine kind of perturbation */
  addUnsignedShortOption("UQ_COMPONENT", eig_val_comp, 1);

  /* DESCRIPTION: Parameter to perturb eigenvalues */
  addDoubleOption("UQ_URLX", uq_urlx, 0.1);

  /* DESCRIPTION: Permuting eigenvectors for UQ analysis */
  addBoolOption("UQ_PERMUTE", uq_permute, false);

  /* DESCRIPTION: Number of calls to 'Build' that trigger re-factorization (0 means only once). */
  addUnsignedLongOption("PASTIX_FACTORIZATION_FREQUENCY", pastix_fact_freq, 1);

  /* DESCRIPTION: 0 - Quiet, 1 - During factorization and cleanup, 2 - Even more detail. */
  addUnsignedShortOption("PASTIX_VERBOSITY_LEVEL", pastix_verb_lvl, 0);

  /* DESCRIPTION: Level of fill for PaStiX incomplete LU factorization. */
  addUnsignedShortOption("PASTIX_FILL_LEVEL", pastix_fill_lvl, 1);

  /* END_CONFIG_OPTIONS */

}

void CConfig::SetConfig_Parsing(char case_filename[MAX_STRING_SIZE]) {
  string text_line, option_name;
  ifstream case_file;
  vector<string> option_value;
  
  /*--- Read the configuration file ---*/
  
  case_file.open(case_filename, ios::in);

  if (case_file.fail()) {
    SU2_MPI::Error("The configuration file (.cfg) is missing!!", CURRENT_FUNCTION);
  }

  string errorString;

  int  err_count = 0;  // How many errors have we found in the config file
  int max_err_count = 30; // Maximum number of errors to print before stopping

  map<string, bool> included_options;

  /*--- Parse the configuration file and set the options ---*/
  
  while (getline (case_file, text_line)) {
    
    if (err_count >= max_err_count) {
      errorString.append("too many errors. Stopping parse");

      cout << errorString << endl;
      throw(1);
    }
    
    if (TokenizeString(text_line, option_name, option_value)) {
      
      /*--- See if it's a python option ---*/

      if (option_map.find(option_name) == option_map.end()) {
          string newString;
          newString.append(option_name);
          newString.append(": invalid option name");
          newString.append(". Check current SU2 options in config_template.cfg.");
          newString.append("\n");
          if (!option_name.compare("EXT_ITER")) newString.append("Option EXT_ITER is deprecated as of v7.0. Please use TIME_ITER, OUTER_ITER or ITER \n"
                                                                 "to specify the number of time iterations, outer multizone iterations or iterations, respectively.");
          if (!option_name.compare("UNST_TIMESTEP")) newString.append("UNST_TIMESTEP is now TIME_STEP.\n");
          if (!option_name.compare("UNST_TIME")) newString.append("UNST_TIME is now MAX_TIME.\n");
          if (!option_name.compare("UNST_INT_ITER")) newString.append("UNST_INT_ITER is now INNER_ITER.\n");
          if (!option_name.compare("RESIDUAL_MINVAL")) newString.append("RESIDUAL_MINVAL is now CONV_RESIDUAL_MINVAL.\n");
          if (!option_name.compare("STARTCONV_ITER")) newString.append("STARTCONV_ITER is now CONV_STARTITER.\n");
          if (!option_name.compare("CAUCHY_ELEMS")) newString.append("CAUCHY_ELEMS is now CONV_CAUCHY_ELEMS.\n");
          if (!option_name.compare("CAUCHY_EPS")) newString.append("CAUCHY_EPS is now CONV_CAUCHY_EPS.\n");
          if (!option_name.compare("OUTPUT_FORMAT")) newString.append("OUTPUT_FORMAT is now TABULAR_FORMAT.\n");
          if (!option_name.compare("PHYSICAL_PROBLEM")) newString.append("PHYSICAL_PROBLEM is now SOLVER.\n");
          if (!option_name.compare("REGIME_TYPE")) newString.append("REGIME_TYPE has been removed.\n "
                                                                    "If you want use the incompressible solver, \n"
                                                                    "use INC_EULER, INC_NAVIER_STOKES or INC_RANS as value of the SOLVER option.");
          errorString.append(newString);
          err_count++;
        continue;
      }

      /*--- Option exists, check if the option has already been in the config file ---*/
      
      if (included_options.find(option_name) != included_options.end()) {
        string newString;
        newString.append(option_name);
        newString.append(": option appears twice");
        newString.append("\n");
        errorString.append(newString);
        err_count++;
        continue;
      }


      /*--- New found option. Add it to the map, and delete from all options ---*/
      
      included_options.insert(pair<string, bool>(option_name, true));
      all_options.erase(option_name);

      /*--- Set the value and check error ---*/
      
      string out = option_map[option_name]->SetValue(option_value);
      if (out.compare("") != 0) {
        errorString.append(out);
        errorString.append("\n");
        err_count++;
      }
    }
  }

  /*--- See if there were any errors parsing the config file ---*/
      
  if (errorString.size() != 0) {
    SU2_MPI::Error(errorString, CURRENT_FUNCTION);
  }

  case_file.close();
  
}

void CConfig::SetDefaultFromConfig(CConfig *config){
  
  map<string, bool> noInheritance = CCreateMap<string, bool>
      ("SCREEN_OUTPUT", true)
      ("HISTORY_OUTPUT", true);
  
  map<string, bool>::iterator iter = all_options.begin(), curr_iter;
  
  while (iter != all_options.end()){
    curr_iter = iter++;   
    if (config->option_map[curr_iter->first]->GetValue().size() > 0 && !noInheritance[curr_iter->first]){
      option_map[curr_iter->first]->SetValue(config->option_map[curr_iter->first]->GetValue());
      all_options.erase(curr_iter);      
    }
  }
}

void CConfig::SetDefault(){
  
  /*--- Set the default values for all of the options that weren't set ---*/
      
  for (map<string, bool>::iterator iter = all_options.begin(); iter != all_options.end(); ++iter) {
    if (option_map[iter->first]->GetValue().size() == 0)
      option_map[iter->first]->SetDefault();
  }
}

bool CConfig::SetRunTime_Parsing(char case_filename[MAX_STRING_SIZE]) {
  string text_line, option_name;
  ifstream case_file;
  vector<string> option_value;
  
  /*--- Read the configuration file ---*/
  
  case_file.open(case_filename, ios::in);
  
  if (case_file.fail()) { return false; }
  
  string errorString;
  
  int err_count = 0;  // How many errors have we found in the config file
  int max_err_count = 30; // Maximum number of errors to print before stopping
  
  map<string, bool> included_options;
  
  /*--- Parse the configuration file and set the options ---*/
  
  while (getline (case_file, text_line)) {
    
    if (err_count >= max_err_count) {
      errorString.append("too many errors. Stopping parse");
      
      cout << errorString << endl;
      throw(1);
    }
    
    if (TokenizeString(text_line, option_name, option_value)) {
      
      if (option_map.find(option_name) == option_map.end()) {
        
        /*--- See if it's a python option ---*/
        
        string newString;
        newString.append(option_name);
        newString.append(": invalid option name");
        newString.append("\n");
        errorString.append(newString);
        err_count++;
        continue;
      }
      
      /*--- Option exists, check if the option has already been in the config file ---*/
      
      if (included_options.find(option_name) != included_options.end()) {
        string newString;
        newString.append(option_name);
        newString.append(": option appears twice");
        newString.append("\n");
        errorString.append(newString);
        err_count++;
        continue;
      }
      
      /*--- New found option. Add it to the map, and delete from all options ---*/
      
      included_options.insert(pair<string, bool>(option_name, true));
      all_options.erase(option_name);
      
      /*--- Set the value and check error ---*/
      
      string out = option_map[option_name]->SetValue(option_value);
      if (out.compare("") != 0) {
        errorString.append(out);
        errorString.append("\n");
        err_count++;
      }
      
    }
  }
  
  /*--- Set the default values for all of the options that weren't set ---*/
      
  for (map<string, bool>::iterator iter = all_options.begin(); iter != all_options.end(); ++iter) {
    option_map[iter->first]->SetDefault();
  }
  
  /*--- See if there were any errors parsing the runtime file ---*/
  
  if (errorString.size() != 0) {
    SU2_MPI::Error(errorString, CURRENT_FUNCTION);
  }
  
  case_file.close();
  
  return true;
  
}

void CConfig::SetHeader(unsigned short val_software){
  /*--- WARNING: when compiling on Windows, ctime() is not available. Comment out
   the two lines below that use the dt variable. ---*/
  //time_t now = time(0);
  //string dt = ctime(&now); dt[24] = '.';
  if ((iZone == 0) && (rank == MASTER_NODE)){
    cout << endl << "-------------------------------------------------------------------------" << endl;
    cout << "|    ___ _   _ ___                                                      |" << endl;
    cout << "|   / __| | | |_  )   Release 6.2.0  \"Falcon\"                           |" << endl;
    cout << "|   \\__ \\ |_| |/ /                                                      |" << endl;
    switch (val_software) {
    case SU2_CFD: cout << "|   |___/\\___//___|   Suite (Computational Fluid Dynamics Code)         |" << endl; break;
    case SU2_DEF: cout << "|   |___/\\___//___|   Suite (Mesh Deformation Code)                     |" << endl; break;
    case SU2_DOT: cout << "|   |___/\\___//___|   Suite (Gradient Projection Code)                  |" << endl; break;
    case SU2_MSH: cout << "|   |___/\\___//___|   Suite (Mesh Adaptation Code)                      |" << endl; break;
    case SU2_GEO: cout << "|   |___/\\___//___|   Suite (Geometry Definition Code)                  |" << endl; break;
    case SU2_SOL: cout << "|   |___/\\___//___|   Suite (Solution Exporting Code)                   |" << endl; break;
    }
    
    cout << "|                                                                       |" << endl;
    //cout << "|   Local date and time: " << dt << "                      |" << endl;
    cout <<"-------------------------------------------------------------------------" << endl;
    cout << "| The current SU2 release has been coordinated by the                   |" << endl;
    cout << "| SU2 International Developers Society <www.su2devsociety.org>          |" << endl;
    cout << "| with selected contributions from the open-source community.           |" << endl;
    cout <<"-------------------------------------------------------------------------" << endl;
    cout << "| The main research teams contributing to the current release are:      |" << endl;
    cout << "| - Prof. Juan J. Alonso's group at Stanford University.                |" << endl;
    cout << "| - Prof. Piero Colonna's group at Delft University of Technology.      |" << endl;
    cout << "| - Prof. Nicolas R. Gauger's group at Kaiserslautern U. of Technology. |" << endl;
    cout << "| - Prof. Alberto Guardone's group at Polytechnic University of Milan.  |" << endl;
    cout << "| - Prof. Rafael Palacios' group at Imperial College London.            |" << endl;
    cout << "| - Prof. Vincent Terrapon's group at the University of Liege.          |" << endl;
    cout << "| - Prof. Edwin van der Weide's group at the University of Twente.      |" << endl;
    cout << "| - Lab. of New Concepts in Aeronautics at Tech. Inst. of Aeronautics.  |" << endl;
    cout <<"-------------------------------------------------------------------------" << endl;
    cout << "| Copyright 2012-2019, Francisco D. Palacios, Thomas D. Economon,       |" << endl;
    cout << "|                      Tim Albring, and the SU2 contributors.           |" << endl;
    cout << "|                                                                       |" << endl;
    cout << "| SU2 is free software; you can redistribute it and/or                  |" << endl;
    cout << "| modify it under the terms of the GNU Lesser General Public            |" << endl;
    cout << "| License as published by the Free Software Foundation; either          |" << endl;
    cout << "| version 2.1 of the License, or (at your option) any later version.    |" << endl;
    cout << "|                                                                       |" << endl;
    cout << "| SU2 is distributed in the hope that it will be useful,                |" << endl;
    cout << "| but WITHOUT ANY WARRANTY; without even the implied warranty of        |" << endl;
    cout << "| MERCHANTABILITY or FITNESS FOR A PARTICULAR PURPOSE. See the GNU      |" << endl;
    cout << "| Lesser General Public License for more details.                       |" << endl;
    cout << "|                                                                       |" << endl;
    cout << "| You should have received a copy of the GNU Lesser General Public      |" << endl;
    cout << "| License along with SU2. If not, see <http://www.gnu.org/licenses/>.   |" << endl;
    cout <<"-------------------------------------------------------------------------" << endl;
  }
  
}

void CConfig::SetnZone(){
  
  /*--- Just as a clarification --- */
  
  if (Multizone_Problem == NO && Kind_Solver != MULTIPHYSICS){
    nZone = 1;
  }
  
  if (Kind_Solver == MULTIPHYSICS){
    Multizone_Problem = YES;
    if (nConfig_Files == 0){
      SU2_MPI::Error("CONFIG_LIST must be provided if PHYSICAL_PROBLEM=MULTIPHYSICS", CURRENT_FUNCTION);
    }
  }
  
  if (Multizone_Problem == YES){
    
    /*--- Some basic multizone checks ---*/
    
    if (nMarker_ZoneInterface % 2 != 0){
      SU2_MPI::Error("Number of markers in MARKER_ZONE_INTERFACE must be a multiple of 2", CURRENT_FUNCTION);
    }
    
    SinglezoneDriver  = NO;
    
    if (Multizone_Mesh){
      
      /*--- Get the number of zones from the mesh file --- */
      
      nZone = GetnZone(Mesh_FileName, Mesh_FileFormat);
      
      /*--- If config list is set, make sure number matches number of zones in mesh file --- */
      
      if (nConfig_Files != 0 && (nZone != nConfig_Files)){
        SU2_MPI::Error("Number of CONFIG_LIST must match number of zones in mesh file.", CURRENT_FUNCTION);
      }
    } else {
      
      /*--- Number of zones is determined from the number of config files provided --- */
      
      if (nConfig_Files == 0){
        SU2_MPI::Error("If MULTIZONE_MESH is set to YES, you must provide a list of config files using CONFIG_LIST option", CURRENT_FUNCTION);
      }
      nZone = nConfig_Files;
      
    }
    
    /*--- Check if subconfig files exist --- */
    
    if (nConfig_Files != 0){
      for (unsigned short iConfig = 0; iConfig < nConfig_Files; iConfig++){
        ifstream f(Config_Filenames[iConfig].c_str());
        if (!f.good()){
          SU2_MPI::Error("Config file " + Config_Filenames[iConfig] + " defined in CONFIG_FILES does not exist", CURRENT_FUNCTION);
        }
      }
    }
    
  }
  
  /*--- Temporary fix until Multizone Disc. Adj. solver is ready ---- */
  
  if (Kind_Solver == FLUID_STRUCTURE_INTERACTION){
    
    nZone = GetnZone(Mesh_FileName, Mesh_FileFormat);
  
  }
  
}

void CConfig::SetPostprocessing(unsigned short val_software, unsigned short val_izone, unsigned short val_nDim) {
  
  unsigned short iCFL, iMarker;
  bool ideal_gas = ((Kind_FluidModel == STANDARD_AIR) ||
                    (Kind_FluidModel == IDEAL_GAS) ||
                    (Kind_FluidModel == INC_IDEAL_GAS) ||
                    (Kind_FluidModel == INC_IDEAL_GAS_POLY) ||
                    (Kind_FluidModel == CONSTANT_DENSITY));
  bool standard_air = ((Kind_FluidModel == STANDARD_AIR));
  
  if (nZone > 1){
    Multizone_Problem = YES;
  }
  
  /*--- Set the default output files ---*/
  if (nVolumeOutputFiles == 0){
    nVolumeOutputFiles = 3;
    VolumeOutputFiles = new unsigned short[nVolumeOutputFiles];
    VolumeOutputFiles[0] = RESTART_BINARY;
    VolumeOutputFiles[1] = PARAVIEW_BINARY;
    VolumeOutputFiles[2] = SURFACE_PARAVIEW_BINARY;
  }
  
  if (Kind_Solver == NAVIER_STOKES && Kind_Turb_Model != NONE){
    SU2_MPI::Error("KIND_TURB_MODEL must be NONE if SOLVER= NAVIER_STOKES", CURRENT_FUNCTION);
  }
  if (Kind_Solver == INC_NAVIER_STOKES && Kind_Turb_Model != NONE){
    SU2_MPI::Error("KIND_TURB_MODEL must be NONE if SOLVER= INC_NAVIER_STOKES", CURRENT_FUNCTION);
  }
  if (Kind_Solver == RANS && Kind_Turb_Model == NONE){
    SU2_MPI::Error("A turbulence model must be specified with KIND_TURB_MODEL if SOLVER= RANS", CURRENT_FUNCTION);
  }
  if (Kind_Solver == INC_RANS && Kind_Turb_Model == NONE){
    SU2_MPI::Error("A turbulence model must be specified with KIND_TURB_MODEL if SOLVER= INC_RANS", CURRENT_FUNCTION);
  }

#ifndef HAVE_TECIO
  if (Output_FileFormat == TECPLOT_BINARY) {
    cout << "Tecplot binary file requested but SU2 was built without TecIO support." << "\n";
    Output_FileFormat = TECPLOT;
  }
#endif

  /*--- Set the boolean Wall_Functions equal to true if there is a
   definition for the wall founctions ---*/

  Wall_Functions = false;
  if (nMarker_WallFunctions > 0) {
    for (iMarker = 0; iMarker < nMarker_WallFunctions; iMarker++) {
      if (Kind_WallFunctions[iMarker] != NO_WALL_FUNCTION)
        Wall_Functions = true;
      
      if ((Kind_WallFunctions[iMarker] == ADAPTIVE_WALL_FUNCTION) || (Kind_WallFunctions[iMarker] == SCALABLE_WALL_FUNCTION)
        || (Kind_WallFunctions[iMarker] == NONEQUILIBRIUM_WALL_MODEL))

        SU2_MPI::Error(string("For RANS problems, use NO_WALL_FUNCTION, STANDARD_WALL_FUNCTION or EQUILIBRIUM_WALL_MODEL.\n"), CURRENT_FUNCTION);

    }
  }
  
  /*--- Fixed CM mode requires a static movement of the grid ---*/
  
  if (Fixed_CM_Mode) {
    Kind_GridMovement = MOVING_HTP;
  }

  /*--- Initialize the AoA and Sideslip variables for the incompressible
   solver. This is typically unused (often internal flows). This also
   is necessary to avoid any issues with the AoA adjustments for the
   compressible code for fixed lift mode (including the adjoint). ---*/

  if (Kind_Solver == INC_EULER ||
      Kind_Solver == INC_NAVIER_STOKES ||
      Kind_Solver == INC_RANS) {

    /*--- Compute x-velocity with a safegaurd for 0.0. ---*/

    su2double Vx = 1e-10;
    if (Inc_Velocity_Init[0] != 0.0) {
      Vx = Inc_Velocity_Init[0];
    }

    /*--- Compute the angle-of-attack and sideslip. ---*/

    su2double alpha = 0.0, beta = 0.0;
    if (val_nDim == 2) {
      alpha = atan(Inc_Velocity_Init[1]/Vx)*180.0/PI_NUMBER;
    } else {
      alpha = atan(Inc_Velocity_Init[2]/Vx)*180.0/PI_NUMBER;
      beta  = atan(Inc_Velocity_Init[1]/Vx)*180.0/PI_NUMBER;
    }

    /*--- Set alpha and beta in the config class. ---*/

    SetAoA(alpha);
    SetAoS(beta);
    
  }

  /*--- By default, in 2D we should use TWOD_AIRFOIL (independenly from the input file) ---*/

  if (val_nDim == 2) Geo_Description = TWOD_AIRFOIL;

  /*--- Store the SU2 module that we are executing. ---*/
  
  Kind_SU2 = val_software;

  /*--- Set limiter for no MUSCL reconstructions ---*/
  
  if ((!MUSCL_Flow) || (Kind_ConvNumScheme_Flow == SPACE_CENTERED)) Kind_SlopeLimit_Flow = NO_LIMITER;
  if ((!MUSCL_Turb) || (Kind_ConvNumScheme_Turb == SPACE_CENTERED)) Kind_SlopeLimit_Turb = NO_LIMITER;
  if ((!MUSCL_AdjFlow) || (Kind_ConvNumScheme_AdjFlow == SPACE_CENTERED)) Kind_SlopeLimit_AdjFlow = NO_LIMITER;
  if ((!MUSCL_AdjTurb) || (Kind_ConvNumScheme_AdjTurb == SPACE_CENTERED)) Kind_SlopeLimit_AdjTurb = NO_LIMITER;

  /*--- Set the default for thrust in ActDisk ---*/
  
  if ((Kind_ActDisk == NET_THRUST) || (Kind_ActDisk == BC_THRUST)
      || (Kind_ActDisk == DRAG_MINUS_THRUST) || (Kind_ActDisk == MASSFLOW)
      || (Kind_ActDisk == POWER))
    ActDisk_Jump = RATIO;

  /*--- Error-catching and automatic array adjustments for objective, marker, and weights arrays --- */

  /*--- If Kind_Obj has not been specified, these arrays need to take a default --*/

  if (Weight_ObjFunc == NULL && Kind_ObjFunc == NULL) {
    Kind_ObjFunc = new unsigned short[1];
    Kind_ObjFunc[0] = DRAG_COEFFICIENT;
    Weight_ObjFunc = new su2double[1];
    Weight_ObjFunc[0] = 1.0;
    nObj=1;
    nObjW=1;
  }

  /*--- Maker sure that arrays are the same length ---*/

  if (nObj>0) {
    if (nMarker_Monitoring!=nObj && Marker_Monitoring!= NULL) {
      if (nMarker_Monitoring==1) {
        /*-- If only one marker was listed with multiple objectives, set that marker as the marker for each objective ---*/
        nMarker_Monitoring = nObj;
        string marker = Marker_Monitoring[0];
        delete[] Marker_Monitoring;
        Marker_Monitoring = new string[nMarker_Monitoring];
        for (iMarker=0; iMarker<nMarker_Monitoring; iMarker++)
          Marker_Monitoring[iMarker] = marker;
      }
      else if(nObj==1){
        /*--- If one objective and more than one marker: repeat objective over each marker, evenly weighted ---*/
        unsigned int obj = Kind_ObjFunc[0];
        su2double wt=1.0;
        delete[] Kind_ObjFunc;
        if (Weight_ObjFunc!=NULL){
         wt = Weight_ObjFunc[0];
         delete[] Weight_ObjFunc;
        }
        Kind_ObjFunc = new short unsigned int[nMarker_Monitoring];
        Weight_ObjFunc = new su2double[nMarker_Monitoring];
        for (unsigned short iObj=0; iObj<nMarker_Monitoring; iObj++){
          Kind_ObjFunc[iObj] = obj;
          Weight_ObjFunc[iObj] = wt;
        }
        nObjW = nObj;
      }
      else if(nObj>1) {
        SU2_MPI::Error(string("When using more than one OBJECTIVE_FUNCTION, MARKER_MONITORING must be the same length or length 1.\n ") +
                       string("For multiple surfaces per objective, either use one objective or list the objective multiple times.\n") +
                       string("For multiple objectives per marker either use one marker or list the marker multiple times.\n")+
                       string("Similar rules apply for multi-objective optimization using OPT_OBJECTIVE rather than OBJECTIVE_FUNCTION."),
                       CURRENT_FUNCTION);
      }
    }
  }

  /*-- Correct for case where Weight_ObjFunc has not been provided or has length < kind_objfunc---*/
  
  if (nObjW<nObj) {
    if (Weight_ObjFunc!= NULL && nObjW>1) {
      SU2_MPI::Error(string("The option OBJECTIVE_WEIGHT must either have the same length as OBJECTIVE_FUNCTION,\n") +
                     string("be lenght 1, or be deleted from the config file (equal weights will be applied)."), CURRENT_FUNCTION);
    }
    Weight_ObjFunc = new su2double[nObj];
    for (unsigned short iObj=0; iObj<nObj; iObj++)
      Weight_ObjFunc[iObj] = 1.0;
  }

  /*--- One final check for multi-objective with the set of objectives
   that are not counted per-surface. We will disable multi-objective here. ---*/
  
  if (nObj > 1) {
    unsigned short Obj_0 = Kind_ObjFunc[0];
    for (unsigned short iObj=1; iObj<nObj; iObj++){
      switch(Kind_ObjFunc[iObj]) {
        case INVERSE_DESIGN_PRESSURE:
        case INVERSE_DESIGN_HEATFLUX:
        case THRUST_COEFFICIENT:
        case TORQUE_COEFFICIENT:
        case FIGURE_OF_MERIT:
        case SURFACE_TOTAL_PRESSURE:
        case SURFACE_STATIC_PRESSURE:
        case SURFACE_MASSFLOW:
        case SURFACE_UNIFORMITY:
        case SURFACE_SECONDARY:
        case SURFACE_MOM_DISTORTION:
        case SURFACE_SECOND_OVER_UNIFORM:
        case SURFACE_PRESSURE_DROP:
        case CUSTOM_OBJFUNC:
          if (Kind_ObjFunc[iObj] != Obj_0) {
            SU2_MPI::Error(string("The following objectives can only be used for the first surface in a multi-objective \n")+
                           string("problem or as a single objective applied to multiple monitoring markers:\n")+
                           string("INVERSE_DESIGN_PRESSURE, INVERSE_DESIGN_HEATFLUX, THRUST_COEFFICIENT, TORQUE_COEFFICIENT\n")+
                           string("FIGURE_OF_MERIT, SURFACE_TOTAL_PRESSURE, SURFACE_STATIC_PRESSURE, SURFACE_MASSFLOW\n")+
                           string("SURFACE_UNIFORMITY, SURFACE_SECONDARY, SURFACE_MOM_DISTORTION, SURFACE_SECOND_OVER_UNIFORM\n")+
                           string("SURFACE_PRESSURE_DROP, CUSTOM_OBJFUNC.\n"), CURRENT_FUNCTION);
          }
          break;
        default:
          break;
      }
    }
  }
  
  /*--- Check for unsteady problem ---*/
  
  if ((TimeMarching == TIME_STEPPING ||
       TimeMarching == DT_STEPPING_1ST ||
       TimeMarching == DT_STEPPING_2ND) && !Time_Domain){
    SU2_MPI::Error("TIME_DOMAIN must be set to YES if UNSTEADY_SIMULATION is "
                   "TIME_STEPPING, DUAL_TIME_STEPPING-1ST_ORDER or DUAL_TIME_STEPPING-2ND_ORDER", CURRENT_FUNCTION);
  }
  
  if (Time_Domain){
    if (TimeMarching == TIME_STEPPING){
      InnerIter = 1;
    }
    if (!OptionIsSet("OUTPUT_WRT_FREQ"))
      VolumeWrtFreq = 1;
    if (Restart == NO){
      Restart_Iter = 0;
    }
    if (!OptionIsSet("HISTORY_WRT_FREQ_INNER")){
      HistoryWrtFreq[2] = 0;
    }
    if (!OptionIsSet("HISTORY_WRT_FREQ_OUTER")){
      HistoryWrtFreq[1] = 0;
    }
  }
  
  /*--- The that Discard_InFiles is false, owerwise the gradient could be wrong ---*/
  
  if ((ContinuousAdjoint || DiscreteAdjoint) && Fixed_CL_Mode && !Eval_dOF_dCX)
    Discard_InFiles = false;

  /*--- Deactivate the multigrid in the adjoint problem ---*/
  
  if ((ContinuousAdjoint && !MG_AdjointFlow) ||
      (TimeMarching == TIME_STEPPING)) { nMGLevels = 0; }

  /*--- If Fluid Structure Interaction, set the solver for each zone.
   *--- ZONE_0 is the zone of the fluid.
   *--- All the other zones are structure.
   *--- This will allow us to define multiple physics structural problems */

  if (Kind_Solver == FLUID_STRUCTURE_INTERACTION) {
    if (val_izone == 0) {Kind_Solver = Kind_Solver_Fluid_FSI; FSI_Problem = true;}

    else {Kind_Solver = Kind_Solver_Struc_FSI; FSI_Problem = true;
    Kind_Linear_Solver = Kind_Linear_Solver_FSI_Struc;
    Kind_Linear_Solver_Prec = Kind_Linear_Solver_Prec_FSI_Struc;
    Linear_Solver_Error = Linear_Solver_Error_FSI_Struc;
    Linear_Solver_Iter = Linear_Solver_Iter_FSI_Struc;
    // Discrete adjoint linear solver
    Kind_DiscAdj_Linear_Solver = Kind_DiscAdj_Linear_Solver_FSI_Struc;
    Kind_DiscAdj_Linear_Prec = Kind_DiscAdj_Linear_Prec_FSI_Struc;}

    Multizone_Residual = true;
  }
  else { FSI_Problem = false; }
  
  if (Kind_Solver == EULER ||
      Kind_Solver == NAVIER_STOKES ||
      Kind_Solver == RANS ||
      Kind_Solver == FEM_EULER ||
      Kind_Solver == FEM_NAVIER_STOKES ||
      Kind_Solver == FEM_RANS ||
      Kind_Solver == FEM_LES){
    Kind_Regime = COMPRESSIBLE;
  } else if (Kind_Solver == INC_EULER ||
             Kind_Solver == INC_NAVIER_STOKES ||
             Kind_Solver == INC_RANS){
    Kind_Regime = INCOMPRESSIBLE;
  }  else {
    Kind_Regime = NO_FLOW;
  }  


  if ((Kind_Solver == HEAT_EQUATION_FVM) || (Kind_Solver == DISC_ADJ_HEAT)) {
    Linear_Solver_Iter = Linear_Solver_Iter_Heat;
    Linear_Solver_Error = Linear_Solver_Error_Heat;
  }

  if ((rank == MASTER_NODE) && ContinuousAdjoint && (Ref_NonDim == DIMENSIONAL) && (Kind_SU2 == SU2_CFD)) {
    cout << "WARNING: The adjoint solver should use a non-dimensional flow solution." << endl;
  }
  
  /*--- Initialize non-physical points/reconstructions to zero ---*/
  
  Nonphys_Points   = 0;
  Nonphys_Reconstr = 0;
  
  /*--- Set the number of external iterations to 1 for the steady state problem ---*/
  
  if (Kind_Solver == FEM_ELASTICITY) {
    nMGLevels = 0;
  }

  /*--- Initialize the ofstream ConvHistFile. ---*/
//  ofstream ConvHistFile;

//  if (Kind_Solver == FEM_ELASTICITY) {

//	  if (Dynamic_Analysis == STATIC) { Wrt_Dynamic = false; }
//	  else { Wrt_Dynamic = true; }

//  } else {
//    Wrt_Dynamic = false;
//  }

  /*--- Check for unsupported features. ---*/

  if ((Kind_Solver != EULER && Kind_Solver != NAVIER_STOKES && Kind_Solver != RANS) && (TimeMarching == HARMONIC_BALANCE)){
    SU2_MPI::Error("Harmonic Balance not yet implemented for the incompressible solver.", CURRENT_FUNCTION);
  }

  if ((Kind_Solver != NAVIER_STOKES && Kind_Solver != RANS) && (Buffet_Monitoring == true)){
    SU2_MPI::Error("Buffet monitoring incompatible with solvers other than NAVIER_STOKES and RANS", CURRENT_FUNCTION);
  }
  
  /*--- Check for Fluid model consistency ---*/

  if (standard_air) {
    if (Gamma != 1.4 || Gas_Constant != 287.058) {
      Gamma = 1.4;
      Gas_Constant = 287.058;
    }
  }

  /*--- Overrule the default values for viscosity if the US measurement system is used. ---*/

  if (SystemMeasurements == US) {

    /* Correct the viscosities, if they contain the default SI values. */
    if(fabs(Mu_Constant-1.716E-5) < 1.0E-15) Mu_Constant /= 47.88025898;
    if(fabs(Mu_Ref-1.716E-5)      < 1.0E-15) Mu_Ref      /= 47.88025898;

    /* Correct the values with temperature dimension, if they contain the default SI values. */
    if(fabs(Mu_Temperature_Ref-273.15) < 1.0E-8) Mu_Temperature_Ref *= 1.8;
    if(fabs(Mu_S-110.4)                < 1.0E-8) Mu_S               *= 1.8;

    /* Correct the thermal conductivity, if it contains the default SI value. */
    if(fabs(Kt_Constant-0.0257) < 1.0E-10) Kt_Constant *= 0.577789317;
  }

  /*--- Check for Measurement System ---*/
  
  if (SystemMeasurements == US && !standard_air) {
    SU2_MPI::Error("Only STANDARD_AIR fluid model can be used with US Measurement System", CURRENT_FUNCTION);
  }
  
  /*--- Check for Convective scheme available for NICFD ---*/
  
  if (!ideal_gas) {
    if (Kind_Upwind_Flow != ROE && Kind_Upwind_Flow != HLLC && Kind_Centered_Flow != JST) {
      SU2_MPI::Error("Only ROE Upwind, HLLC Upwind scheme, and JST scheme can be used for Non-Ideal Compressible Fluids", CURRENT_FUNCTION);
    }

  }
  
  if(GetBoolTurbomachinery()){
    nBlades = new su2double[nZone];
    FreeStreamTurboNormal= new su2double[3];
  }

  /*--- Check if Giles are used with turbo markers ---*/

  if (nMarker_Giles > 0 && !GetBoolTurbomachinery()){
    SU2_MPI::Error("Giles Boundary conditions can only be used with turbomachinery markers", CURRENT_FUNCTION);
  }

  /*--- Check for Boundary condition available for NICFD ---*/
  
  if (!ideal_gas) {
    if (nMarker_Inlet != 0) {
      SU2_MPI::Error("Riemann Boundary conditions or Giles must be used for inlet and outlet with Not Ideal Compressible Fluids ", CURRENT_FUNCTION);
    }
    if (nMarker_Outlet != 0) {
      SU2_MPI::Error("Riemann Boundary conditions or Giles must be used outlet with Not Ideal Compressible Fluids ", CURRENT_FUNCTION);
    }
    
    if (nMarker_FarField != 0) {
      SU2_MPI::Error("Riemann Boundary conditions or Giles must be used outlet with Not Ideal Compressible Fluids ", CURRENT_FUNCTION);
    }
    
  }
  
  /*--- Check for Boundary condition available for NICF ---*/
  
  if (ideal_gas && (Kind_Solver != INC_EULER && Kind_Solver != INC_NAVIER_STOKES && Kind_Solver != INC_RANS)) {
    if (SystemMeasurements == US && standard_air) {
      if (Kind_ViscosityModel != SUTHERLAND) {
        SU2_MPI::Error("Only SUTHERLAND viscosity model can be used with US Measurement", CURRENT_FUNCTION);
      }
    }
    if (Kind_ConductivityModel != CONSTANT_PRANDTL ) {
      SU2_MPI::Error("Only CONSTANT_PRANDTL thermal conductivity model can be used with STANDARD_AIR and IDEAL_GAS", CURRENT_FUNCTION);
    }
    
  }
    /*--- Check for Boundary condition option agreement ---*/
  if (Kind_InitOption == REYNOLDS){
    if ((Kind_Solver == NAVIER_STOKES || Kind_Solver == RANS) && Reynolds <=0){
      SU2_MPI::Error("Reynolds number required for NAVIER_STOKES and RANS !!", CURRENT_FUNCTION);
    }
  }

  if (nKind_SurfaceMovement > 1 && (GetSurface_Movement(FLUID_STRUCTURE) || GetSurface_Movement(FLUID_STRUCTURE_STATIC))){
    SU2_MPI::Error("FSI in combination with moving surfaces is currently not supported.", CURRENT_FUNCTION);    
  }

  if (nKind_SurfaceMovement != nMarker_Moving && !(GetSurface_Movement(FLUID_STRUCTURE) || GetSurface_Movement(FLUID_STRUCTURE_STATIC))){
    SU2_MPI::Error("Number of KIND_SURFACE_MOVEMENT must match number of MARKER_MOVING", CURRENT_FUNCTION);
  }

  if (Time_Domain && Time_Step <= 0.0 && Unst_CFL == 0.0){
    SU2_MPI::Error("Invalid value for TIME_STEP.", CURRENT_FUNCTION);
  }
  
  if (TimeMarching == TIME_STEPPING){
    nIter      = 1;
    nInnerIter  = 1;
  }
  
  if (!Time_Domain){
    nTimeIter = 1;
    Time_Step = 0;
    
    ScreenWrtFreq[0]  = 1;
    HistoryWrtFreq[0] = 1;
    
    if (TimeMarching != HARMONIC_BALANCE)
      TimeMarching = STEADY;
  } 
  
  if (Time_Domain){
    Delta_UnstTime = Time_Step;
    Delta_DynTime  = Time_Step;
    /*--- Set the default write frequency to 1 if unsteady ---*/
    if (!OptionIsSet("OUTPUT_WRT_FREQ")){
      VolumeWrtFreq = 1;
    }
  }
  
  if (!Multizone_Problem){
    ScreenWrtFreq[1]  = 0;
    HistoryWrtFreq[1] = 0;
    if (!Time_Domain){
      /*--- If not running multizone or unsteady, INNER_ITER and ITER are interchangeable,
       * but precedence will be given to INNER_ITER if both options are present. ---*/
      if (!OptionIsSet("INNER_ITER")){
        nInnerIter = nIter;
      }
    }
  }
  
  
  if ((Multizone_Problem || Time_Domain) && OptionIsSet("ITER")){
    SU2_MPI::Error("ITER must not be used when running multizone and/or unsteady problems.\n"
                   "Use TIME_ITER, OUTER_ITER or INNER_ITER to specify number of time iterations,\n"
                   "outer iterations or inner iterations, respectively.", CURRENT_FUNCTION);
  }

  /*--- If we're solving a purely steady problem with no prescribed grid
   movement (both rotating frame and moving walls can be steady), make sure that
   there is no grid motion ---*/
  
  if (GetGrid_Movement()){
    if ((Kind_SU2 == SU2_CFD || Kind_SU2 == SU2_SOL) &&
        (TimeMarching == STEADY && !Time_Domain)){
      
      if((Kind_GridMovement != ROTATING_FRAME) &&
         (Kind_GridMovement != STEADY_TRANSLATION) &&
         (Kind_GridMovement != NONE)){
        SU2_MPI::Error("Unsupported kind of grid movement for steady state problems.", CURRENT_FUNCTION);      
      }
      for (iMarker = 0; iMarker < nMarker_Moving; iMarker++){
        if (Kind_SurfaceMovement[iMarker] != MOVING_WALL){
          SU2_MPI::Error("Unsupported kind of surface movement for steady state problems.", CURRENT_FUNCTION);                
        }
      }
    }
  }
  /*--- The Line Search should be applied only in the deformation stage. ---*/

  if (Kind_SU2 != SU2_DEF) {
  	Opt_RelaxFactor = 1.0;
  }

  /*--- If it is not specified, set the mesh motion mach number
   equal to the freestream value. ---*/
  
  if (GetGrid_Movement() && Mach_Motion == 0.0)
    Mach_Motion = Mach;
  
  /*--- Set the boolean flag if we are in a rotating frame (source term). ---*/
  
  if (Kind_GridMovement == ROTATING_FRAME)
    Rotating_Frame = true;
  else
    Rotating_Frame = false;
  
  /*--- In case the grid movement parameters have not been declared in the
   config file, set them equal to zero for safety. Also check to make sure
   that for each option, a value has been declared for each moving marker. ---*/
  
  if (nMarker_Moving > 0){
    unsigned short iDim;
    if (nMarkerMotion_Origin == 0){
      nMarkerMotion_Origin = 3*nMarker_Moving;
      MarkerMotion_Origin = new su2double[nMarkerMotion_Origin];
      for (iMarker = 0; iMarker < nMarker_Moving; iMarker++){
        for (iDim = 0; iDim < 3; iDim++){
          MarkerMotion_Origin[3*iMarker+iDim] = 0.0;
    }
  }
    }
    if (nMarkerMotion_Origin/3 != nMarker_Moving){
      SU2_MPI::Error("Number of SURFACE_MOTION_ORIGIN must be three times the number of MARKER_MOVING, (x,y,z) per marker.", CURRENT_FUNCTION);
  }
    if (nMarkerTranslation == 0){
      nMarkerTranslation = 3*nMarker_Moving;
      MarkerTranslation_Rate = new su2double[nMarkerTranslation];
      for (iMarker = 0; iMarker < nMarker_Moving; iMarker++){
        for (iDim = 0; iDim < 3; iDim++){
          MarkerTranslation_Rate[3*iMarker+iDim] = 0.0;
    }
  }
    }
    if (nMarkerTranslation/3 != nMarker_Moving){
      SU2_MPI::Error("Number of SURFACE_TRANSLATION_RATE must be three times the number of MARKER_MOVING, (x,y,z) per marker.", CURRENT_FUNCTION);
  }
    if (nMarkerRotation_Rate == 0){
      nMarkerRotation_Rate = 3*nMarker_Moving;
      MarkerRotation_Rate = new su2double[nMarkerRotation_Rate];
      for (iMarker = 0; iMarker < nMarker_Moving; iMarker++){
        for (iDim = 0; iDim < 3; iDim++){
          MarkerRotation_Rate[3*iMarker+iDim] = 0.0;
    }
  }
    }
    if (nMarkerRotation_Rate/3 != nMarker_Moving){
      SU2_MPI::Error("Number of SURFACE_ROTATION_RATE must be three times the number of MARKER_MOVING, (x,y,z) per marker.", CURRENT_FUNCTION);
  }
    if (nMarkerPlunging_Ampl == 0){
      nMarkerPlunging_Ampl = 3*nMarker_Moving;
      MarkerPlunging_Ampl = new su2double[nMarkerPlunging_Ampl];
      for (iMarker = 0; iMarker < nMarker_Moving; iMarker++){
        for (iDim = 0; iDim < 3; iDim++){
          MarkerPlunging_Ampl[3*iMarker+iDim] = 0.0;
    }
  }
    }
    if (nMarkerPlunging_Ampl/3 != nMarker_Moving){
      SU2_MPI::Error("Number of SURFACE_PLUNGING_AMPL must be three times the number of MARKER_MOVING, (x,y,z) per marker.", CURRENT_FUNCTION);
  }
    if (nMarkerPlunging_Omega == 0){
      nMarkerPlunging_Omega = 3*nMarker_Moving;
      MarkerPlunging_Omega = new su2double[nMarkerPlunging_Omega];
      for (iMarker = 0; iMarker < nMarker_Moving; iMarker++){
        for (iDim = 0; iDim < 3; iDim++){
          MarkerPlunging_Omega[3*iMarker+iDim] = 0.0;
    }
  }
    }
    if (nMarkerPlunging_Omega/3 != nMarker_Moving){
      SU2_MPI::Error("Number of SURFACE_PLUNGING_OMEGA must be three times the number of MARKER_MOVING, (x,y,z) per marker.", CURRENT_FUNCTION);
  }
    if (nMarkerPitching_Ampl == 0){
      nMarkerPitching_Ampl = 3*nMarker_Moving;
      MarkerPitching_Ampl = new su2double[nMarkerPitching_Ampl];
      for (iMarker = 0; iMarker < nMarker_Moving; iMarker++){
        for (iDim = 0; iDim < 3; iDim++){
          MarkerPitching_Ampl[3*iMarker+iDim] = 0.0;
    }
  }
    }
    if (nMarkerPitching_Ampl/3 != nMarker_Moving){
      SU2_MPI::Error("Number of SURFACE_PITCHING_AMPL must be three times the number of MARKER_MOVING, (x,y,z) per marker.", CURRENT_FUNCTION);
  }
    if (nMarkerPitching_Omega == 0){
      nMarkerPitching_Omega = 3*nMarker_Moving;
      MarkerPitching_Omega = new su2double[nMarkerPitching_Omega];
      for (iMarker = 0; iMarker < nMarker_Moving; iMarker++){
        for (iDim = 0; iDim < 3; iDim++){
          MarkerPitching_Omega[3*iMarker+iDim] = 0.0;
    }
  }
    }
    if (nMarkerPitching_Omega/3 != nMarker_Moving){
      SU2_MPI::Error("Number of SURFACE_PITCHING_OMEGA must be three times the number of MARKER_MOVING, (x,y,z) per marker.", CURRENT_FUNCTION);
  }
    if (nMarkerPitching_Phase == 0){
      nMarkerPitching_Phase = 3*nMarker_Moving;
      MarkerPitching_Phase = new su2double[nMarkerPitching_Phase];
      for (iMarker = 0; iMarker < nMarker_Moving; iMarker++){
        for (iDim = 0; iDim < 3; iDim++){
          MarkerPitching_Phase[3*iMarker+iDim] = 0.0;
    }
  }
    }
    if (nMarkerPitching_Phase/3 != nMarker_Moving){
      SU2_MPI::Error("Number of SURFACE_PITCHING_PHASE must be three times the number of MARKER_MOVING, (x,y,z) per marker.", CURRENT_FUNCTION);
  }
  
    if (nMoveMotion_Origin == 0){
      nMoveMotion_Origin = nMarker_Moving;
      MoveMotion_Origin = new unsigned short[nMoveMotion_Origin];
      for (iMarker = 0; iMarker < nMarker_Moving; iMarker++){
          MoveMotion_Origin[iMarker] = NO;
      }
    }
    if (nMoveMotion_Origin != nMarker_Moving){
      SU2_MPI::Error("Number of MOVE_MOTION_ORIGIN must match number of MARKER_MOVING.", CURRENT_FUNCTION);
    }
  }
  
  /*-- Setting Harmonic Balance period from the config file */

  if (TimeMarching == HARMONIC_BALANCE) {
  	HarmonicBalance_Period = GetHarmonicBalance_Period();
  	if (HarmonicBalance_Period < 0)  {
      SU2_MPI::Error("Not a valid value for time period!!", CURRENT_FUNCTION);
  	}
  	/* Initialize the Harmonic balance Frequency pointer */
  	if (Omega_HB == NULL) {
  		Omega_HB = new su2double[nOmega_HB];
  		for (unsigned short iZone = 0; iZone < nOmega_HB; iZone++ )
  			Omega_HB[iZone] = 0.0;
  } else {
  		if (nOmega_HB != nTimeInstances) {
        SU2_MPI::Error("Length of omega_HB  must match the number TIME_INSTANCES!!" , CURRENT_FUNCTION);
      }
  	}
  }
  
  /*--- Force number of span-wise section to 1 if 2D case ---*/
  if(val_nDim ==2){
    nSpanWiseSections_User=1;
    Kind_SpanWise= EQUISPACED;
  }

  /*--- Set number of TurboPerformance markers ---*/
  if(nMarker_Turbomachinery > 0){
    if(nMarker_Turbomachinery > 1){
      nMarker_TurboPerformance = nMarker_Turbomachinery + SU2_TYPE::Int(nMarker_Turbomachinery/2) + 1;
    }else{
      nMarker_TurboPerformance = nMarker_Turbomachinery;
    }
  } else {
    nMarker_TurboPerformance = 0;
    nSpanWiseSections =1;
  }

  /*--- Set number of TurboPerformance markers ---*/
  if(nMarker_Turbomachinery != 0){
    nSpan_iZones = new unsigned short[nZone];
  }

  /*--- Set number of TurboPerformance markers ---*/
  if(GetGrid_Movement() && RampRotatingFrame && !DiscreteAdjoint){
      FinalRotation_Rate_Z = Rotation_Rate[2];
      if(abs(FinalRotation_Rate_Z) > 0.0){
        Rotation_Rate[2] = RampRotatingFrame_Coeff[0];
      }
    
  }

  if(RampOutletPressure && !DiscreteAdjoint){
    for (iMarker = 0; iMarker < nMarker_Giles; iMarker++){
      if (Kind_Data_Giles[iMarker] == STATIC_PRESSURE || Kind_Data_Giles[iMarker] == STATIC_PRESSURE_1D || Kind_Data_Giles[iMarker] == RADIAL_EQUILIBRIUM ){
        FinalOutletPressure   = Giles_Var1[iMarker];
        Giles_Var1[iMarker] = RampOutletPressure_Coeff[0];
      }
    }
    for (iMarker = 0; iMarker < nMarker_Riemann; iMarker++){
      if (Kind_Data_Riemann[iMarker] == STATIC_PRESSURE || Kind_Data_Riemann[iMarker] == RADIAL_EQUILIBRIUM){
        FinalOutletPressure      = Riemann_Var1[iMarker];
        Riemann_Var1[iMarker] = RampOutletPressure_Coeff[0];
  	}
      }
  	}

  /*--- Check on extra Relaxation factor for Giles---*/
  if(ExtraRelFacGiles[1] > 0.5){
    ExtraRelFacGiles[1] = 0.5;
  }
    /*--- Use the various rigid-motion input frequencies to determine the period to be used with harmonic balance cases.
     There are THREE types of motion to consider, namely: rotation, pitching, and plunging.
     The largest period of motion is the one to be used for harmonic balance  calculations. ---*/
    
  /*if (Unsteady_Simulation == HARMONIC_BALANCE) {
      if (!(GetGrid_Movement())) {
          // No grid movement - Time period from config file //
          HarmonicBalance_Period = GetHarmonicBalance_Period();
      }
      
      else {
          unsigned short N_MOTION_TYPES = 3;
          su2double *periods;
          periods = new su2double[N_MOTION_TYPES];
          
          //--- rotation: ---//
          
          su2double Omega_mag_rot = sqrt(pow(Rotation_Rate_X[ZONE_0],2)+pow(Rotation_Rate_Y[ZONE_0],2)+pow(Rotation_Rate_Z[ZONE_0],2));
          if (Omega_mag_rot > 0)
              periods[0] = 2*PI_NUMBER/Omega_mag_rot;
          else
              periods[0] = 0.0;
          
          //--- pitching: ---//
          
          su2double Omega_mag_pitch = sqrt(pow(Pitching_Omega_X[ZONE_0],2)+pow(Pitching_Omega_Y[ZONE_0],2)+pow(Pitching_Omega_Z[ZONE_0],2));
          if (Omega_mag_pitch > 0)
              periods[1] = 2*PI_NUMBER/Omega_mag_pitch;
          else
              periods[1] = 0.0;
          
          //--- plunging: ---//
          
          su2double Omega_mag_plunge = sqrt(pow(Plunging_Omega_X[ZONE_0],2)+pow(Plunging_Omega_Y[ZONE_0],2)+pow(Plunging_Omega_Z[ZONE_0],2));
          if (Omega_mag_plunge > 0)
              periods[2] = 2*PI_NUMBER/Omega_mag_plunge;
          else
              periods[2] = 0.0;
          
          //--- determine which period is largest ---//
          
          unsigned short iVar;
          HarmonicBalance_Period = 0.0;
          for (iVar = 0; iVar < N_MOTION_TYPES; iVar++) {
              if (periods[iVar] > HarmonicBalance_Period)
                  HarmonicBalance_Period = periods[iVar];
          }
          
          delete periods;
      }
    
  }*/
  

  
    
  /*--- Initialize the RefOriginMoment Pointer ---*/
  
  RefOriginMoment = NULL;
  RefOriginMoment = new su2double[3];
  RefOriginMoment[0] = 0.0; RefOriginMoment[1] = 0.0; RefOriginMoment[2] = 0.0;
  
  /*--- In case the moment origin coordinates have not been declared in the
   config file, set them equal to zero for safety. Also check to make sure
   that for each marker, a value has been declared for the moment origin.
   Unless only one value was specified, then set this value for all the markers
   being monitored. ---*/
  
  
  if ((nRefOriginMoment_X != nRefOriginMoment_Y) || (nRefOriginMoment_X != nRefOriginMoment_Z) ) {
    SU2_MPI::Error("ERROR: Length of REF_ORIGIN_MOMENT_X, REF_ORIGIN_MOMENT_Y and REF_ORIGIN_MOMENT_Z must be the same!!", CURRENT_FUNCTION);
  }
  
  if (RefOriginMoment_X == NULL) {
    RefOriginMoment_X = new su2double[nMarker_Monitoring];
    for (iMarker = 0; iMarker < nMarker_Monitoring; iMarker++ )
      RefOriginMoment_X[iMarker] = 0.0;
  } else {
    if (nRefOriginMoment_X == 1) {
      
      su2double aux_RefOriginMoment_X = RefOriginMoment_X[0];
      delete [] RefOriginMoment_X;
      RefOriginMoment_X = new su2double[nMarker_Monitoring];
      nRefOriginMoment_X = nMarker_Monitoring;
      
      for (iMarker = 0; iMarker < nMarker_Monitoring; iMarker++ )
        RefOriginMoment_X[iMarker] = aux_RefOriginMoment_X;
    }
    else if (nRefOriginMoment_X != nMarker_Monitoring) {
      SU2_MPI::Error("ERROR: Length of REF_ORIGIN_MOMENT_X must match number of Monitoring Markers!!", CURRENT_FUNCTION);
    }
  }
  
  if (RefOriginMoment_Y == NULL) {
    RefOriginMoment_Y = new su2double[nMarker_Monitoring];
    for (iMarker = 0; iMarker < nMarker_Monitoring; iMarker++ )
      RefOriginMoment_Y[iMarker] = 0.0;
  } else {
    if (nRefOriginMoment_Y == 1) {
      
      su2double aux_RefOriginMoment_Y = RefOriginMoment_Y[0];
      delete [] RefOriginMoment_Y;
      RefOriginMoment_Y = new su2double[nMarker_Monitoring];
      nRefOriginMoment_Y = nMarker_Monitoring;
      
      for (iMarker = 0; iMarker < nMarker_Monitoring; iMarker++ )
        RefOriginMoment_Y[iMarker] = aux_RefOriginMoment_Y;
    }
    else if (nRefOriginMoment_Y != nMarker_Monitoring) {
      SU2_MPI::Error("ERROR: Length of REF_ORIGIN_MOMENT_Y must match number of Monitoring Markers!!", CURRENT_FUNCTION);
    }
  }
  
  if (RefOriginMoment_Z == NULL) {
    RefOriginMoment_Z = new su2double[nMarker_Monitoring];
    for (iMarker = 0; iMarker < nMarker_Monitoring; iMarker++ )
      RefOriginMoment_Z[iMarker] = 0.0;
  } else {
    if (nRefOriginMoment_Z == 1) {
      
      su2double aux_RefOriginMoment_Z = RefOriginMoment_Z[0];
      delete [] RefOriginMoment_Z;
      RefOriginMoment_Z = new su2double[nMarker_Monitoring];
      nRefOriginMoment_Z = nMarker_Monitoring;
      
      for (iMarker = 0; iMarker < nMarker_Monitoring; iMarker++ )
        RefOriginMoment_Z[iMarker] = aux_RefOriginMoment_Z;
    }
    else if (nRefOriginMoment_Z != nMarker_Monitoring) {
      SU2_MPI::Error("ERROR: Length of REF_ORIGIN_MOMENT_Z must match number of Monitoring Markers!!", CURRENT_FUNCTION);
    }
  }
  
  /*--- Set the boolean flag if we are carrying out an aeroelastic simulation. ---*/
  
  if (GetGrid_Movement() && (GetSurface_Movement(AEROELASTIC) || GetSurface_Movement(AEROELASTIC_RIGID_MOTION))) Aeroelastic_Simulation = true;
  else Aeroelastic_Simulation = false;
  
  /*--- Initializing the size for the solutions of the Aeroelastic problem. ---*/
  
  
  if (GetGrid_Movement() && Aeroelastic_Simulation) {
    Aeroelastic_np1.resize(nMarker_Monitoring);
    Aeroelastic_n.resize(nMarker_Monitoring);
    Aeroelastic_n1.resize(nMarker_Monitoring);
    for (iMarker = 0; iMarker < nMarker_Monitoring; iMarker++) {
      Aeroelastic_np1[iMarker].resize(2);
      Aeroelastic_n[iMarker].resize(2);
      Aeroelastic_n1[iMarker].resize(2);
      for (int i =0; i<2; i++) {
        Aeroelastic_np1[iMarker][i].resize(2);
        Aeroelastic_n[iMarker][i].resize(2);
        Aeroelastic_n1[iMarker][i].resize(2);
        for (int j=0; j<2; j++) {
          Aeroelastic_np1[iMarker][i][j] = 0.0;
          Aeroelastic_n[iMarker][i][j] = 0.0;
          Aeroelastic_n1[iMarker][i][j] = 0.0;
        }
      }
    }
  }
  
  /*--- Allocate memory for the plunge and pitch and initialized them to zero ---*/
  
  if (GetGrid_Movement() && Aeroelastic_Simulation) {
    Aeroelastic_pitch = new su2double[nMarker_Monitoring];
    Aeroelastic_plunge = new su2double[nMarker_Monitoring];
    for (iMarker = 0; iMarker < nMarker_Monitoring; iMarker++ ) {
      Aeroelastic_pitch[iMarker] = 0.0;
      Aeroelastic_plunge[iMarker] = 0.0;
    }
  }

  FinestMesh = MESH_0;
  if (MGCycle == FULLMG_CYCLE) FinestMesh = nMGLevels;
  
  if ((Kind_Solver == NAVIER_STOKES) &&
      (Kind_Turb_Model != NONE))
    Kind_Solver = RANS;
  
  if ((Kind_Solver == INC_NAVIER_STOKES) &&
      (Kind_Turb_Model != NONE))
    Kind_Solver = INC_RANS;
  
  if (Kind_Solver == EULER ||
      Kind_Solver == INC_EULER ||
      Kind_Solver == FEM_EULER)
    Kind_Turb_Model = NONE;

  Kappa_2nd_Flow    = Kappa_Flow[0];
  Kappa_4th_Flow    = Kappa_Flow[1];
  Kappa_2nd_AdjFlow = Kappa_AdjFlow[0];
  Kappa_4th_AdjFlow = Kappa_AdjFlow[1];
  Kappa_2nd_Heat = Kappa_Heat[0];
  Kappa_4th_Heat = Kappa_Heat[1];
  
  /*--- Make the MG_PreSmooth, MG_PostSmooth, and MG_CorrecSmooth
   arrays consistent with nMGLevels ---*/
  
  unsigned short * tmp_smooth = new unsigned short[nMGLevels+1];
  
  if ((nMG_PreSmooth != nMGLevels+1) && (nMG_PreSmooth != 0)) {
    if (nMG_PreSmooth > nMGLevels+1) {
      
      /*--- Truncate by removing unnecessary elements at the end ---*/
      
      for (unsigned int i = 0; i <= nMGLevels; i++)
        tmp_smooth[i] = MG_PreSmooth[i];
      delete [] MG_PreSmooth;
      MG_PreSmooth=NULL;
    } else {
      
      /*--- Add additional elements equal to last element ---*/
      
      for (unsigned int i = 0; i < nMG_PreSmooth; i++)
        tmp_smooth[i] = MG_PreSmooth[i];
      for (unsigned int i = nMG_PreSmooth; i <= nMGLevels; i++)
        tmp_smooth[i] = MG_PreSmooth[nMG_PreSmooth-1];
      delete [] MG_PreSmooth;
      MG_PreSmooth=NULL;
    }
    
    nMG_PreSmooth = nMGLevels+1;
    MG_PreSmooth = new unsigned short[nMG_PreSmooth];
    for (unsigned int i = 0; i < nMG_PreSmooth; i++)
      MG_PreSmooth[i] = tmp_smooth[i];
  }
  if ((nMGLevels != 0) && (nMG_PreSmooth == 0)) {
    delete [] MG_PreSmooth;
    nMG_PreSmooth = nMGLevels+1;
    MG_PreSmooth = new unsigned short[nMG_PreSmooth];
    for (unsigned int i = 0; i < nMG_PreSmooth; i++)
      MG_PreSmooth[i] = i+1;
  }
  
  if ((nMG_PostSmooth != nMGLevels+1) && (nMG_PostSmooth != 0)) {
    if (nMG_PostSmooth > nMGLevels+1) {
      
      /*--- Truncate by removing unnecessary elements at the end ---*/
      
      for (unsigned int i = 0; i <= nMGLevels; i++)
        tmp_smooth[i] = MG_PostSmooth[i];
      delete [] MG_PostSmooth;
      MG_PostSmooth=NULL;
    } else {
      
      /*--- Add additional elements equal to last element ---*/
       
      for (unsigned int i = 0; i < nMG_PostSmooth; i++)
        tmp_smooth[i] = MG_PostSmooth[i];
      for (unsigned int i = nMG_PostSmooth; i <= nMGLevels; i++)
        tmp_smooth[i] = MG_PostSmooth[nMG_PostSmooth-1];
      delete [] MG_PostSmooth;
      MG_PostSmooth=NULL;
    }
    
    nMG_PostSmooth = nMGLevels+1;
    MG_PostSmooth = new unsigned short[nMG_PostSmooth];
    for (unsigned int i = 0; i < nMG_PostSmooth; i++)
      MG_PostSmooth[i] = tmp_smooth[i];
    
  }
  
  if ((nMGLevels != 0) && (nMG_PostSmooth == 0)) {
    delete [] MG_PostSmooth;
    nMG_PostSmooth = nMGLevels+1;
    MG_PostSmooth = new unsigned short[nMG_PostSmooth];
    for (unsigned int i = 0; i < nMG_PostSmooth; i++)
      MG_PostSmooth[i] = 0;
  }
  
  if ((nMG_CorrecSmooth != nMGLevels+1) && (nMG_CorrecSmooth != 0)) {
    if (nMG_CorrecSmooth > nMGLevels+1) {
      
      /*--- Truncate by removing unnecessary elements at the end ---*/
      
      for (unsigned int i = 0; i <= nMGLevels; i++)
        tmp_smooth[i] = MG_CorrecSmooth[i];
      delete [] MG_CorrecSmooth;
      MG_CorrecSmooth = NULL;
    } else {
      
      /*--- Add additional elements equal to last element ---*/
      
      for (unsigned int i = 0; i < nMG_CorrecSmooth; i++)
        tmp_smooth[i] = MG_CorrecSmooth[i];
      for (unsigned int i = nMG_CorrecSmooth; i <= nMGLevels; i++)
        tmp_smooth[i] = MG_CorrecSmooth[nMG_CorrecSmooth-1];
      delete [] MG_CorrecSmooth;
      MG_CorrecSmooth = NULL;
    }
    nMG_CorrecSmooth = nMGLevels+1;
    MG_CorrecSmooth = new unsigned short[nMG_CorrecSmooth];
    for (unsigned int i = 0; i < nMG_CorrecSmooth; i++)
      MG_CorrecSmooth[i] = tmp_smooth[i];
  }
  
  if ((nMGLevels != 0) && (nMG_CorrecSmooth == 0)) {
    delete [] MG_CorrecSmooth;
    nMG_CorrecSmooth = nMGLevels+1;
    MG_CorrecSmooth = new unsigned short[nMG_CorrecSmooth];
    for (unsigned int i = 0; i < nMG_CorrecSmooth; i++)
      MG_CorrecSmooth[i] = 0;
  }
  
  /*--- Override MG Smooth parameters ---*/
  
  if (nMG_PreSmooth != 0) MG_PreSmooth[MESH_0] = 1;
  if (nMG_PostSmooth != 0) {
    MG_PostSmooth[MESH_0] = 0;
    MG_PostSmooth[nMGLevels] = 0;
  }
  if (nMG_CorrecSmooth != 0) MG_CorrecSmooth[nMGLevels] = 0;
  
  if (Restart) MGCycle = V_CYCLE;
  
  if (ContinuousAdjoint) {
    if (Kind_Solver == EULER) Kind_Solver = ADJ_EULER;
    if (Kind_Solver == NAVIER_STOKES) Kind_Solver = ADJ_NAVIER_STOKES;
    if (Kind_Solver == RANS) Kind_Solver = ADJ_RANS;
  }
  
  nCFL = nMGLevels+1;
  CFL = new su2double[nCFL];
  CFL[0] = CFLFineGrid;
  
  /*--- Evaluate when the Cl should be evaluated ---*/
  
  Iter_Fixed_CL        = SU2_TYPE::Int(nInnerIter / (su2double(Update_Alpha)+1));
  Iter_Fixed_CM        = SU2_TYPE::Int(nInnerIter / (su2double(Update_iH)+1));
  Iter_Fixed_NetThrust = SU2_TYPE::Int(nInnerIter / (su2double(Update_BCThrust)+1));

  /*--- Setting relaxation factor and CFL for the adjoint runs ---*/

  if (ContinuousAdjoint) {
    Relaxation_Factor_Flow = Relaxation_Factor_AdjFlow;
    CFL[0] = CFL[0] * CFLRedCoeff_AdjFlow;
    CFL_AdaptParam[2] *= CFLRedCoeff_AdjFlow;
    CFL_AdaptParam[3] *= CFLRedCoeff_AdjFlow;
    Iter_Fixed_CL = SU2_TYPE::Int(su2double (Iter_Fixed_CL) / CFLRedCoeff_AdjFlow);
    Iter_Fixed_CM = SU2_TYPE::Int(su2double (Iter_Fixed_CM) / CFLRedCoeff_AdjFlow);
    Iter_Fixed_NetThrust = SU2_TYPE::Int(su2double (Iter_Fixed_NetThrust) / CFLRedCoeff_AdjFlow);
  }

  if ((DiscreteAdjoint) && (Inconsistent_Disc)) {
    Kind_ConvNumScheme_Flow = Kind_ConvNumScheme_AdjFlow;
    Kind_Centered_Flow = Kind_Centered_AdjFlow;
    Kind_Upwind_Flow = Kind_Upwind_AdjFlow;
    Kappa_Flow[0] = Kappa_AdjFlow[0];
    Kappa_Flow[1] = Kappa_AdjFlow[1];
  }
  
  if (Iter_Fixed_CL == 0) { Iter_Fixed_CL = nInnerIter+1; Update_Alpha = 0; }
  if (Iter_Fixed_CM == 0) { Iter_Fixed_CM = nInnerIter+1; Update_iH = 0; }
  if (Iter_Fixed_NetThrust == 0) { Iter_Fixed_NetThrust = nInnerIter+1; Update_BCThrust = 0; }

  for (iCFL = 1; iCFL < nCFL; iCFL++)
    CFL[iCFL] = CFL[iCFL-1];
  
  if (nRKStep == 0) {
    nRKStep = 1;
    RK_Alpha_Step = new su2double[1]; RK_Alpha_Step[0] = 1.0;
  }

  /* Check if the byte alignment of the matrix multiplications is a
     multiple of 64. */
  if( byteAlignmentMatMul%64 ) {
    if(rank == MASTER_NODE)
      cout << "ALIGNED_BYTES_MATMUL must be a multiple of 64." << endl;
    exit(EXIT_FAILURE);
  }

  /* Determine the value of sizeMatMulPadding, which is the matrix size in
     the vectorization direction when padding is applied to have optimal
     performance in the matrix multiplications. */
  sizeMatMulPadding = byteAlignmentMatMul/sizeof(passivedouble);

  /* Correct the number of time levels for time accurate local time
     stepping, if needed.  */
  if (nLevels_TimeAccurateLTS == 0)  nLevels_TimeAccurateLTS =  1;
  if (nLevels_TimeAccurateLTS  > 15) nLevels_TimeAccurateLTS = 15;

  /* Check that no time accurate local time stepping is specified for time
     integration schemes other than ADER. */
  if (Kind_TimeIntScheme_FEM_Flow != ADER_DG && nLevels_TimeAccurateLTS != 1) {

    if (rank==MASTER_NODE) {
      cout << endl << "WARNING: "
           << nLevels_TimeAccurateLTS << " levels specified for time accurate local time stepping." << endl
           << "Time accurate local time stepping is only possible for ADER, hence this option is not used." << endl
           << endl;
    }

    nLevels_TimeAccurateLTS = 1;
  }

  if (Kind_TimeIntScheme_FEM_Flow == ADER_DG) {

    TimeMarching = TIME_STEPPING;  // Only time stepping for ADER.

    /* If time accurate local time stepping is used, make sure that an unsteady
       CFL is specified. If not, terminate. */
    if (nLevels_TimeAccurateLTS != 1) {
      if(Unst_CFL == 0.0)
        SU2_MPI::Error("ERROR: Unsteady CFL not specified for time accurate local time stepping.",
                       CURRENT_FUNCTION);
    }

    /* Determine the location of the ADER time DOFs, which are the Gauss-Legendre
       integration points corresponding to the number of time DOFs. */
    vector<passivedouble> GLPoints(nTimeDOFsADER_DG), GLWeights(nTimeDOFsADER_DG);
    CGaussJacobiQuadrature GaussJacobi;
    GaussJacobi.GetQuadraturePoints(0.0, 0.0, -1.0, 1.0, GLPoints, GLWeights);

    TimeDOFsADER_DG = new su2double[nTimeDOFsADER_DG];
    for(unsigned short i=0; i<nTimeDOFsADER_DG; ++i)
      TimeDOFsADER_DG[i] = GLPoints[i];

    /* Determine the number of integration points in time, their locations
       on the interval [-1..1] and their integration weights. */
    unsigned short orderExact = ceil(Quadrature_Factor_Time_ADER_DG*(nTimeDOFsADER_DG-1));
    nTimeIntegrationADER_DG = orderExact/2 + 1;
    nTimeIntegrationADER_DG = max(nTimeIntegrationADER_DG, nTimeDOFsADER_DG);
    GLPoints.resize(nTimeIntegrationADER_DG);
    GLWeights.resize(nTimeIntegrationADER_DG);
    GaussJacobi.GetQuadraturePoints(0.0, 0.0, -1.0, 1.0, GLPoints, GLWeights);

    TimeIntegrationADER_DG    = new su2double[nTimeIntegrationADER_DG];
    WeightsIntegrationADER_DG = new su2double[nTimeIntegrationADER_DG];
    for(unsigned short i=0; i<nTimeIntegrationADER_DG; ++i) {
      TimeIntegrationADER_DG[i]    = GLPoints[i];
      WeightsIntegrationADER_DG[i] = GLWeights[i];
    }
  }

  if (nIntCoeffs == 0) {
    nIntCoeffs = 2;
    Int_Coeffs = new su2double[2]; Int_Coeffs[0] = 0.25; Int_Coeffs[1] = 0.5;
  }
  
  if (nElasticityMod == 0) {
  nElasticityMod = 1;
  ElasticityMod = new su2double[1]; ElasticityMod[0] = 2E11;
  }

  if (nPoissonRatio == 0) {
  nPoissonRatio = 1;
  PoissonRatio = new su2double[1]; PoissonRatio[0] = 0.30;
  }

  if (nMaterialDensity == 0) {
  nMaterialDensity = 1;
  MaterialDensity = new su2double[1]; MaterialDensity[0] = 7854;
  }

  if (nElectric_Constant == 0) {
  nElectric_Constant = 1;
  Electric_Constant = new su2double[1]; Electric_Constant[0] = 0.0;
  }

  if (nElectric_Field == 0) {
	nElectric_Field = 1;
	Electric_Field_Mod = new su2double[1]; Electric_Field_Mod[0] = 0.0;
  }

  if (nDim_RefNode == 0) {
  nDim_RefNode = 3;
  RefNode_Displacement = new su2double[3];
  RefNode_Displacement[0] = 0.0; RefNode_Displacement[1] = 0.0; RefNode_Displacement[2] = 0.0;
  }

  if (nDim_Electric_Field == 0) {
	nDim_Electric_Field = 2;
	Electric_Field_Dir = new su2double[2]; Electric_Field_Dir[0] = 0.0;  Electric_Field_Dir[1] = 1.0;
  }

  if ((Kind_SU2 == SU2_CFD) && (Kind_Solver == NO_SOLVER)) {
    SU2_MPI::Error("PHYSICAL_PROBLEM must be set in the configuration file", CURRENT_FUNCTION);
  }
  
  /*--- Set a flag for viscous simulations ---*/
  
  Viscous = (( Kind_Solver == NAVIER_STOKES          ) ||
             ( Kind_Solver == ADJ_NAVIER_STOKES      ) ||
             ( Kind_Solver == RANS                   ) ||
             ( Kind_Solver == ADJ_RANS               ) ||
             ( Kind_Solver == FEM_NAVIER_STOKES      ) ||
             ( Kind_Solver == FEM_RANS               ) ||
             ( Kind_Solver == FEM_LES                ) ||
             ( Kind_Solver == INC_NAVIER_STOKES      ) ||
             ( Kind_Solver == INC_RANS               ) );

  /*--- To avoid boundary intersections, let's add a small constant to the planes. ---*/

  if (Geo_Description == NACELLE) {
    for (unsigned short iSections = 0; iSections < nLocationStations; iSections++) {
      if (LocationStations[iSections] == 0) LocationStations[iSections] = 1E-6;
      if (LocationStations[iSections] == 360) LocationStations[iSections] = 359.999999;
    }
  }
  else {
    for (unsigned short iSections = 0; iSections < nLocationStations; iSections++) {
      LocationStations[iSections] += EPS;
    }
    Stations_Bounds[0] += EPS;
    Stations_Bounds[1] += EPS;
  }

  /*--- Length based parameter for slope limiters uses a default value of
   0.1m ---*/
  
  RefElemLength = 1.0;
  if (SystemMeasurements == US) RefElemLength /= 0.3048;

  /*--- Re-scale the length based parameters. The US system uses feet,
   but SU2 assumes that the grid is in inches ---*/
  
  if ((SystemMeasurements == US) && (Kind_SU2 == SU2_CFD)) {
    
    for (iMarker = 0; iMarker < nMarker_Monitoring; iMarker++) {
      RefOriginMoment_X[iMarker] = RefOriginMoment_X[iMarker]/12.0;
      RefOriginMoment_Y[iMarker] = RefOriginMoment_Y[iMarker]/12.0;
      RefOriginMoment_Z[iMarker] = RefOriginMoment_Z[iMarker]/12.0;
    }
    
    for (iMarker = 0; iMarker < nMarker_Moving; iMarker++){
      for (unsigned short iDim = 0; iDim < 3; iDim++){
        MarkerMotion_Origin[3*iMarker+iDim] /= 12.0;
      }
    }
    
    RefLength = RefLength/12.0;

    if ((val_nDim == 2) && (!Axisymmetric)) RefArea = RefArea/12.0;
    else RefArea = RefArea/144.0;
    Length_Reynolds = Length_Reynolds/12.0;
    Highlite_Area = Highlite_Area/144.0;
    SemiSpan = SemiSpan/12.0;

    EA_IntLimit[0] = EA_IntLimit[0]/12.0;
    EA_IntLimit[1] = EA_IntLimit[1]/12.0;
    EA_IntLimit[2] = EA_IntLimit[2]/12.0;
    
    if (Geo_Description != NACELLE) {
      for (unsigned short iSections = 0; iSections < nLocationStations; iSections++) {
        LocationStations[iSections] = LocationStations[iSections]/12.0;
      }
      Stations_Bounds[0] = Stations_Bounds[0]/12.0;
      Stations_Bounds[1] = Stations_Bounds[1]/12.0;
    }
    
    SubsonicEngine_Cyl[0] = SubsonicEngine_Cyl[0]/12.0;
    SubsonicEngine_Cyl[1] = SubsonicEngine_Cyl[1]/12.0;
    SubsonicEngine_Cyl[2] = SubsonicEngine_Cyl[2]/12.0;
    SubsonicEngine_Cyl[3] = SubsonicEngine_Cyl[3]/12.0;
    SubsonicEngine_Cyl[4] = SubsonicEngine_Cyl[4]/12.0;
    SubsonicEngine_Cyl[5] = SubsonicEngine_Cyl[5]/12.0;
    SubsonicEngine_Cyl[6] = SubsonicEngine_Cyl[6]/12.0;
    
  }

  if ((Kind_Turb_Model != SA) && (Kind_Trans_Model == BC)){
    SU2_MPI::Error("BC transition model currently only available in combination with SA turbulence model!", CURRENT_FUNCTION);
  }
  
  /*--- Check for constant lift mode. Initialize the update flag for
   the AoA with each iteration to false  ---*/
  
  if (Fixed_CL_Mode) Update_AoA = false;
  if (Fixed_CM_Mode) Update_HTPIncidence = false;

  if (DirectDiff != NO_DERIVATIVE) {
#if !defined COMPLEX_TYPE && !defined ADOLC_FORWARD_TYPE && !defined CODI_FORWARD_TYPE
      if (Kind_SU2 == SU2_CFD) {
        SU2_MPI::Error(string("SU2_CFD: Config option DIRECT_DIFF= YES requires AD or complex support!\n") +
                       string("Please use SU2_CFD_DIRECTDIFF (configuration/compilation is done using the preconfigure.py script)."),
                       CURRENT_FUNCTION);
      }
#endif
    /*--- Initialize the derivative values ---*/
    switch (DirectDiff) {
      case D_MACH:
        SU2_TYPE::SetDerivative(Mach, 1.0);
        break;
      case D_AOA:
        SU2_TYPE::SetDerivative(AoA, 1.0);
        break;
      case D_SIDESLIP:
        SU2_TYPE::SetDerivative(AoS, 1.0);
        break;
      case D_REYNOLDS:
        SU2_TYPE::SetDerivative(Reynolds, 1.0);
        break;
      case D_TURB2LAM:
       SU2_TYPE::SetDerivative(Turb2LamViscRatio_FreeStream, 1.0);
        break;
      default:
        /*--- All other cases are handled in the specific solver ---*/
        break;
      }
  }

#if defined CODI_REVERSE_TYPE
  AD_Mode = YES;

  AD::PreaccEnabled = AD_Preaccumulation;

#else
  if (AD_Mode == YES) {
    SU2_MPI::Error(string("AUTO_DIFF=YES requires Automatic Differentiation support.\n") +
                   string("Please use correct executables (configuration/compilation is done using the preconfigure.py script)."),
                   CURRENT_FUNCTION);
  }
#endif

  delete [] tmp_smooth;

  /*--- Make sure that implicit time integration is disabled
        for the FEM fluid solver (numerics). ---*/
  if ((Kind_Solver == FEM_EULER)         ||
      (Kind_Solver == FEM_NAVIER_STOKES) ||
      (Kind_Solver == FEM_RANS)          ||
      (Kind_Solver == FEM_LES)) {
     Kind_TimeIntScheme_Flow = Kind_TimeIntScheme_FEM_Flow;
  }

  /*--- Set up the time stepping / unsteady CFL options. ---*/
  if ((TimeMarching == TIME_STEPPING) && (Unst_CFL != 0.0)) {
    for (iCFL = 0; iCFL < nCFL; iCFL++)
      CFL[iCFL] = Unst_CFL;
  }


  /*--- If it is a fixed mode problem, then we will add 100 iterations to
    evaluate the derivatives with respect to a change in the AoA and CL ---*/

  if (!ContinuousAdjoint & !DiscreteAdjoint) {
  	if ((Fixed_CL_Mode) || (Fixed_CM_Mode)) {
    ConvCriteria = RESIDUAL;
  		nInnerIter += Iter_dCL_dAlpha;
  		MinLogResidual = -24;
  	}
  }

  /* --- Throw error if UQ used for any turbulence model other that SST --- */

  if (Kind_Solver == RANS && Kind_Turb_Model != SST && Kind_Turb_Model != SST_SUST && using_uq){
    SU2_MPI::Error("UQ capabilities only implemented for NAVIER_STOKES solver SST turbulence model", CURRENT_FUNCTION);
  }

  /* --- Throw error if invalid componentiality used --- */

  if (using_uq && (eig_val_comp > 3 || eig_val_comp < 1)){
    SU2_MPI::Error("Componentality should be either 1, 2, or 3!", CURRENT_FUNCTION);
  }

  /*--- If there are not design variables defined in the file ---*/

  if (nDV == 0) {
    nDV = 1;
    Design_Variable = new unsigned short [nDV];
    Design_Variable[0] = NO_DEFORMATION;
  }

  /*--- Checks for incompressible flow problems. ---*/

  if (Kind_Solver == INC_EULER) {
    /*--- Force inviscid problems to use constant density and disable energy. ---*/
    if (Kind_DensityModel != CONSTANT || Energy_Equation == true) {
      SU2_MPI::Error("Inviscid incompressible problems must be constant density (no energy eqn.).\n Use DENSITY_MODEL= CONSTANT and ENERGY_EQUATION= NO.", CURRENT_FUNCTION);
    }
  }

  /*--- Default values should recover original incompressible behavior (for old config files). ---*/

  if (Kind_Solver == INC_EULER || Kind_Solver == INC_NAVIER_STOKES || Kind_Solver == INC_RANS) {
    if ((Kind_DensityModel == CONSTANT) || (Kind_DensityModel == BOUSSINESQ))
      Kind_FluidModel = CONSTANT_DENSITY;
  }

  /*--- Energy equation must be active for any fluid models other than constant density. ---*/

  if (Kind_DensityModel != CONSTANT) Energy_Equation = true;

  if (Kind_DensityModel == BOUSSINESQ) {
    Energy_Equation = true;
    if (Body_Force) {
      SU2_MPI::Error("Body force and Boussinesq source terms are not currently compatible.", CURRENT_FUNCTION);
    }
  }

  if (Kind_DensityModel == VARIABLE) {
    if (Kind_FluidModel != INC_IDEAL_GAS && Kind_FluidModel != INC_IDEAL_GAS_POLY) {
      SU2_MPI::Error("Variable density incompressible solver limited to ideal gases.\n Check the fluid model options (use INC_IDEAL_GAS, INC_IDEAL_GAS_POLY).", CURRENT_FUNCTION);
    }
  }

  if (Kind_Solver != INC_EULER && Kind_Solver != INC_NAVIER_STOKES && Kind_Solver != INC_RANS) {
    if ((Kind_FluidModel == CONSTANT_DENSITY) || (Kind_FluidModel == INC_IDEAL_GAS) || (Kind_FluidModel == INC_IDEAL_GAS_POLY)) {
      SU2_MPI::Error("Fluid model not compatible with compressible flows.\n CONSTANT_DENSITY/INC_IDEAL_GAS/INC_IDEAL_GAS_POLY are for incompressible only.", CURRENT_FUNCTION);
    }
  }

  if (Kind_Solver == INC_NAVIER_STOKES || Kind_Solver == INC_RANS) {
    if (Kind_ViscosityModel == SUTHERLAND) {
      if ((Kind_FluidModel != INC_IDEAL_GAS) && (Kind_FluidModel != INC_IDEAL_GAS_POLY)) {
        SU2_MPI::Error("Sutherland's law only valid for ideal gases in incompressible flows.\n Must use VISCOSITY_MODEL=CONSTANT_VISCOSITY and set viscosity with\n MU_CONSTANT, or use DENSITY_MODEL= VARIABLE with FLUID_MODEL= INC_IDEAL_GAS or INC_IDEAL_GAS_POLY for VISCOSITY_MODEL=SUTHERLAND.\n NOTE: FREESTREAM_VISCOSITY is no longer used for incompressible flows!", CURRENT_FUNCTION);
      }
    }
  }
  
  /*--- Check the coefficients for the polynomial models. ---*/
  
  if (Kind_Solver != INC_EULER && Kind_Solver != INC_NAVIER_STOKES && Kind_Solver != INC_RANS) {
    if ((Kind_ViscosityModel == POLYNOMIAL_VISCOSITY) || (Kind_ConductivityModel == POLYNOMIAL_CONDUCTIVITY) || (Kind_FluidModel == INC_IDEAL_GAS_POLY)) {
      SU2_MPI::Error("POLYNOMIAL_VISCOSITY and POLYNOMIAL_CONDUCTIVITY are for incompressible only currently.", CURRENT_FUNCTION);
    }
  }
  
  if ((Kind_Solver == INC_EULER || Kind_Solver == INC_NAVIER_STOKES || Kind_Solver == INC_RANS) && (Kind_FluidModel == INC_IDEAL_GAS_POLY)) {
    su2double sum = 0.0;
    for (unsigned short iVar = 0; iVar < nPolyCoeffs; iVar++) {
      sum += GetCp_PolyCoeff(iVar);
    }
    if ((nPolyCoeffs < 1) || (sum == 0.0))
      SU2_MPI::Error(string("CP_POLYCOEFFS not set for fluid model INC_IDEAL_GAS_POLY. \n"), CURRENT_FUNCTION);
  }
  
  if (((Kind_Solver == INC_EULER || Kind_Solver == INC_NAVIER_STOKES || Kind_Solver == INC_RANS)) && (Kind_ViscosityModel == POLYNOMIAL_VISCOSITY)) {
    su2double sum = 0.0;
    for (unsigned short iVar = 0; iVar < nPolyCoeffs; iVar++) {
      sum += GetMu_PolyCoeff(iVar);
    }
    if ((nPolyCoeffs < 1) || (sum == 0.0))
      SU2_MPI::Error(string("MU_POLYCOEFFS not set for viscosity model POLYNOMIAL_VISCOSITY. \n"), CURRENT_FUNCTION);
  }
  
  if ((Kind_Solver == INC_EULER || Kind_Solver == INC_NAVIER_STOKES || Kind_Solver == INC_RANS) && (Kind_ConductivityModel == POLYNOMIAL_CONDUCTIVITY)) {
    su2double sum = 0.0;
    for (unsigned short iVar = 0; iVar < nPolyCoeffs; iVar++) {
      sum += GetKt_PolyCoeff(iVar);
    }
    if ((nPolyCoeffs < 1) || (sum == 0.0))
      SU2_MPI::Error(string("KT_POLYCOEFFS not set for conductivity model POLYNOMIAL_CONDUCTIVITY. \n"), CURRENT_FUNCTION);
  }

  /*--- Incompressible solver currently limited to SI units. ---*/

  if ((Kind_Solver == INC_EULER || Kind_Solver == INC_NAVIER_STOKES || Kind_Solver == INC_RANS) && (SystemMeasurements == US)) {
    SU2_MPI::Error("Must use SI units for incompressible solver.", CURRENT_FUNCTION);
  }

  /*--- Check that the non-dim type is valid. ---*/

  if ((Kind_Solver == INC_EULER || Kind_Solver == INC_NAVIER_STOKES || Kind_Solver == INC_RANS)) {
    if ((Ref_Inc_NonDim != INITIAL_VALUES) && (Ref_Inc_NonDim != REFERENCE_VALUES) && (Ref_Inc_NonDim != DIMENSIONAL)) {
      SU2_MPI::Error("Incompressible non-dim. scheme invalid.\n Must use INITIAL_VALUES, REFERENCE_VALUES, or DIMENSIONAL.", CURRENT_FUNCTION);
    }
  }
  
  /*--- Check that the incompressible inlets are correctly specified. ---*/
  
  if ((Kind_Solver == INC_EULER || Kind_Solver == INC_NAVIER_STOKES || Kind_Solver == INC_RANS) && (nMarker_Inlet != 0)) {
    if (nMarker_Inlet != nInc_Inlet) {
      SU2_MPI::Error("Inlet types for incompressible problem improperly specified.\n Use INC_INLET_TYPE= VELOCITY_INLET or PRESSURE_INLET.\n Must list a type for each inlet marker, including duplicates, e.g.,\n INC_INLET_TYPE= VELOCITY_INLET VELOCITY_INLET PRESSURE_INLET", CURRENT_FUNCTION);
    }
    for (unsigned short iInlet = 0; iInlet < nInc_Inlet; iInlet++){
      if ((Kind_Inc_Inlet[iInlet] != VELOCITY_INLET) && (Kind_Inc_Inlet[iInlet] != PRESSURE_INLET)) {
        SU2_MPI::Error("Undefined incompressible inlet type. VELOCITY_INLET or PRESSURE_INLET possible.", CURRENT_FUNCTION);
      }
    }
  }
  
  /*--- Check that the incompressible inlets are correctly specified. ---*/
  
  if ((Kind_Solver == INC_EULER || Kind_Solver == INC_NAVIER_STOKES || Kind_Solver == INC_RANS) && (nMarker_Outlet != 0)) {
    if (nMarker_Outlet != nInc_Outlet) {
      SU2_MPI::Error("Outlet types for incompressible problem improperly specified.\n Use INC_OUTLET_TYPE= PRESSURE_OUTLET or MASS_FLOW_OUTLET.\n Must list a type for each inlet marker, including duplicates, e.g.,\n INC_OUTLET_TYPE= PRESSURE_OUTLET PRESSURE_OUTLET MASS_FLOW_OUTLET", CURRENT_FUNCTION);
    }
    for (unsigned short iInlet = 0; iInlet < nInc_Outlet; iInlet++){
      if ((Kind_Inc_Outlet[iInlet] != PRESSURE_OUTLET) && (Kind_Inc_Outlet[iInlet] != MASS_FLOW_OUTLET)) {
        SU2_MPI::Error("Undefined incompressible outlet type. PRESSURE_OUTLET or MASS_FLOW_OUTLET possible.", CURRENT_FUNCTION);
      }
    }
  }

  /*--- Rotating frame is not yet supported with the incompressible solver. ---*/

  if ((Kind_Solver == INC_EULER || Kind_Solver == INC_NAVIER_STOKES || Kind_Solver == INC_RANS) && (Kind_GridMovement == ROTATING_FRAME)) {
    SU2_MPI::Error("Support for rotating frame simulation not yet implemented for incompressible flows.", CURRENT_FUNCTION);
  }

  /*--- Assert that there are two markers being analyzed if the
   pressure drop objective function is selected. ---*/

  for (unsigned short iObj = 0; iObj < nObj; iObj++) {
    if ((Kind_ObjFunc[iObj] == SURFACE_PRESSURE_DROP) && (nMarker_Analyze != 2)) {
      SU2_MPI::Error("Must list two markers for the pressure drop objective function.\n Expected format: MARKER_ANALYZE= (outlet_name, inlet_name).", CURRENT_FUNCTION);
    }
  }
  
  /*--- Handle default options for topology optimization ---*/
  
  if (topology_optimization && top_optim_nKernel==0) {
    top_optim_nKernel = 1;
    top_optim_kernels = new unsigned short [1];
    top_optim_kernels[0] = CONICAL_WEIGHT_FILTER;
  }
  
  if (top_optim_nKernel != 0) {
    /*--- Set default value of kernel parameters ---*/
    if (top_optim_nKernelParams == 0) {
      top_optim_nKernelParams = top_optim_nKernel;
      top_optim_kernel_params = new su2double [top_optim_nKernel];
      for (unsigned short i=0; i<top_optim_nKernel; ++i) top_optim_kernel_params[i] = 1.0;
    }
    /*--- Broadcast the only value provided ---*/
    else if (top_optim_nKernelParams==1 && top_optim_nKernel>1) {
      su2double tmp = top_optim_kernel_params[0];
      delete [] top_optim_kernel_params;
      top_optim_nKernelParams = top_optim_nKernel;
      top_optim_kernel_params = new su2double [top_optim_nKernel];
      for (unsigned short i=0; i<top_optim_nKernel; ++i) top_optim_kernel_params[i] = tmp;
    }
    /*--- Numbers do not match ---*/
    else if (top_optim_nKernelParams != top_optim_nKernel) {
      SU2_MPI::Error("Different number of topology filter kernels and respective parameters.", CURRENT_FUNCTION);
    }

    /*--- Set default value of filter radius ---*/
    if (top_optim_nRadius == 0) {
      top_optim_nRadius = top_optim_nKernel;
      top_optim_filter_radius = new su2double [top_optim_nKernel];
      for (unsigned short i=0; i<top_optim_nKernel; ++i) top_optim_filter_radius[i] = 1.0e-6;
    }
    /*--- Broadcast the only value provided ---*/
    else if (top_optim_nRadius==1 && top_optim_nKernel>1) {
      su2double tmp = top_optim_filter_radius[0];
      delete [] top_optim_filter_radius;
      top_optim_nRadius = top_optim_nKernel;
      top_optim_filter_radius = new su2double [top_optim_nKernel];
      for (unsigned short i=0; i<top_optim_nKernel; ++i) top_optim_filter_radius[i] = tmp;
    }
    /*--- Numbers do not match ---*/
    else if (top_optim_nRadius != top_optim_nKernel) {
      SU2_MPI::Error("Different number of topology filter kernels and respective radii.", CURRENT_FUNCTION);
    }
  }
  
  /*--- If we are executing SU2_DOT in surface file mode, then
   force the projected surface sensitivity file to be written. ---*/
  
  Wrt_Projected_Sensitivity = false;
  if ((Kind_SU2 == SU2_DOT) && (Design_Variable[0] == SURFACE_FILE)) {
    Wrt_Projected_Sensitivity = true;
  }

  /*--- Delay the output until exit for minimal communication mode. ---*/
  
  if (Comm_Level != COMM_FULL) {
    
    /*--- Disable the use of Comm_Level = NONE until we have properly
     implemented it. ---*/
    
    if (Comm_Level == COMM_NONE)
      SU2_MPI::Error("COMM_LEVEL = NONE not yet implemented.", CURRENT_FUNCTION);

    Wrt_Sol_Freq          = nTimeIter+1;
    Wrt_Sol_Freq_DualTime = nTimeIter+1;
    
    /*--- Write only the restart. ---*/
    
    Wrt_Slice   = false;
    Wrt_Vol_Sol = false;
    Wrt_Srf_Sol = false;
    Wrt_Csv_Sol = false;
  }
  
  /*--- Check the conductivity model. Deactivate the turbulent component
   if we are not running RANS. ---*/
  
  if ((Kind_Solver != RANS) &&
      (Kind_Solver != ADJ_RANS) &&
      (Kind_Solver != DISC_ADJ_RANS) && 
      (Kind_Solver != INC_RANS) &&
      (Kind_Solver != DISC_ADJ_INC_RANS)){
    Kind_ConductivityModel_Turb = NO_CONDUCTIVITY_TURB;
  }
  
  /*--- Check for running SU2_MSH for periodic preprocessing, and throw
   an error to report that this is no longer necessary. ---*/
  
  if ((Kind_SU2 == SU2_MSH) &&
      (Kind_Adaptation == PERIODIC)) {
    SU2_MPI::Error(string("For SU2 v7.0.0 and later, preprocessing of periodic grids by SU2_MSH\n") +
                   string("is no longer necessary. Please use the original mesh file (prior to SU2_MSH)\n") +
                   string("with the same MARKER_PERIODIC definition in the configuration file.") , CURRENT_FUNCTION);
  }
  

  /* Set a default for the size of the RECTANGLE / BOX grid sizes. */
  
  if (nMesh_Box_Size == 0) {
    nMesh_Box_Size = 3;
    Mesh_Box_Size = new short [nMesh_Box_Size];
    Mesh_Box_Size[0] = 33;
    Mesh_Box_Size[1] = 33;
    Mesh_Box_Size[2] = 33;
  } else if (nMesh_Box_Size != 3) {
    SU2_MPI::Error(string("MESH_BOX_SIZE specified without 3 values.\n"),
                   CURRENT_FUNCTION);
  }
  
  if (DiscreteAdjoint) {
#if !defined CODI_REVERSE_TYPE
    if (Kind_SU2 == SU2_CFD) {
      SU2_MPI::Error(string("SU2_CFD: Config option MATH_PROBLEM= DISCRETE_ADJOINT requires AD support!\n") +
                     string("Please use SU2_CFD_AD (configuration/compilation is done using the preconfigure.py script)."),
                     CURRENT_FUNCTION);
    }
#endif

    /*--- Disable writing of limiters if enabled ---*/
    Wrt_Limiters = false;

    if (TimeMarching) {

      Restart_Flow = false;

      if (GetKind_GridMovement() != RIGID_MOTION &&
          GetKind_GridMovement() != NO_MOVEMENT) {
        SU2_MPI::Error(string("Dynamic mesh movement currently only supported for the discrete adjoint solver for\n") + 
                       string("GRID_MOVEMENT = RIGID_MOTION."), CURRENT_FUNCTION);
      }

      if (Unst_AdjointIter- long(nTimeIter) < 0){
        SU2_MPI::Error(string("Invalid iteration number requested for unsteady adjoint.\n" ) +
                       string("Make sure EXT_ITER is larger or equal than UNST_ADJOINT_ITER."),
                       CURRENT_FUNCTION);
      }

      /*--- If the averaging interval is not set, we average over all time-steps ---*/

      if (Iter_Avg_Objective == 0.0) {
        Iter_Avg_Objective = nTimeIter;
      }

    }
    
    /*--- Note that this is deliberatly done at the end of this routine! ---*/
    switch(Kind_Solver) {
      case EULER:
        Kind_Solver = DISC_ADJ_EULER;
        break;
      case RANS:
        Kind_Solver = DISC_ADJ_RANS;
        break;
      case NAVIER_STOKES:
        Kind_Solver = DISC_ADJ_NAVIER_STOKES;
        break;
      case INC_EULER:
        Kind_Solver = DISC_ADJ_INC_EULER;
        break;
      case INC_RANS:
        Kind_Solver = DISC_ADJ_INC_RANS;
        break;
      case INC_NAVIER_STOKES:
        Kind_Solver = DISC_ADJ_INC_NAVIER_STOKES;
        break;
      case FEM_EULER :
        Kind_Solver = DISC_ADJ_FEM_EULER;
        break;
      case FEM_RANS :
        Kind_Solver = DISC_ADJ_FEM_RANS;
        break;
      case FEM_NAVIER_STOKES : 
        Kind_Solver = DISC_ADJ_FEM_NS;
        break;
      case FEM_ELASTICITY:
        Kind_Solver = DISC_ADJ_FEM;
        break;
      default:
        break;
    }

    RampOutletPressure = false;
    RampRotatingFrame = false;
  }
<<<<<<< HEAD
  
  /* 2nd-order MUSCL is not possible for the continuous adjoint
   turbulence model. */
  
  if (MUSCL_AdjTurb) {
    SU2_MPI::Error(string("MUSCL_ADJTURB= YES not currently supported.\n") +
                   string("Please select MUSCL_ADJTURB= NO (first-order)."),
                   CURRENT_FUNCTION);
  }
  
  /* Check for whether we need a second gradient method to calculate
   gradients for uwpind reconstruction. Set additional booleans to
   minimize overhead as appropriate. */
  
  if (MUSCL_Flow || MUSCL_Turb || MUSCL_Heat || MUSCL_AdjFlow) {
    
    ReconstructionGradientRequired = true;
    
    if ((Kind_Gradient_Method_Recon == NO_GRADIENT) ||
        (Kind_Gradient_Method_Recon == Kind_Gradient_Method)) {

      /* The default behavior if no reconstruction gradient is specified
       is to use the same gradient as needed for the viscous/source terms
       without recomputation. If they are using the same method, then
       we also want to avoid recomputation. */

      ReconstructionGradientRequired = false;
      Kind_Gradient_Method_Recon     = Kind_Gradient_Method;
    }
    
  }
  
  /* Simpler boolean to control allocation of least-squares memory. */
  
  if ((Kind_Gradient_Method_Recon == LEAST_SQUARES) ||
      (Kind_Gradient_Method_Recon == WEIGHTED_LEAST_SQUARES) ||
      (Kind_Gradient_Method       == LEAST_SQUARES) ||
      (Kind_Gradient_Method       == WEIGHTED_LEAST_SQUARES)) {
    LeastSquaresRequired = true;
  }
  
  if (Kind_Gradient_Method == LEAST_SQUARES) {
    SU2_MPI::Error(string("LEAST_SQUARES gradient method not allowed for viscous / source terms.\n") +
                   string("Please select either WEIGHTED_LEAST_SQUARES or GREEN_GAUSS."),
                   CURRENT_FUNCTION);
  }
  
=======
>>>>>>> 8d2cc941
}

void CConfig::SetMarkers(unsigned short val_software) {

  unsigned short iMarker_All, iMarker_CfgFile, iMarker_Euler, iMarker_Custom,
  iMarker_FarField, iMarker_SymWall, iMarker_PerBound,
  iMarker_NearFieldBound, iMarker_Fluid_InterfaceBound, iMarker_Dirichlet,
  iMarker_Inlet, iMarker_Riemann, iMarker_Giles, iMarker_Outlet, iMarker_Isothermal,
  iMarker_HeatFlux, iMarker_EngineInflow, iMarker_EngineExhaust, iMarker_Damper,
  iMarker_Displacement, iMarker_Load, iMarker_FlowLoad, iMarker_Neumann, iMarker_Internal,
  iMarker_Monitoring, iMarker_Designing, iMarker_GeoEval, iMarker_Plotting, iMarker_Analyze,
  iMarker_DV, iMarker_Moving, iMarker_PyCustom, iMarker_Supersonic_Inlet, iMarker_Supersonic_Outlet,
  iMarker_Clamped, iMarker_ZoneInterface, iMarker_CHTInterface, iMarker_Load_Dir, iMarker_Disp_Dir, iMarker_Load_Sine,
  iMarker_Fluid_Load, iMarker_Deform_Mesh,
  iMarker_ActDiskInlet, iMarker_ActDiskOutlet,
  iMarker_Turbomachinery, iMarker_MixingPlaneInterface;

  int size = SINGLE_NODE;
  
#ifdef HAVE_MPI
  if (val_software != SU2_MSH)
    SU2_MPI::Comm_size(MPI_COMM_WORLD, &size);
#endif

  /*--- Compute the total number of markers in the config file ---*/
  
  nMarker_CfgFile = nMarker_Euler + nMarker_FarField + nMarker_SymWall +
  nMarker_PerBound + nMarker_NearFieldBound + nMarker_Fluid_InterfaceBound +
  nMarker_CHTInterface + nMarker_Dirichlet + nMarker_Neumann + nMarker_Inlet + nMarker_Riemann +
  nMarker_Giles + nMarker_Outlet + nMarker_Isothermal + nMarker_HeatFlux +
  nMarker_EngineInflow + nMarker_EngineExhaust + nMarker_Internal +
  nMarker_Supersonic_Inlet + nMarker_Supersonic_Outlet + nMarker_Displacement + nMarker_Load +
  nMarker_FlowLoad + nMarker_Custom + nMarker_Damper +
  nMarker_Clamped + nMarker_Load_Sine + nMarker_Load_Dir + nMarker_Disp_Dir +
  nMarker_ActDiskInlet + nMarker_ActDiskOutlet + nMarker_ZoneInterface;
  
  /*--- Add the possible send/receive domains ---*/

  nMarker_Max = nMarker_CfgFile + OVERHEAD*size;
  
  /*--- Basic dimensionalization of the markers (worst scenario) ---*/

  nMarker_All = nMarker_Max;

  /*--- Allocate the memory (markers in each domain) ---*/
  
  Marker_All_TagBound       = new string[nMarker_All];		// Store the tag that correspond with each marker.
  Marker_All_SendRecv       = new short[nMarker_All];		// +#domain (send), -#domain (receive).
  Marker_All_KindBC         = new unsigned short[nMarker_All];	// Store the kind of boundary condition.
  Marker_All_Monitoring     = new unsigned short[nMarker_All];	// Store whether the boundary should be monitored.
  Marker_All_Designing      = new unsigned short[nMarker_All];  // Store whether the boundary should be designed.
  Marker_All_Plotting       = new unsigned short[nMarker_All];	// Store whether the boundary should be plotted.
  Marker_All_Analyze  = new unsigned short[nMarker_All];	// Store whether the boundary should be plotted.
  Marker_All_ZoneInterface   = new unsigned short[nMarker_All];	// Store whether the boundary is in the FSI interface.
  Marker_All_GeoEval        = new unsigned short[nMarker_All];	// Store whether the boundary should be geometry evaluation.
  Marker_All_DV             = new unsigned short[nMarker_All];	// Store whether the boundary should be affected by design variables.
  Marker_All_Moving         = new unsigned short[nMarker_All];	// Store whether the boundary should be in motion.
  Marker_All_Deform_Mesh    = new unsigned short[nMarker_All];	// Store whether the boundary is deformable.
  Marker_All_Fluid_Load     = new unsigned short[nMarker_All];	// Store whether the boundary computes/applies fluid loads.
  Marker_All_PyCustom       = new unsigned short[nMarker_All];  // Store whether the boundary is Python customizable.
  Marker_All_PerBound       = new short[nMarker_All];		// Store whether the boundary belongs to a periodic boundary.
  Marker_All_Turbomachinery       = new unsigned short[nMarker_All];	// Store whether the boundary is in needed for Turbomachinery computations.
  Marker_All_TurbomachineryFlag   = new unsigned short[nMarker_All];	// Store whether the boundary has a flag for Turbomachinery computations.
  Marker_All_MixingPlaneInterface = new unsigned short[nMarker_All];	// Store whether the boundary has a in the MixingPlane interface.


  for (iMarker_All = 0; iMarker_All < nMarker_All; iMarker_All++) {
    Marker_All_TagBound[iMarker_All]             = "SEND_RECEIVE";
    Marker_All_SendRecv[iMarker_All]             = 0;
    Marker_All_KindBC[iMarker_All]               = 0;
    Marker_All_Monitoring[iMarker_All]           = 0;
    Marker_All_GeoEval[iMarker_All]              = 0;
    Marker_All_Designing[iMarker_All]            = 0;
    Marker_All_Plotting[iMarker_All]             = 0;
    Marker_All_Analyze[iMarker_All]              = 0;
    Marker_All_ZoneInterface[iMarker_All]        = 0;
    Marker_All_DV[iMarker_All]                   = 0;
    Marker_All_Moving[iMarker_All]               = 0;
    Marker_All_Deform_Mesh[iMarker_All]          = 0;
    Marker_All_Fluid_Load[iMarker_All]           = 0;
    Marker_All_PerBound[iMarker_All]             = 0;
    Marker_All_Turbomachinery[iMarker_All]       = 0;
    Marker_All_TurbomachineryFlag[iMarker_All]   = 0;
    Marker_All_MixingPlaneInterface[iMarker_All] = 0;
    Marker_All_PyCustom[iMarker_All]             = 0;
  }

  /*--- Allocate the memory (markers in the config file) ---*/

  Marker_CfgFile_TagBound             = new string[nMarker_CfgFile];
  Marker_CfgFile_KindBC               = new unsigned short[nMarker_CfgFile];
  Marker_CfgFile_Monitoring           = new unsigned short[nMarker_CfgFile];
  Marker_CfgFile_Designing            = new unsigned short[nMarker_CfgFile];
  Marker_CfgFile_Plotting             = new unsigned short[nMarker_CfgFile];
  Marker_CfgFile_Analyze              = new unsigned short[nMarker_CfgFile];
  Marker_CfgFile_GeoEval              = new unsigned short[nMarker_CfgFile];
  Marker_CfgFile_ZoneInterface        = new unsigned short[nMarker_CfgFile];
  Marker_CfgFile_DV                   = new unsigned short[nMarker_CfgFile];
  Marker_CfgFile_Moving               = new unsigned short[nMarker_CfgFile];
  Marker_CfgFile_Deform_Mesh          = new unsigned short[nMarker_CfgFile];
  Marker_CfgFile_Fluid_Load           = new unsigned short[nMarker_CfgFile];
  Marker_CfgFile_PerBound             = new unsigned short[nMarker_CfgFile];
  Marker_CfgFile_Turbomachinery       = new unsigned short[nMarker_CfgFile];
  Marker_CfgFile_TurbomachineryFlag   = new unsigned short[nMarker_CfgFile];
  Marker_CfgFile_MixingPlaneInterface = new unsigned short[nMarker_CfgFile];
  Marker_CfgFile_PyCustom             = new unsigned short[nMarker_CfgFile];

  for (iMarker_CfgFile = 0; iMarker_CfgFile < nMarker_CfgFile; iMarker_CfgFile++) {
    Marker_CfgFile_TagBound[iMarker_CfgFile]             = "SEND_RECEIVE";
    Marker_CfgFile_KindBC[iMarker_CfgFile]               = 0;
    Marker_CfgFile_Monitoring[iMarker_CfgFile]           = 0;
    Marker_CfgFile_GeoEval[iMarker_CfgFile]              = 0;
    Marker_CfgFile_Designing[iMarker_CfgFile]            = 0;
    Marker_CfgFile_Plotting[iMarker_CfgFile]             = 0;
    Marker_CfgFile_Analyze[iMarker_CfgFile]              = 0;
    Marker_CfgFile_ZoneInterface[iMarker_CfgFile]        = 0;
    Marker_CfgFile_DV[iMarker_CfgFile]                   = 0;
    Marker_CfgFile_Moving[iMarker_CfgFile]               = 0;
    Marker_CfgFile_Deform_Mesh[iMarker_CfgFile]          = 0;
    Marker_CfgFile_Fluid_Load[iMarker_CfgFile]           = 0;
    Marker_CfgFile_PerBound[iMarker_CfgFile]             = 0;
    Marker_CfgFile_Turbomachinery[iMarker_CfgFile]       = 0;
    Marker_CfgFile_TurbomachineryFlag[iMarker_CfgFile]   = 0;
    Marker_CfgFile_MixingPlaneInterface[iMarker_CfgFile] = 0;
    Marker_CfgFile_PyCustom[iMarker_CfgFile]             = 0;
  }

  /*--- Allocate memory to store surface information (Analyze BC) ---*/

  Surface_MassFlow = new su2double[nMarker_Analyze];
  Surface_Mach = new su2double[nMarker_Analyze];
  Surface_Temperature = new su2double[nMarker_Analyze];
  Surface_Pressure = new su2double[nMarker_Analyze];
  Surface_Density = new su2double[nMarker_Analyze];
  Surface_Enthalpy = new su2double[nMarker_Analyze];
  Surface_NormalVelocity = new su2double[nMarker_Analyze];
  Surface_Uniformity = new su2double[nMarker_Analyze];
  Surface_SecondaryStrength = new su2double[nMarker_Analyze];
  Surface_SecondOverUniform = new su2double[nMarker_Analyze];
  Surface_MomentumDistortion = new su2double[nMarker_Analyze];
  Surface_TotalTemperature = new su2double[nMarker_Analyze];
  Surface_TotalPressure = new su2double[nMarker_Analyze];
  Surface_PressureDrop = new su2double[nMarker_Analyze];
  Surface_DC60 = new su2double[nMarker_Analyze];
  Surface_IDC = new su2double[nMarker_Analyze];
  Surface_IDC_Mach = new su2double[nMarker_Analyze];
  Surface_IDR = new su2double[nMarker_Analyze];
  for (iMarker_Analyze = 0; iMarker_Analyze < nMarker_Analyze; iMarker_Analyze++) {
    Surface_MassFlow[iMarker_Analyze] = 0.0;
    Surface_Mach[iMarker_Analyze] = 0.0;
    Surface_Temperature[iMarker_Analyze] = 0.0;
    Surface_Pressure[iMarker_Analyze] = 0.0;
    Surface_Density[iMarker_Analyze] = 0.0;
    Surface_Enthalpy[iMarker_Analyze] = 0.0;
    Surface_NormalVelocity[iMarker_Analyze] = 0.0;
    Surface_Uniformity[iMarker_Analyze] = 0.0;
    Surface_SecondaryStrength[iMarker_Analyze] = 0.0;
    Surface_SecondOverUniform[iMarker_Analyze] = 0.0;
    Surface_MomentumDistortion[iMarker_Analyze] = 0.0;
    Surface_TotalTemperature[iMarker_Analyze] = 0.0;
    Surface_TotalPressure[iMarker_Analyze] = 0.0;
    Surface_PressureDrop[iMarker_Analyze] = 0.0;
    Surface_DC60[iMarker_Analyze] = 0.0;
    Surface_IDC[iMarker_Analyze] = 0.0;
    Surface_IDC_Mach[iMarker_Analyze] = 0.0;
    Surface_IDR[iMarker_Analyze] = 0.0;
  }

  /*--- Populate the marker information in the config file (all domains) ---*/

  iMarker_CfgFile = 0;
  for (iMarker_Euler = 0; iMarker_Euler < nMarker_Euler; iMarker_Euler++) {
    Marker_CfgFile_TagBound[iMarker_CfgFile] = Marker_Euler[iMarker_Euler];
    Marker_CfgFile_KindBC[iMarker_CfgFile] = EULER_WALL;
    iMarker_CfgFile++;
  }

  for (iMarker_FarField = 0; iMarker_FarField < nMarker_FarField; iMarker_FarField++) {
    Marker_CfgFile_TagBound[iMarker_CfgFile] = Marker_FarField[iMarker_FarField];
    Marker_CfgFile_KindBC[iMarker_CfgFile] = FAR_FIELD;
    iMarker_CfgFile++;
  }

  for (iMarker_SymWall = 0; iMarker_SymWall < nMarker_SymWall; iMarker_SymWall++) {
    Marker_CfgFile_TagBound[iMarker_CfgFile] = Marker_SymWall[iMarker_SymWall];
    Marker_CfgFile_KindBC[iMarker_CfgFile] = SYMMETRY_PLANE;
    iMarker_CfgFile++;
  }

  for (iMarker_PerBound = 0; iMarker_PerBound < nMarker_PerBound; iMarker_PerBound++) {
    Marker_CfgFile_TagBound[iMarker_CfgFile] = Marker_PerBound[iMarker_PerBound];
    Marker_CfgFile_KindBC[iMarker_CfgFile] = PERIODIC_BOUNDARY;
    Marker_CfgFile_PerBound[iMarker_CfgFile] = iMarker_PerBound + 1;
    iMarker_CfgFile++;
  }

  ActDisk_DeltaPress = new su2double[nMarker_ActDiskInlet];
  ActDisk_DeltaTemp = new su2double[nMarker_ActDiskInlet];
  ActDisk_TotalPressRatio = new su2double[nMarker_ActDiskInlet];
  ActDisk_TotalTempRatio = new su2double[nMarker_ActDiskInlet];
  ActDisk_StaticPressRatio = new su2double[nMarker_ActDiskInlet];
  ActDisk_StaticTempRatio = new su2double[nMarker_ActDiskInlet];
  ActDisk_Power = new su2double[nMarker_ActDiskInlet];
  ActDisk_MassFlow = new su2double[nMarker_ActDiskInlet];
  ActDisk_Mach = new su2double[nMarker_ActDiskInlet];
  ActDisk_Force = new su2double[nMarker_ActDiskInlet];
  ActDisk_NetThrust = new su2double[nMarker_ActDiskInlet];
  ActDisk_BCThrust = new su2double[nMarker_ActDiskInlet];
  ActDisk_BCThrust_Old = new su2double[nMarker_ActDiskInlet];
  ActDisk_GrossThrust = new su2double[nMarker_ActDiskInlet];
  ActDisk_Area = new su2double[nMarker_ActDiskInlet];
  ActDisk_ReverseMassFlow = new su2double[nMarker_ActDiskInlet];
  
  for (iMarker_ActDiskInlet = 0; iMarker_ActDiskInlet < nMarker_ActDiskInlet; iMarker_ActDiskInlet++) {
    ActDisk_DeltaPress[iMarker_ActDiskInlet] = 0.0;
    ActDisk_DeltaTemp[iMarker_ActDiskInlet] = 0.0;
    ActDisk_TotalPressRatio[iMarker_ActDiskInlet] = 0.0;
    ActDisk_TotalTempRatio[iMarker_ActDiskInlet] = 0.0;
    ActDisk_StaticPressRatio[iMarker_ActDiskInlet] = 0.0;
    ActDisk_StaticTempRatio[iMarker_ActDiskInlet] = 0.0;
    ActDisk_Power[iMarker_ActDiskInlet] = 0.0;
    ActDisk_MassFlow[iMarker_ActDiskInlet] = 0.0;
    ActDisk_Mach[iMarker_ActDiskInlet] = 0.0;
    ActDisk_Force[iMarker_ActDiskInlet] = 0.0;
    ActDisk_NetThrust[iMarker_ActDiskInlet] = 0.0;
    ActDisk_BCThrust[iMarker_ActDiskInlet] = 0.0;
    ActDisk_BCThrust_Old[iMarker_ActDiskInlet] = 0.0;
    ActDisk_GrossThrust[iMarker_ActDiskInlet] = 0.0;
    ActDisk_Area[iMarker_ActDiskInlet] = 0.0;
    ActDisk_ReverseMassFlow[iMarker_ActDiskInlet] = 0.0;
  }
  
  
  ActDiskInlet_MassFlow = new su2double[nMarker_ActDiskInlet];
  ActDiskInlet_Temperature = new su2double[nMarker_ActDiskInlet];
  ActDiskInlet_TotalTemperature = new su2double[nMarker_ActDiskInlet];
  ActDiskInlet_Pressure = new su2double[nMarker_ActDiskInlet];
  ActDiskInlet_TotalPressure = new su2double[nMarker_ActDiskInlet];
  ActDiskInlet_RamDrag = new su2double[nMarker_ActDiskInlet];
  ActDiskInlet_Force = new su2double[nMarker_ActDiskInlet];
  ActDiskInlet_Power = new su2double[nMarker_ActDiskInlet];
  
  for (iMarker_ActDiskInlet = 0; iMarker_ActDiskInlet < nMarker_ActDiskInlet; iMarker_ActDiskInlet++) {
    Marker_CfgFile_TagBound[iMarker_CfgFile] = Marker_ActDiskInlet[iMarker_ActDiskInlet];
    Marker_CfgFile_KindBC[iMarker_CfgFile] = ACTDISK_INLET;
    ActDiskInlet_MassFlow[iMarker_ActDiskInlet] = 0.0;
    ActDiskInlet_Temperature[iMarker_ActDiskInlet] = 0.0;
    ActDiskInlet_TotalTemperature[iMarker_ActDiskInlet] = 0.0;
    ActDiskInlet_Pressure[iMarker_ActDiskInlet] = 0.0;
    ActDiskInlet_TotalPressure[iMarker_ActDiskInlet] = 0.0;
    ActDiskInlet_RamDrag[iMarker_ActDiskInlet] = 0.0;
    ActDiskInlet_Force[iMarker_ActDiskInlet] = 0.0;
    ActDiskInlet_Power[iMarker_ActDiskInlet] = 0.0;
    iMarker_CfgFile++;
  }
  
  ActDiskOutlet_MassFlow = new su2double[nMarker_ActDiskOutlet];
  ActDiskOutlet_Temperature = new su2double[nMarker_ActDiskOutlet];
  ActDiskOutlet_TotalTemperature = new su2double[nMarker_ActDiskOutlet];
  ActDiskOutlet_Pressure = new su2double[nMarker_ActDiskOutlet];
  ActDiskOutlet_TotalPressure = new su2double[nMarker_ActDiskOutlet];
  ActDiskOutlet_GrossThrust = new su2double[nMarker_ActDiskOutlet];
  ActDiskOutlet_Force = new su2double[nMarker_ActDiskOutlet];
  ActDiskOutlet_Power = new su2double[nMarker_ActDiskOutlet];
  
  for (iMarker_ActDiskOutlet = 0; iMarker_ActDiskOutlet < nMarker_ActDiskOutlet; iMarker_ActDiskOutlet++) {
    Marker_CfgFile_TagBound[iMarker_CfgFile] = Marker_ActDiskOutlet[iMarker_ActDiskOutlet];
    Marker_CfgFile_KindBC[iMarker_CfgFile] = ACTDISK_OUTLET;
    ActDiskOutlet_MassFlow[iMarker_ActDiskOutlet] = 0.0;
    ActDiskOutlet_Temperature[iMarker_ActDiskOutlet] = 0.0;
    ActDiskOutlet_TotalTemperature[iMarker_ActDiskOutlet] = 0.0;
    ActDiskOutlet_Pressure[iMarker_ActDiskOutlet] = 0.0;
    ActDiskOutlet_TotalPressure[iMarker_ActDiskOutlet] = 0.0;
    ActDiskOutlet_GrossThrust[iMarker_ActDiskOutlet] = 0.0;
    ActDiskOutlet_Force[iMarker_ActDiskOutlet] = 0.0;
    ActDiskOutlet_Power[iMarker_ActDiskOutlet] = 0.0;
    iMarker_CfgFile++;
  }

  Outlet_MassFlow = new su2double[nMarker_Outlet];
  Outlet_Density  = new su2double[nMarker_Outlet];
  Outlet_Area     = new su2double[nMarker_Outlet];
  for (iMarker_Outlet = 0; iMarker_Outlet < nMarker_Outlet; iMarker_Outlet++) {
    Outlet_MassFlow[iMarker_Outlet] = 0.0;
    Outlet_Density[iMarker_Outlet]  = 0.0;
    Outlet_Area[iMarker_Outlet]     = 0.0;
  }
  
  for (iMarker_NearFieldBound = 0; iMarker_NearFieldBound < nMarker_NearFieldBound; iMarker_NearFieldBound++) {
    Marker_CfgFile_TagBound[iMarker_CfgFile] = Marker_NearFieldBound[iMarker_NearFieldBound];
    Marker_CfgFile_KindBC[iMarker_CfgFile] = NEARFIELD_BOUNDARY;
    iMarker_CfgFile++;
  }
  
  for (iMarker_Fluid_InterfaceBound = 0; iMarker_Fluid_InterfaceBound < nMarker_Fluid_InterfaceBound; iMarker_Fluid_InterfaceBound++) {
    Marker_CfgFile_TagBound[iMarker_CfgFile] = Marker_Fluid_InterfaceBound[iMarker_Fluid_InterfaceBound];
    Marker_CfgFile_KindBC[iMarker_CfgFile] = FLUID_INTERFACE;
    iMarker_CfgFile++;
  }

  for (iMarker_CHTInterface = 0; iMarker_CHTInterface < nMarker_CHTInterface; iMarker_CHTInterface++) {
    Marker_CfgFile_TagBound[iMarker_CfgFile] = Marker_CHTInterface[iMarker_CHTInterface];
    Marker_CfgFile_KindBC[iMarker_CfgFile] = CHT_WALL_INTERFACE;
    iMarker_CfgFile++;
  }

  for (iMarker_Dirichlet = 0; iMarker_Dirichlet < nMarker_Dirichlet; iMarker_Dirichlet++) {
    Marker_CfgFile_TagBound[iMarker_CfgFile] = Marker_Dirichlet[iMarker_Dirichlet];
    Marker_CfgFile_KindBC[iMarker_CfgFile] = DIRICHLET;
    iMarker_CfgFile++;
  }

  for (iMarker_Inlet = 0; iMarker_Inlet < nMarker_Inlet; iMarker_Inlet++) {
    Marker_CfgFile_TagBound[iMarker_CfgFile] = Marker_Inlet[iMarker_Inlet];
    Marker_CfgFile_KindBC[iMarker_CfgFile] = INLET_FLOW;
    iMarker_CfgFile++;
  }

  for (iMarker_Riemann = 0; iMarker_Riemann < nMarker_Riemann; iMarker_Riemann++) {
    Marker_CfgFile_TagBound[iMarker_CfgFile] = Marker_Riemann[iMarker_Riemann];
    Marker_CfgFile_KindBC[iMarker_CfgFile] = RIEMANN_BOUNDARY;
    iMarker_CfgFile++;
  }

  for (iMarker_Giles = 0; iMarker_Giles < nMarker_Giles; iMarker_Giles++) {
    Marker_CfgFile_TagBound[iMarker_CfgFile] = Marker_Giles[iMarker_Giles];
    Marker_CfgFile_KindBC[iMarker_CfgFile] = GILES_BOUNDARY;
    iMarker_CfgFile++;
  }

  Engine_Power       = new su2double[nMarker_EngineInflow];
  Engine_Mach        = new su2double[nMarker_EngineInflow];
  Engine_Force       = new su2double[nMarker_EngineInflow];
  Engine_NetThrust   = new su2double[nMarker_EngineInflow];
  Engine_GrossThrust = new su2double[nMarker_EngineInflow];
  Engine_Area        = new su2double[nMarker_EngineInflow];
  
  for (iMarker_EngineInflow = 0; iMarker_EngineInflow < nMarker_EngineInflow; iMarker_EngineInflow++) {
    Engine_Power[iMarker_EngineInflow] = 0.0;
    Engine_Mach[iMarker_EngineInflow] = 0.0;
    Engine_Force[iMarker_EngineInflow] = 0.0;
    Engine_NetThrust[iMarker_EngineInflow] = 0.0;
    Engine_GrossThrust[iMarker_EngineInflow] = 0.0;
    Engine_Area[iMarker_EngineInflow] = 0.0;
  }
  
  Inflow_Mach = new su2double[nMarker_EngineInflow];
  Inflow_Pressure = new su2double[nMarker_EngineInflow];
  Inflow_MassFlow = new su2double[nMarker_EngineInflow];
  Inflow_ReverseMassFlow = new su2double[nMarker_EngineInflow];
  Inflow_TotalPressure = new su2double[nMarker_EngineInflow];
  Inflow_Temperature = new su2double[nMarker_EngineInflow];
  Inflow_TotalTemperature = new su2double[nMarker_EngineInflow];
  Inflow_RamDrag = new su2double[nMarker_EngineInflow];
  Inflow_Force = new su2double[nMarker_EngineInflow];
  Inflow_Power = new su2double[nMarker_EngineInflow];
  
  for (iMarker_EngineInflow = 0; iMarker_EngineInflow < nMarker_EngineInflow; iMarker_EngineInflow++) {
    Marker_CfgFile_TagBound[iMarker_CfgFile] = Marker_EngineInflow[iMarker_EngineInflow];
    Marker_CfgFile_KindBC[iMarker_CfgFile] = ENGINE_INFLOW;
    Inflow_Mach[iMarker_EngineInflow] = 0.0;
    Inflow_Pressure[iMarker_EngineInflow] = 0.0;
    Inflow_MassFlow[iMarker_EngineInflow] = 0.0;
    Inflow_ReverseMassFlow[iMarker_EngineInflow] = 0.0;
    Inflow_TotalPressure[iMarker_EngineInflow] = 0.0;
    Inflow_Temperature[iMarker_EngineInflow] = 0.0;
    Inflow_TotalTemperature[iMarker_EngineInflow] = 0.0;
    Inflow_RamDrag[iMarker_EngineInflow] = 0.0;
    Inflow_Force[iMarker_EngineInflow] = 0.0;
    Inflow_Power[iMarker_EngineInflow] = 0.0;
    iMarker_CfgFile++;
  }
  
  Exhaust_Pressure = new su2double[nMarker_EngineExhaust];
  Exhaust_Temperature = new su2double[nMarker_EngineExhaust];
  Exhaust_MassFlow = new su2double[nMarker_EngineExhaust];
  Exhaust_TotalPressure = new su2double[nMarker_EngineExhaust];
  Exhaust_TotalTemperature = new su2double[nMarker_EngineExhaust];
  Exhaust_GrossThrust = new su2double[nMarker_EngineExhaust];
  Exhaust_Force = new su2double[nMarker_EngineExhaust];
  Exhaust_Power = new su2double[nMarker_EngineExhaust];
  
  for (iMarker_EngineExhaust = 0; iMarker_EngineExhaust < nMarker_EngineExhaust; iMarker_EngineExhaust++) {
    Marker_CfgFile_TagBound[iMarker_CfgFile] = Marker_EngineExhaust[iMarker_EngineExhaust];
    Marker_CfgFile_KindBC[iMarker_CfgFile] = ENGINE_EXHAUST;
    Exhaust_Pressure[iMarker_EngineExhaust] = 0.0;
    Exhaust_Temperature[iMarker_EngineExhaust] = 0.0;
    Exhaust_MassFlow[iMarker_EngineExhaust] = 0.0;
    Exhaust_TotalPressure[iMarker_EngineExhaust] = 0.0;
    Exhaust_TotalTemperature[iMarker_EngineExhaust] = 0.0;
    Exhaust_GrossThrust[iMarker_EngineExhaust] = 0.0;
    Exhaust_Force[iMarker_EngineExhaust] = 0.0;
    Exhaust_Power[iMarker_EngineExhaust] = 0.0;
    iMarker_CfgFile++;
  }
  
  for (iMarker_Supersonic_Inlet = 0; iMarker_Supersonic_Inlet < nMarker_Supersonic_Inlet; iMarker_Supersonic_Inlet++) {
    Marker_CfgFile_TagBound[iMarker_CfgFile] = Marker_Supersonic_Inlet[iMarker_Supersonic_Inlet];
    Marker_CfgFile_KindBC[iMarker_CfgFile] = SUPERSONIC_INLET;
    iMarker_CfgFile++;
  }
  
  for (iMarker_Supersonic_Outlet = 0; iMarker_Supersonic_Outlet < nMarker_Supersonic_Outlet; iMarker_Supersonic_Outlet++) {
    Marker_CfgFile_TagBound[iMarker_CfgFile] = Marker_Supersonic_Outlet[iMarker_Supersonic_Outlet];
    Marker_CfgFile_KindBC[iMarker_CfgFile] = SUPERSONIC_OUTLET;
    iMarker_CfgFile++;
  }

  for (iMarker_Neumann = 0; iMarker_Neumann < nMarker_Neumann; iMarker_Neumann++) {
    Marker_CfgFile_TagBound[iMarker_CfgFile] = Marker_Neumann[iMarker_Neumann];
    Marker_CfgFile_KindBC[iMarker_CfgFile] = NEUMANN;
    iMarker_CfgFile++;
  }
  
  for (iMarker_Internal = 0; iMarker_Internal < nMarker_Internal; iMarker_Internal++) {
    Marker_CfgFile_TagBound[iMarker_CfgFile] = Marker_Internal[iMarker_Internal];
    Marker_CfgFile_KindBC[iMarker_CfgFile] = INTERNAL_BOUNDARY;
    iMarker_CfgFile++;
  }

  for (iMarker_Custom = 0; iMarker_Custom < nMarker_Custom; iMarker_Custom++) {
    Marker_CfgFile_TagBound[iMarker_CfgFile] = Marker_Custom[iMarker_Custom];
    Marker_CfgFile_KindBC[iMarker_CfgFile] = CUSTOM_BOUNDARY;
    iMarker_CfgFile++;
  }

  for (iMarker_Outlet = 0; iMarker_Outlet < nMarker_Outlet; iMarker_Outlet++) {
    Marker_CfgFile_TagBound[iMarker_CfgFile] = Marker_Outlet[iMarker_Outlet];
    Marker_CfgFile_KindBC[iMarker_CfgFile] = OUTLET_FLOW;
    iMarker_CfgFile++;
  }

  for (iMarker_Isothermal = 0; iMarker_Isothermal < nMarker_Isothermal; iMarker_Isothermal++) {
    Marker_CfgFile_TagBound[iMarker_CfgFile] = Marker_Isothermal[iMarker_Isothermal];
    Marker_CfgFile_KindBC[iMarker_CfgFile] = ISOTHERMAL;
    iMarker_CfgFile++;
  }

  for (iMarker_HeatFlux = 0; iMarker_HeatFlux < nMarker_HeatFlux; iMarker_HeatFlux++) {
    Marker_CfgFile_TagBound[iMarker_CfgFile] = Marker_HeatFlux[iMarker_HeatFlux];
    Marker_CfgFile_KindBC[iMarker_CfgFile] = HEAT_FLUX;
    iMarker_CfgFile++;
  }

  for (iMarker_Clamped = 0; iMarker_Clamped < nMarker_Clamped; iMarker_Clamped++) {
    Marker_CfgFile_TagBound[iMarker_CfgFile] = Marker_Clamped[iMarker_Clamped];
    Marker_CfgFile_KindBC[iMarker_CfgFile] = CLAMPED_BOUNDARY;
    iMarker_CfgFile++;
  }

  for (iMarker_Displacement = 0; iMarker_Displacement < nMarker_Displacement; iMarker_Displacement++) {
    Marker_CfgFile_TagBound[iMarker_CfgFile] = Marker_Displacement[iMarker_Displacement];
    Marker_CfgFile_KindBC[iMarker_CfgFile] = DISPLACEMENT_BOUNDARY;
    iMarker_CfgFile++;
  }

  for (iMarker_Load = 0; iMarker_Load < nMarker_Load; iMarker_Load++) {
    Marker_CfgFile_TagBound[iMarker_CfgFile] = Marker_Load[iMarker_Load];
    Marker_CfgFile_KindBC[iMarker_CfgFile] = LOAD_BOUNDARY;
    iMarker_CfgFile++;
  }

  for (iMarker_Damper = 0; iMarker_Damper < nMarker_Damper; iMarker_Damper++) {
    Marker_CfgFile_TagBound[iMarker_CfgFile] = Marker_Damper[iMarker_Damper];
    Marker_CfgFile_KindBC[iMarker_CfgFile] = DAMPER_BOUNDARY;
    iMarker_CfgFile++;
  }

  for (iMarker_Load_Dir = 0; iMarker_Load_Dir < nMarker_Load_Dir; iMarker_Load_Dir++) {
    Marker_CfgFile_TagBound[iMarker_CfgFile] = Marker_Load_Dir[iMarker_Load_Dir];
    Marker_CfgFile_KindBC[iMarker_CfgFile] = LOAD_DIR_BOUNDARY;
    iMarker_CfgFile++;
  }

  for (iMarker_Disp_Dir = 0; iMarker_Disp_Dir < nMarker_Disp_Dir; iMarker_Disp_Dir++) {
    Marker_CfgFile_TagBound[iMarker_CfgFile] = Marker_Disp_Dir[iMarker_Disp_Dir];
    Marker_CfgFile_KindBC[iMarker_CfgFile] = DISP_DIR_BOUNDARY;
    iMarker_CfgFile++;
  }

  for (iMarker_Load_Sine = 0; iMarker_Load_Sine < nMarker_Load_Sine; iMarker_Load_Sine++) {
    Marker_CfgFile_TagBound[iMarker_CfgFile] = Marker_Load_Sine[iMarker_Load_Sine];
    Marker_CfgFile_KindBC[iMarker_CfgFile] = LOAD_SINE_BOUNDARY;
    iMarker_CfgFile++;
  }


  for (iMarker_FlowLoad = 0; iMarker_FlowLoad < nMarker_FlowLoad; iMarker_FlowLoad++) {
    Marker_CfgFile_TagBound[iMarker_CfgFile] = Marker_FlowLoad[iMarker_FlowLoad];
    Marker_CfgFile_KindBC[iMarker_CfgFile] = FLOWLOAD_BOUNDARY;
    iMarker_CfgFile++;
  }

  for (iMarker_CfgFile = 0; iMarker_CfgFile < nMarker_CfgFile; iMarker_CfgFile++) {
    Marker_CfgFile_Monitoring[iMarker_CfgFile] = NO;
    for (iMarker_Monitoring = 0; iMarker_Monitoring < nMarker_Monitoring; iMarker_Monitoring++)
      if (Marker_CfgFile_TagBound[iMarker_CfgFile] == Marker_Monitoring[iMarker_Monitoring])
        Marker_CfgFile_Monitoring[iMarker_CfgFile] = YES;
  }

  for (iMarker_CfgFile = 0; iMarker_CfgFile < nMarker_CfgFile; iMarker_CfgFile++) {
    Marker_CfgFile_GeoEval[iMarker_CfgFile] = NO;
    for (iMarker_GeoEval = 0; iMarker_GeoEval < nMarker_GeoEval; iMarker_GeoEval++)
      if (Marker_CfgFile_TagBound[iMarker_CfgFile] == Marker_GeoEval[iMarker_GeoEval])
        Marker_CfgFile_GeoEval[iMarker_CfgFile] = YES;
  }

  for (iMarker_CfgFile = 0; iMarker_CfgFile < nMarker_CfgFile; iMarker_CfgFile++) {
    Marker_CfgFile_Designing[iMarker_CfgFile] = NO;
    for (iMarker_Designing = 0; iMarker_Designing < nMarker_Designing; iMarker_Designing++)
      if (Marker_CfgFile_TagBound[iMarker_CfgFile] == Marker_Designing[iMarker_Designing])
        Marker_CfgFile_Designing[iMarker_CfgFile] = YES;
  }

  for (iMarker_CfgFile = 0; iMarker_CfgFile < nMarker_CfgFile; iMarker_CfgFile++) {
    Marker_CfgFile_Plotting[iMarker_CfgFile] = NO;
    for (iMarker_Plotting = 0; iMarker_Plotting < nMarker_Plotting; iMarker_Plotting++)
      if (Marker_CfgFile_TagBound[iMarker_CfgFile] == Marker_Plotting[iMarker_Plotting])
        Marker_CfgFile_Plotting[iMarker_CfgFile] = YES;
  }
  
  for (iMarker_CfgFile = 0; iMarker_CfgFile < nMarker_CfgFile; iMarker_CfgFile++) {
    Marker_CfgFile_Analyze[iMarker_CfgFile] = NO;
    for (iMarker_Analyze = 0; iMarker_Analyze < nMarker_Analyze; iMarker_Analyze++)
      if (Marker_CfgFile_TagBound[iMarker_CfgFile] == Marker_Analyze[iMarker_Analyze])
        Marker_CfgFile_Analyze[iMarker_CfgFile] = YES;
  }

  /*--- Identification of Fluid-Structure interface markers ---*/

  for (iMarker_CfgFile = 0; iMarker_CfgFile < nMarker_CfgFile; iMarker_CfgFile++) {
    unsigned short indexMarker = 0;
    Marker_CfgFile_ZoneInterface[iMarker_CfgFile] = NO;
    for (iMarker_ZoneInterface = 0; iMarker_ZoneInterface < nMarker_ZoneInterface; iMarker_ZoneInterface++)
      if (Marker_CfgFile_TagBound[iMarker_CfgFile] == Marker_ZoneInterface[iMarker_ZoneInterface])
            indexMarker = (int)(iMarker_ZoneInterface/2+1);
    Marker_CfgFile_ZoneInterface[iMarker_CfgFile] = indexMarker;
  }

/*--- Identification of Turbomachinery markers and flag them---*/

  for (iMarker_CfgFile = 0; iMarker_CfgFile < nMarker_CfgFile; iMarker_CfgFile++) {
    unsigned short indexMarker=0;
    Marker_CfgFile_Turbomachinery[iMarker_CfgFile] = NO;
    Marker_CfgFile_TurbomachineryFlag[iMarker_CfgFile] = NO;
    for (iMarker_Turbomachinery = 0; iMarker_Turbomachinery < nMarker_Turbomachinery; iMarker_Turbomachinery++){
      if (Marker_CfgFile_TagBound[iMarker_CfgFile] == Marker_TurboBoundIn[iMarker_Turbomachinery]){
        indexMarker=(iMarker_Turbomachinery+1);
        Marker_CfgFile_Turbomachinery[iMarker_CfgFile] = indexMarker;
        Marker_CfgFile_TurbomachineryFlag[iMarker_CfgFile] = INFLOW;
      }
      if (Marker_CfgFile_TagBound[iMarker_CfgFile] == Marker_TurboBoundOut[iMarker_Turbomachinery]){
        indexMarker=(iMarker_Turbomachinery+1);
        Marker_CfgFile_Turbomachinery[iMarker_CfgFile] = indexMarker;
        Marker_CfgFile_TurbomachineryFlag[iMarker_CfgFile] = OUTFLOW;
      }
    }
  }

  /*--- Identification of MixingPlane interface markers ---*/

  for (iMarker_CfgFile = 0; iMarker_CfgFile < nMarker_CfgFile; iMarker_CfgFile++) {
  	unsigned short indexMarker=0;
    Marker_CfgFile_MixingPlaneInterface[iMarker_CfgFile] = NO;
    for (iMarker_MixingPlaneInterface = 0; iMarker_MixingPlaneInterface < nMarker_MixingPlaneInterface; iMarker_MixingPlaneInterface++)
      if (Marker_CfgFile_TagBound[iMarker_CfgFile] == Marker_MixingPlaneInterface[iMarker_MixingPlaneInterface])
      	indexMarker=(int)(iMarker_MixingPlaneInterface/2+1);
    Marker_CfgFile_MixingPlaneInterface[iMarker_CfgFile] = indexMarker;
  }

  for (iMarker_CfgFile = 0; iMarker_CfgFile < nMarker_CfgFile; iMarker_CfgFile++) {
    Marker_CfgFile_DV[iMarker_CfgFile] = NO;
    for (iMarker_DV = 0; iMarker_DV < nMarker_DV; iMarker_DV++)
      if (Marker_CfgFile_TagBound[iMarker_CfgFile] == Marker_DV[iMarker_DV])
        Marker_CfgFile_DV[iMarker_CfgFile] = YES;
  }
  
  /*--- Add an extra check for DV_MARKER to make sure that any given marker
   name is recognized as an existing boundary in the problem. ---*/
  
  unsigned short markerCount = 0;
  for (iMarker_DV = 0; iMarker_DV < nMarker_DV; iMarker_DV++) {
    for (iMarker_CfgFile = 0; iMarker_CfgFile < nMarker_CfgFile; iMarker_CfgFile++) {
      if (Marker_CfgFile_TagBound[iMarker_CfgFile] == Marker_DV[iMarker_DV])
        markerCount++;
    }
  }
  if ((nMarker_DV > 0) && (markerCount != nMarker_DV)) {
    SU2_MPI::Error("DV_MARKER contains marker names that do not exist in the lists of BCs in the config file.", CURRENT_FUNCTION);
  }
  
  for (iMarker_CfgFile = 0; iMarker_CfgFile < nMarker_CfgFile; iMarker_CfgFile++) {
    Marker_CfgFile_Moving[iMarker_CfgFile] = NO;
    for (iMarker_Moving = 0; iMarker_Moving < nMarker_Moving; iMarker_Moving++)
      if (Marker_CfgFile_TagBound[iMarker_CfgFile] == Marker_Moving[iMarker_Moving])
        Marker_CfgFile_Moving[iMarker_CfgFile] = YES;
  }

  for (iMarker_CfgFile = 0; iMarker_CfgFile < nMarker_CfgFile; iMarker_CfgFile++) {
    Marker_CfgFile_Deform_Mesh[iMarker_CfgFile] = NO;
    for (iMarker_Deform_Mesh = 0; iMarker_Deform_Mesh < nMarker_Deform_Mesh; iMarker_Deform_Mesh++)
      if (Marker_CfgFile_TagBound[iMarker_CfgFile] == Marker_Deform_Mesh[iMarker_Deform_Mesh])
        Marker_CfgFile_Deform_Mesh[iMarker_CfgFile] = YES;
  }

  for (iMarker_CfgFile = 0; iMarker_CfgFile < nMarker_CfgFile; iMarker_CfgFile++) {
    Marker_CfgFile_Fluid_Load[iMarker_CfgFile] = NO;
    for (iMarker_Fluid_Load = 0; iMarker_Fluid_Load < nMarker_Fluid_Load; iMarker_Fluid_Load++)
      if (Marker_CfgFile_TagBound[iMarker_CfgFile] == Marker_Fluid_Load[iMarker_Fluid_Load])
        Marker_CfgFile_Fluid_Load[iMarker_CfgFile] = YES;
  }

  for (iMarker_CfgFile=0; iMarker_CfgFile < nMarker_CfgFile; iMarker_CfgFile++) {
    Marker_CfgFile_PyCustom[iMarker_CfgFile] = NO;
    for(iMarker_PyCustom=0; iMarker_PyCustom < nMarker_PyCustom; iMarker_PyCustom++)
      if (Marker_CfgFile_TagBound[iMarker_CfgFile] == Marker_PyCustom[iMarker_PyCustom])
        Marker_CfgFile_PyCustom[iMarker_CfgFile] = YES;
  }

}

void CConfig::SetOutput(unsigned short val_software, unsigned short val_izone) {

  unsigned short iMarker_Euler, iMarker_Custom, iMarker_FarField,
  iMarker_SymWall, iMarker_PerBound, iMarker_NearFieldBound,
  iMarker_Fluid_InterfaceBound, iMarker_Dirichlet, iMarker_Inlet, iMarker_Riemann,
  iMarker_Deform_Mesh, iMarker_Fluid_Load,
  iMarker_Giles, iMarker_Outlet, iMarker_Isothermal, iMarker_HeatFlux,
  iMarker_EngineInflow, iMarker_EngineExhaust, iMarker_Displacement, iMarker_Damper,
  iMarker_Load, iMarker_FlowLoad,  iMarker_Neumann, iMarker_Internal, iMarker_Monitoring,
  iMarker_Designing, iMarker_GeoEval, iMarker_Plotting, iMarker_Analyze, iMarker_DV, iDV_Value,
  iMarker_ZoneInterface, iMarker_PyCustom, iMarker_Load_Dir, iMarker_Disp_Dir, iMarker_Load_Sine, iMarker_Clamped,
  iMarker_Moving, iMarker_Supersonic_Inlet, iMarker_Supersonic_Outlet, iMarker_ActDiskInlet,
  iMarker_ActDiskOutlet, iMarker_MixingPlaneInterface;
  
  bool fea = ((Kind_Solver == FEM_ELASTICITY) || (Kind_Solver == DISC_ADJ_FEM));
  
  cout << endl <<"----------------- Physical Case Definition ( Zone "  << iZone << " ) -------------------" << endl;
  if (val_software == SU2_CFD) {
	if (FSI_Problem) {
	   cout << "Fluid-Structure Interaction." << endl;
	}

  if (DiscreteAdjoint) {
     cout <<"Discrete Adjoint equations using Algorithmic Differentiation " << endl;
     cout <<"based on the physical case: ";
  }
    switch (Kind_Solver) {
      case EULER: case DISC_ADJ_EULER: case FEM_EULER: case DISC_ADJ_FEM_EULER:
        if (Kind_Regime == COMPRESSIBLE) cout << "Compressible Euler equations." << endl;
        if (Kind_Regime == INCOMPRESSIBLE) cout << "Incompressible Euler equations." << endl;
        break;
      case NAVIER_STOKES: case DISC_ADJ_NAVIER_STOKES: case FEM_NAVIER_STOKES: case DISC_ADJ_FEM_NS:
        if (Kind_Regime == COMPRESSIBLE) cout << "Compressible Laminar Navier-Stokes' equations." << endl;
        if (Kind_Regime == INCOMPRESSIBLE) cout << "Incompressible Laminar Navier-Stokes' equations." << endl;
        break;
      case RANS: case DISC_ADJ_RANS: case FEM_RANS: case DISC_ADJ_FEM_RANS:
        if (Kind_Regime == COMPRESSIBLE) cout << "Compressible RANS equations." << endl;
        if (Kind_Regime == INCOMPRESSIBLE) cout << "Incompressible RANS equations." << endl;
        cout << "Turbulence model: ";
        switch (Kind_Turb_Model) {
          case SA:        cout << "Spalart Allmaras" << endl; break;
          case SA_NEG:    cout << "Negative Spalart Allmaras" << endl; break;
          case SA_E:      cout << "Edwards Spalart Allmaras" << endl; break;
          case SA_COMP:   cout << "Compressibility Correction Spalart Allmaras" << endl; break;
          case SA_E_COMP: cout << "Compressibility Correction Edwards Spalart Allmaras" << endl; break;
          case SST:       cout << "Menter's SST"     << endl; break;
          case SST_SUST:  cout << "Menter's SST with sustaining terms" << endl; break;
        }
        if (QCR) cout << "Using Quadratic Constitutive Relation, 2000 version (QCR2000)" << endl;
        cout << "Hybrid RANS/LES: ";
        switch (Kind_HybridRANSLES){
          case NO_HYBRIDRANSLES: cout <<  "No Hybrid RANS/LES" << endl; break;
          case SA_DES:   cout << "Detached Eddy Simulation (DES97) " << endl; break;
          case SA_DDES:  cout << "Delayed Detached Eddy Simulation (DDES) with Standard SGS" << endl; break;
          case SA_ZDES:  cout << "Delayed Detached Eddy Simulation (DDES) with Vorticity-based SGS" << endl; break;
          case SA_EDDES: cout << "Delayed Detached Eddy Simulation (DDES) with Shear-layer Adapted SGS" << endl; break;
        }
        if (using_uq){
          cout << "Perturbing Reynold's Stress Matrix towards "<< eig_val_comp << " component turbulence"<< endl;
          if (uq_permute) cout << "Permuting eigenvectors" << endl;  
        } 
        break;
      case FEM_LES:
        if (Kind_Regime == COMPRESSIBLE)   cout << "Compressible LES equations." << endl;
        if (Kind_Regime == INCOMPRESSIBLE) cout << "Incompressible LES equations." << endl;
        cout << "Subgrid Scale model: ";
        switch (Kind_SGS_Model) {
          case IMPLICIT_LES: cout << "Implicit LES" << endl; break;
          case SMAGORINSKY:  cout << "Smagorinsky " << endl; break;
          case WALE:         cout << "WALE"         << endl; break;
          case VREMAN:       cout << "VREMAN"         << endl; break;
          default:
            SU2_MPI::Error("Subgrid Scale model not specified.", CURRENT_FUNCTION);

        }
        break;
      case FEM_ELASTICITY: case DISC_ADJ_FEM:
    	  if (Kind_Struct_Solver == SMALL_DEFORMATIONS) cout << "Geometrically linear elasticity solver." << endl;
    	  if (Kind_Struct_Solver == LARGE_DEFORMATIONS) cout << "Geometrically non-linear elasticity solver." << endl;
    	  if (Kind_Material == LINEAR_ELASTIC) cout << "Linear elastic material." << endl;
    	  if (Kind_Material == NEO_HOOKEAN) {
    		  if (Kind_Material_Compress == COMPRESSIBLE_MAT) cout << "Compressible Neo-Hookean material model." << endl;
    	  }
    	  break;
      case ADJ_EULER: cout << "Continuous Euler adjoint equations." << endl; break;
      case ADJ_NAVIER_STOKES:
        if (Frozen_Visc_Cont)
          cout << "Continuous Navier-Stokes adjoint equations with frozen (laminar) viscosity." << endl;
        else
          cout << "Continuous Navier-Stokes adjoint equations." << endl;
        break;
      case ADJ_RANS:
        if (Frozen_Visc_Cont)
          cout << "Continuous RANS adjoint equations with frozen (laminar and eddy) viscosity." << endl;
        else
          cout << "Continuous RANS adjoint equations." << endl;

        break;

    }

    if ((Kind_Regime == COMPRESSIBLE) && (Kind_Solver != FEM_ELASTICITY)) {
      cout << "Mach number: " << Mach <<"."<< endl;
      cout << "Angle of attack (AoA): " << AoA <<" deg, and angle of sideslip (AoS): " << AoS <<" deg."<< endl;
      if ((Kind_Solver == NAVIER_STOKES) || (Kind_Solver == ADJ_NAVIER_STOKES) ||
          (Kind_Solver == RANS) || (Kind_Solver == ADJ_RANS))
        cout << "Reynolds number: " << Reynolds <<". Reference length "  << Length_Reynolds << "." << endl;
      if (Fixed_CL_Mode) {
      	cout << "Fixed CL mode, target value: " << Target_CL << "." << endl;
      }
      if (Fixed_CM_Mode) {
      		cout << "Fixed CM mode, target value:  " << Target_CM << "." << endl;
      		cout << "HTP rotation axis (X,Z): ("<< HTP_Axis[0] <<", "<< HTP_Axis[1] <<")."<< endl;
      }
    }

    if (EquivArea) {
      cout <<"The equivalent area is going to be evaluated on the near-field."<< endl;
      cout <<"The lower integration limit is "<<EA_IntLimit[0]<<", and the upper is "<<EA_IntLimit[1]<<"."<< endl;
      cout <<"The near-field is situated at "<<EA_IntLimit[2]<<"."<< endl;
    }

    if (GetGrid_Movement()) {
      cout << "Performing a dynamic mesh simulation: ";
      switch (Kind_GridMovement) {
        case NO_MOVEMENT:     cout << "no direct movement." << endl; break;
        case RIGID_MOTION:    cout << "rigid mesh motion." << endl; break;
        case MOVING_HTP:      cout << "HTP moving." << endl; break;
        case ROTATING_FRAME:  cout << "rotating reference frame." << endl; break;
        case FLUID_STRUCTURE: cout << "fluid-structure motion." << endl; break;
        case EXTERNAL:        cout << "externally prescribed motion." << endl; break;
      }
    }

    if (Restart) {
      if (Read_Binary_Restart) cout << "Reading and writing binary SU2 native restart files." << endl;
      else cout << "Reading and writing ASCII SU2 native restart files." << endl;
      if (!ContinuousAdjoint && Kind_Solver != FEM_ELASTICITY) cout << "Read flow solution from: " << Solution_FileName << "." << endl;
      if (ContinuousAdjoint) cout << "Read adjoint solution from: " << Solution_AdjFileName << "." << endl;
    }
    else {
        if (fea) cout << "No restart solution, initialize from undeformed configuration." << endl;
        else cout << "No restart solution, use the values at infinity (freestream)." << endl;
    }

    if (ContinuousAdjoint)
      cout << "Read flow solution from: " << Solution_FileName << "." << endl;
  
    if (!fea){
      if (Kind_Regime == COMPRESSIBLE) {
        if (Ref_NonDim == DIMENSIONAL) { cout << "Dimensional simulation." << endl; }
        else if (Ref_NonDim == FREESTREAM_PRESS_EQ_ONE) { cout << "Non-Dimensional simulation (P=1.0, Rho=1.0, T=1.0 at the farfield)." << endl; }
        else if (Ref_NonDim == FREESTREAM_VEL_EQ_MACH) { cout << "Non-Dimensional simulation (V=Mach, Rho=1.0, T=1.0 at the farfield)." << endl; }
        else if (Ref_NonDim == FREESTREAM_VEL_EQ_ONE) { cout << "Non-Dimensional simulation (V=1.0, Rho=1.0, T=1.0 at the farfield)." << endl; }
    } else if (Kind_Regime == INCOMPRESSIBLE) {
        if (Ref_Inc_NonDim == DIMENSIONAL) { cout << "Dimensional simulation." << endl; }
        else if (Ref_Inc_NonDim == INITIAL_VALUES) { cout << "Non-Dimensional simulation using intialization values." << endl; }
        else if (Ref_Inc_NonDim == REFERENCE_VALUES) { cout << "Non-Dimensional simulation using user-specified reference values." << endl; }
      }
      
      if (RefArea == 0.0) cout << "The reference area will be computed using y(2D) or z(3D) projection." << endl;
      else { cout << "The reference area is " << RefArea;
        if (SystemMeasurements == US) cout << " ft^2." << endl; else cout << " m^2." << endl;
      }

      if (SemiSpan == 0.0) cout << "The semi-span will be computed using the max y(3D) value." << endl;
      else { cout << "The semi-span length area is " << SemiSpan;
        if (SystemMeasurements == US) cout << " ft." << endl; else cout << " m." << endl;
      }

      cout << "The reference length is " << RefLength;
      if (SystemMeasurements == US) cout << " ft." << endl; else cout << " m." << endl;

      if (nMarker_Monitoring != 0){
        if ((nRefOriginMoment_X > 1) || (nRefOriginMoment_Y > 1) || (nRefOriginMoment_Z > 1)) {
          cout << "Surface(s) where the force coefficients are evaluated and \n";
          cout << "their reference origin for moment computation: \n";
          
          for (iMarker_Monitoring = 0; iMarker_Monitoring < nMarker_Monitoring; iMarker_Monitoring++) {
            cout << "   - " << Marker_Monitoring[iMarker_Monitoring] << " (" << RefOriginMoment_X[iMarker_Monitoring] <<", "<<RefOriginMoment_Y[iMarker_Monitoring] <<", "<< RefOriginMoment_Z[iMarker_Monitoring] << ")";
            if (iMarker_Monitoring < nMarker_Monitoring-1) cout << ".\n";
            else {
              if (SystemMeasurements == US) cout <<" ft."<< endl;
              else cout <<" m."<< endl;
            }
            
          }
        }
        else {
          cout << "Reference origin for moment evaluation is (" << RefOriginMoment_X[0] << ", " << RefOriginMoment_Y[0] << ", " << RefOriginMoment_Z[0] << ")." << endl;
          cout << "Surface(s) where the force coefficients are evaluated: ";
          for (iMarker_Monitoring = 0; iMarker_Monitoring < nMarker_Monitoring; iMarker_Monitoring++) {
            cout << Marker_Monitoring[iMarker_Monitoring];
            if (iMarker_Monitoring < nMarker_Monitoring-1) cout << ", ";
            else cout <<"."<< endl;
          }
          cout<< endl;
        }
      }
    }
    
    if (nMarker_Designing != 0) {
      cout << "Surface(s) where the objective function is evaluated: ";
      for (iMarker_Designing = 0; iMarker_Designing < nMarker_Designing; iMarker_Designing++) {
        cout << Marker_Designing[iMarker_Designing];
        if (iMarker_Designing < nMarker_Designing-1) cout << ", ";
        else cout <<".";
      }
      cout<< endl;
    }
    
    if (nMarker_Plotting != 0) {
      cout << "Surface(s) plotted in the output file: ";
      for (iMarker_Plotting = 0; iMarker_Plotting < nMarker_Plotting; iMarker_Plotting++) {
        cout << Marker_Plotting[iMarker_Plotting];
        if (iMarker_Plotting < nMarker_Plotting-1) cout << ", ";
        else cout <<".";
      }
      cout<< endl;
    }
    
    if (nMarker_Analyze != 0) {
      cout << "Surface(s) to be analyzed in detail: ";
      for (iMarker_Analyze = 0; iMarker_Analyze < nMarker_Analyze; iMarker_Analyze++) {
        cout << Marker_Analyze[iMarker_Analyze];
        if (iMarker_Analyze < nMarker_Analyze-1) cout << ", ";
        else cout <<".";
      }
      cout<< endl;
    }
    
    if (nMarker_ZoneInterface != 0) {
      cout << "Surface(s) acting as an interface among zones: ";
      for (iMarker_ZoneInterface = 0; iMarker_ZoneInterface < nMarker_ZoneInterface; iMarker_ZoneInterface++) {
        cout << Marker_ZoneInterface[iMarker_ZoneInterface];
        if (iMarker_ZoneInterface < nMarker_ZoneInterface-1) cout << ", ";
        else cout <<".";
      }
      cout<<endl;
    }

    if(nMarker_PyCustom != 0) {
      cout << "Surface(s) that are customizable in Python: ";
      for(iMarker_PyCustom=0; iMarker_PyCustom < nMarker_PyCustom; iMarker_PyCustom++){
        cout << Marker_PyCustom[iMarker_PyCustom];
        if (iMarker_PyCustom < nMarker_PyCustom-1) cout << ", ";
        else cout << ".";
      }
      cout << endl;
    }
    
    if (nMarker_DV != 0) {
      cout << "Surface(s) affected by the design variables: ";
      for (iMarker_DV = 0; iMarker_DV < nMarker_DV; iMarker_DV++) {
        cout << Marker_DV[iMarker_DV];
        if (iMarker_DV < nMarker_DV-1) cout << ", ";
        else cout <<".";
      }
      cout<< endl;
    }

    if (nMarker_Moving != 0) {
      cout << "Surface(s) in motion: ";
      for (iMarker_Moving = 0; iMarker_Moving < nMarker_Moving; iMarker_Moving++) {
        cout << Marker_Moving[iMarker_Moving];
        if (iMarker_Moving < nMarker_Moving-1) cout << ", ";
        else cout <<".";
      }
      cout<< endl;
    }

  }

  if (val_software == SU2_GEO) {
    if (nMarker_GeoEval != 0) {
      cout << "Surface(s) where the geometrical based functions is evaluated: ";
      for (iMarker_GeoEval = 0; iMarker_GeoEval < nMarker_GeoEval; iMarker_GeoEval++) {
        cout << Marker_GeoEval[iMarker_GeoEval];
        if (iMarker_GeoEval < nMarker_GeoEval-1) cout << ", ";
        else cout <<".";
      }
      cout<< endl;
    }
  }

  cout << "Input mesh file name: " << Mesh_FileName << endl;

	if (val_software == SU2_DOT) {
    if (DiscreteAdjoint) {
      cout << "Input sensitivity file name: " << GetObjFunc_Extension(Solution_AdjFileName) << "." << endl;
    }else {
		cout << "Input sensitivity file name: " << SurfAdjCoeff_FileName << "." << endl;
	}
  }

	if (val_software == SU2_MSH) {
		switch (Kind_Adaptation) {
		case FULL: case WAKE: case FULL_FLOW: case FULL_ADJOINT: case SMOOTHING: case SUPERSONIC_SHOCK:
			break;
		case GRAD_FLOW:
			cout << "Read flow solution from: " << Solution_FileName << "." << endl;
			break;
		case GRAD_ADJOINT:
			cout << "Read adjoint flow solution from: " << Solution_AdjFileName << "." << endl;
			break;
		case GRAD_FLOW_ADJ: case COMPUTABLE: case REMAINING:
			cout << "Read flow solution from: " << Solution_FileName << "." << endl;
			cout << "Read adjoint flow solution from: " << Solution_AdjFileName << "." << endl;
			break;
		}
	}

	if (val_software == SU2_DEF) {
		cout << endl <<"---------------- Grid deformation parameters ( Zone "  << iZone << " )  ----------------" << endl;
		cout << "Grid deformation using a linear elasticity method." << endl;

    if (Hold_GridFixed == YES) cout << "Hold some regions of the mesh fixed (hardcode implementation)." << endl;
  }

  if (val_software == SU2_DOT) {
  cout << endl <<"-------------- Surface deformation parameters ( Zone "  << iZone << " ) ----------------" << endl;
  }

  if (((val_software == SU2_DEF) || (val_software == SU2_DOT)) && (Design_Variable[0] != NO_DEFORMATION)) {

    for (unsigned short iDV = 0; iDV < nDV; iDV++) {

      
      if ((Design_Variable[iDV] != NO_DEFORMATION) &&
          (Design_Variable[iDV] != FFD_SETTING) &&
          (Design_Variable[iDV] != SCALE_GRID) &&
          (Design_Variable[iDV] != TRANSLATE_GRID) &&
          (Design_Variable[iDV] != ROTATE_GRID) &&
          (Design_Variable[iDV] != SURFACE_FILE)) {
        
        if (iDV == 0)
          cout << "Design variables definition (markers <-> value <-> param):" << endl;
        
        switch (Design_Variable[iDV]) {
          case FFD_CONTROL_POINT_2D:  cout << "FFD 2D (control point) <-> "; break;
          case FFD_CAMBER_2D:         cout << "FFD 2D (camber) <-> "; break;
          case FFD_THICKNESS_2D:      cout << "FFD 2D (thickness) <-> "; break;
          case FFD_TWIST_2D:          cout << "FFD 2D (twist) <-> "; break;
          case HICKS_HENNE:           cout << "Hicks Henne <-> " ; break;
          case SURFACE_BUMP:          cout << "Surface bump <-> " ; break;
          case ANGLE_OF_ATTACK:       cout << "Angle of attack <-> " ; break;
          case CST:           	      cout << "Kulfan parameter number (CST) <-> " ; break;
          case TRANSLATION:           cout << "Translation design variable."; break;
          case SCALE:                 cout << "Scale design variable."; break;
          case NACA_4DIGITS:          cout << "NACA four digits <-> "; break;
          case PARABOLIC:             cout << "Parabolic <-> "; break;
          case AIRFOIL:               cout << "Airfoil <-> "; break;
          case ROTATION:              cout << "Rotation <-> "; break;
          case FFD_CONTROL_POINT:     cout << "FFD (control point) <-> "; break;
          case FFD_NACELLE:           cout << "FFD (nacelle) <-> "; break;
          case FFD_GULL:              cout << "FFD (gull) <-> "; break;
          case FFD_TWIST:             cout << "FFD (twist) <-> "; break;
          case FFD_ROTATION:          cout << "FFD (rotation) <-> "; break;
          case FFD_CONTROL_SURFACE:   cout << "FFD (control surface) <-> "; break;
          case FFD_CAMBER:            cout << "FFD (camber) <-> "; break;
          case FFD_THICKNESS:         cout << "FFD (thickness) -> "; break;
          case FFD_ANGLE_OF_ATTACK:   cout << "FFD (angle of attack) <-> "; break;
        }
        
        for (iMarker_DV = 0; iMarker_DV < nMarker_DV; iMarker_DV++) {
          cout << Marker_DV[iMarker_DV];
          if (iMarker_DV < nMarker_DV-1) cout << ", ";
          else cout << " <-> ";
        }

        for (iDV_Value = 0; iDV_Value < nDV_Value[iDV]; iDV_Value++) {
          cout << DV_Value[iDV][iDV_Value];
          if (iDV_Value != nDV_Value[iDV]-1) cout << ", ";
        }
        cout << " <-> ";

        if ((Design_Variable[iDV] == NO_DEFORMATION) ||
            (Design_Variable[iDV] == FFD_SETTING) ||
            (Design_Variable[iDV] == SCALE) ) nParamDV = 0;
        if (Design_Variable[iDV] == ANGLE_OF_ATTACK) nParamDV = 1;
        if ((Design_Variable[iDV] == FFD_CAMBER_2D) ||
            (Design_Variable[iDV] == FFD_THICKNESS_2D) ||
            (Design_Variable[iDV] == HICKS_HENNE) ||
            (Design_Variable[iDV] == PARABOLIC) ||
            (Design_Variable[iDV] == AIRFOIL) ||
            (Design_Variable[iDV] == FFD_GULL) ||
            (Design_Variable[iDV] == FFD_ANGLE_OF_ATTACK) ) nParamDV = 2;
        if ((Design_Variable[iDV] ==  TRANSLATION) ||
            (Design_Variable[iDV] ==  NACA_4DIGITS) ||
            (Design_Variable[iDV] ==  CST) ||
            (Design_Variable[iDV] ==  SURFACE_BUMP) ||
            (Design_Variable[iDV] ==  FFD_CAMBER) ||
            (Design_Variable[iDV] ==  FFD_TWIST_2D) ||
            (Design_Variable[iDV] ==  FFD_THICKNESS) ) nParamDV = 3;
        if (Design_Variable[iDV] == FFD_CONTROL_POINT_2D) nParamDV = 5;
        if (Design_Variable[iDV] == ROTATION) nParamDV = 6;
        if ((Design_Variable[iDV] ==  FFD_CONTROL_POINT) ||
            (Design_Variable[iDV] ==  FFD_ROTATION) ||
            (Design_Variable[iDV] ==  FFD_CONTROL_SURFACE) ) nParamDV = 7;
        if (Design_Variable[iDV] == FFD_TWIST) nParamDV = 8;

        for (unsigned short iParamDV = 0; iParamDV < nParamDV; iParamDV++) {

          if (iParamDV == 0) cout << "( ";

          if ((iParamDV == 0) &&
              ((Design_Variable[iDV] == NO_DEFORMATION) ||
               (Design_Variable[iDV] == FFD_SETTING) ||
               (Design_Variable[iDV] == FFD_ANGLE_OF_ATTACK) ||
               (Design_Variable[iDV] == FFD_CONTROL_POINT_2D) ||
               (Design_Variable[iDV] == FFD_CAMBER_2D) ||
               (Design_Variable[iDV] == FFD_THICKNESS_2D) ||
               (Design_Variable[iDV] == FFD_TWIST_2D) ||
               (Design_Variable[iDV] == FFD_CONTROL_POINT) ||
               (Design_Variable[iDV] == FFD_NACELLE) ||
               (Design_Variable[iDV] == FFD_GULL) ||
               (Design_Variable[iDV] == FFD_TWIST) ||
               (Design_Variable[iDV] == FFD_ROTATION) ||
               (Design_Variable[iDV] == FFD_CONTROL_SURFACE) ||
               (Design_Variable[iDV] == FFD_CAMBER) ||
               (Design_Variable[iDV] == FFD_THICKNESS))) cout << FFDTag[iDV];
          else cout << ParamDV[iDV][iParamDV];

          if (iParamDV < nParamDV-1) cout << ", ";
          else cout <<" )"<< endl;
          
        }

      }
      
      else if (Design_Variable[iDV] == NO_DEFORMATION) {
        cout << "No deformation of the numerical grid. Just output .su2 file." << endl;
      }
      
      else if (Design_Variable[iDV] == SCALE_GRID) {
        nParamDV = 0;
        cout << "Scaling of the volume grid by a constant factor." << endl;
      }
      
      else if (Design_Variable[iDV] == TRANSLATE_GRID) {
        nParamDV = 3;
        cout << "Rigid translation of the volume grid." << endl;
      }
      
      else if (Design_Variable[iDV] == ROTATE_GRID) {
        nParamDV = 6;
        cout << "Rigid rotation of the volume grid." << endl;
      }

      else if (Design_Variable[iDV] == FFD_SETTING) {
        
        cout << "Setting the FFD box structure." << endl;
        cout << "FFD boxes definition (FFD tag <-> degree <-> coord):" << endl;
        
        for (unsigned short iFFDBox = 0; iFFDBox < nFFDBox; iFFDBox++) {
          
          cout << TagFFDBox[iFFDBox] << " <-> ";
          
          for (unsigned short iDegreeFFD = 0; iDegreeFFD < 3; iDegreeFFD++) {
            if (iDegreeFFD == 0) cout << "( ";
            cout << DegreeFFDBox[iFFDBox][iDegreeFFD];
            if (iDegreeFFD < 2) cout << ", ";
            else cout <<" )";
          }
          
          cout << " <-> ";

          for (unsigned short iCoordFFD = 0; iCoordFFD < 24; iCoordFFD++) {
            if (iCoordFFD == 0) cout << "( ";
            cout << CoordFFDBox[iFFDBox][iCoordFFD];
            if (iCoordFFD < 23) cout << ", ";
            else cout <<" )"<< endl;
          }
          
        }
        
      }
      
      else cout << endl;

		}
	}

	if (((val_software == SU2_CFD) && ( ContinuousAdjoint || DiscreteAdjoint)) || (val_software == SU2_DOT)) {

		cout << endl <<"---------------- Design problem definition  ( Zone "  << iZone << " ) ------------------" << endl;
		if (nObj==1) {
      switch (Kind_ObjFunc[0]) {
        case DRAG_COEFFICIENT:           cout << "CD objective function";
          if (Fixed_CL_Mode) {           cout << " using fixed CL mode, dCD/dCL = " << dCD_dCL << "." << endl; }
          else if (Fixed_CM_Mode) {      cout << " using fixed CMy mode, dCD/dCMy = " << dCD_dCMy << "." << endl; }
          else {                         cout << "." << endl; }
          break;
        case LIFT_COEFFICIENT:           cout << "CL objective function." << endl; break;
        case MOMENT_X_COEFFICIENT:       cout << "CMx objective function" << endl;
          if (Fixed_CL_Mode) {           cout << " using fixed CL mode, dCMx/dCL = " << dCMx_dCL << "." << endl; }
          else {                         cout << "." << endl; }
          break;
        case MOMENT_Y_COEFFICIENT:       cout << "CMy objective function" << endl;
          if (Fixed_CL_Mode) {           cout << " using fixed CL mode, dCMy/dCL = " << dCMy_dCL << "." << endl; }
          else {                         cout << "." << endl; }
          break;
        case MOMENT_Z_COEFFICIENT:       cout << "CMz objective function" << endl;
          if (Fixed_CL_Mode) {           cout << " using fixed CL mode, dCMz/dCL = " << dCMz_dCL << "." << endl; }
          else {                         cout << "." << endl; }
          break;
        case INVERSE_DESIGN_PRESSURE:    cout << "Inverse design (Cp) objective function." << endl; break;
        case INVERSE_DESIGN_HEATFLUX:    cout << "Inverse design (Heat Flux) objective function." << endl; break;
        case SIDEFORCE_COEFFICIENT:      cout << "Side force objective function." << endl; break;
        case EFFICIENCY:                 cout << "CL/CD objective function." << endl; break;
        case EQUIVALENT_AREA:            cout << "Equivalent area objective function. CD weight: " << WeightCd <<"."<< endl;  break;
        case NEARFIELD_PRESSURE:         cout << "Nearfield pressure objective function. CD weight: " << WeightCd <<"."<< endl;  break;
        case FORCE_X_COEFFICIENT:        cout << "X-force objective function." << endl; break;
        case FORCE_Y_COEFFICIENT:        cout << "Y-force objective function." << endl; break;
        case FORCE_Z_COEFFICIENT:        cout << "Z-force objective function." << endl; break;
        case THRUST_COEFFICIENT:         cout << "Thrust objective function." << endl; break;
        case TORQUE_COEFFICIENT:         cout << "Torque efficiency objective function." << endl; break;
        case TOTAL_HEATFLUX:             cout << "Total heat flux objective function." << endl; break;
        case MAXIMUM_HEATFLUX:           cout << "Maximum heat flux objective function." << endl; break;
        case FIGURE_OF_MERIT:            cout << "Rotor Figure of Merit objective function." << endl; break;
        case BUFFET_SENSOR:              cout << "Buffet sensor objective function." << endl; break;
        case SURFACE_TOTAL_PRESSURE:         cout << "Average total pressure objective function." << endl; break;
        case SURFACE_STATIC_PRESSURE:        cout << "Average static pressure objective function." << endl; break;
        case SURFACE_MASSFLOW:             cout << "Mass flow rate objective function." << endl; break;
        case SURFACE_MACH:             cout << "Mach number objective function." << endl; break;
        case CUSTOM_OBJFUNC:        		cout << "Custom objective function." << endl; break;
        case REFERENCE_GEOMETRY:        cout << "Target geometry objective function." << endl; break;
        case REFERENCE_NODE:            cout << "Target node displacement objective function." << endl; break;
        case VOLUME_FRACTION:           cout << "Volume fraction objective function." << endl; break;
        case TOPOL_DISCRETENESS:        cout << "Topology discreteness objective function." << endl; break;
        case TOPOL_COMPLIANCE:          cout << "Topology compliance objective function." << endl; break;
      }
		}
		else {
		  cout << "Weighted sum objective function." << endl;
		}

	}

	if (val_software == SU2_CFD) {
		cout << endl <<"--------------- Space Numerical Integration ( Zone "  << iZone << " ) ------------------" << endl;

		if (SmoothNumGrid) cout << "There are some smoothing iterations on the grid coordinates." << endl;

    if ((Kind_Solver == EULER)          || (Kind_Solver == NAVIER_STOKES)          || (Kind_Solver == RANS) ||
        (Kind_Solver == INC_EULER)      || (Kind_Solver == INC_NAVIER_STOKES)      || (Kind_Solver == INC_RANS) ||
        (Kind_Solver == DISC_ADJ_EULER) || (Kind_Solver == DISC_ADJ_NAVIER_STOKES) || (Kind_Solver == DISC_ADJ_RANS) ) {

      if (Kind_ConvNumScheme_Flow == SPACE_CENTERED) {
        if (Kind_Centered_Flow == JST) {
          cout << "Jameson-Schmidt-Turkel scheme (2nd order in space) for the flow inviscid terms."<< endl;
          cout << "JST viscous coefficients (2nd & 4th): " << Kappa_2nd_Flow << ", " << Kappa_4th_Flow <<"." << endl;
          cout << "The method includes a grid stretching correction (p = 0.3)."<< endl;
        }
        if (Kind_Centered_Flow == JST_KE) {
          cout << "Jameson-Schmidt-Turkel scheme (2nd order in space) for the flow inviscid terms."<< endl;
          cout << "JST viscous coefficients (2nd & 4th): " << Kappa_2nd_Flow << ", " << Kappa_4th_Flow << "." << endl;
          cout << "The method includes a grid stretching correction (p = 0.3)."<< endl;
        }
        if (Kind_Centered_Flow == LAX) {
          cout << "Lax-Friedrich scheme (1st order in space) for the flow inviscid terms."<< endl;
          cout << "Lax viscous coefficients (1st): " << Kappa_1st_Flow << "." << endl;
          cout << "First order integration." << endl;
        }
      }

      if (Kind_ConvNumScheme_Flow == SPACE_UPWIND) {
        if (Kind_Upwind_Flow == ROE)   cout << "Roe (with entropy fix = "<< EntropyFix_Coeff <<") solver for the flow inviscid terms."<< endl;
        if (Kind_Upwind_Flow == TURKEL) cout << "Roe-Turkel solver for the flow inviscid terms."<< endl;
        if (Kind_Upwind_Flow == AUSM)  cout << "AUSM solver for the flow inviscid terms."<< endl;
        if (Kind_Upwind_Flow == HLLC)  cout << "HLLC solver for the flow inviscid terms."<< endl;
        if (Kind_Upwind_Flow == SW)  cout << "Steger-Warming solver for the flow inviscid terms."<< endl;
        if (Kind_Upwind_Flow == MSW)  cout << "Modified Steger-Warming solver for the flow inviscid terms."<< endl;
        if (Kind_Upwind_Flow == CUSP)  cout << "CUSP solver for the flow inviscid terms."<< endl;
        if (Kind_Upwind_Flow == L2ROE) cout << "L2ROE Low Mach ROE solver for the flow inviscid terms."<< endl;
        if (Kind_Upwind_Flow == LMROE) cout << "Rieper Low Mach ROE solver for the flow inviscid terms."<< endl;
        if (Kind_Upwind_Flow == SLAU) cout << "Simple Low-Dissipation AUSM solver for the flow inviscid terms."<< endl;
        if (Kind_Upwind_Flow == SLAU2) cout << "Simple Low-Dissipation AUSM 2 solver for the flow inviscid terms."<< endl;
        if (Kind_Upwind_Flow == FDS)   cout << "Flux difference splitting (FDS) upwind scheme for the flow inviscid terms."<< endl;
        if (Kind_Upwind_Flow == AUSMPLUSUP)  cout << "AUSM+-up solver for the flow inviscid terms."<< endl;
	if (Kind_Upwind_Flow == AUSMPLUSUP2)  cout << "AUSM+-up2 solver for the flow inviscid terms."<< endl;
          
  if (Kind_Solver == EULER         || Kind_Solver == DISC_ADJ_EULER ||
      Kind_Solver == NAVIER_STOKES || Kind_Solver == DISC_ADJ_NAVIER_STOKES ||
      Kind_Solver == RANS          || Kind_Solver == DISC_ADJ_RANS) {
          switch (Kind_RoeLowDiss) {
            case NO_ROELOWDISS: cout << "Standard Roe without low-dissipation function."<< endl; break;
            case NTS: cout << "Roe with NTS low-dissipation function."<< endl; break;
            case FD: cout << "Roe with DDES's FD low-dissipation function."<< endl; break;
            case NTS_DUCROS: cout << "Roe with NTS low-dissipation function + Ducros shock sensor."<< endl; break;
            case FD_DUCROS: cout << "Roe with DDES's FD low-dissipation function + Ducros shock sensor."<< endl; break;
          }
        }
        
        if (MUSCL_Flow) {
          cout << "Second order integration in space, with slope limiter." << endl;
            switch (Kind_SlopeLimit_Flow) {
              case NO_LIMITER:
                cout << "No slope-limiting method. "<< endl;
                break;
              case VENKATAKRISHNAN:
                cout << "Venkatakrishnan slope-limiting method, with constant: " << Venkat_LimiterCoeff <<". "<< endl;
                cout << "The reference element size is: " << RefElemLength <<". "<< endl;
                break;
              case VENKATAKRISHNAN_WANG:
                cout << "Venkatakrishnan-Wang slope-limiting method, with constant: " << Venkat_LimiterCoeff <<". "<< endl;
                break;
              case BARTH_JESPERSEN:
                cout << "Barth-Jespersen slope-limiting method." << endl;
                break;
              case VAN_ALBADA_EDGE:
                cout << "Van Albada slope-limiting method implemented by edges." << endl;
                break;
            }
        }
        else {
          cout << "First order integration in space." << endl;
        }
        
      }

    }

    if ((Kind_Solver == RANS) || (Kind_Solver == DISC_ADJ_RANS)) {
      if (Kind_ConvNumScheme_Turb == SPACE_UPWIND) {
        if (Kind_Upwind_Turb == SCALAR_UPWIND) cout << "Scalar upwind solver for the turbulence model."<< endl;
        if (MUSCL_Turb) {
          cout << "Second order integration in space with slope limiter." << endl;
            switch (Kind_SlopeLimit_Turb) {
              case NO_LIMITER:
                cout << "No slope-limiting method. "<< endl;
                break;
              case VENKATAKRISHNAN:
                cout << "Venkatakrishnan slope-limiting method, with constant: " << Venkat_LimiterCoeff <<". "<< endl;
                cout << "The reference element size is: " << RefElemLength <<". "<< endl;
                break;
              case VENKATAKRISHNAN_WANG:
                cout << "Venkatakrishnan-Wang slope-limiting method, with constant: " << Venkat_LimiterCoeff <<". "<< endl;
                break;
              case BARTH_JESPERSEN:
                cout << "Barth-Jespersen slope-limiting method." << endl;
                break;
              case VAN_ALBADA_EDGE:
                cout << "Van Albada slope-limiting method implemented by edges." << endl;
                break;
            }
        }
        else {
          cout << "First order integration in space." << endl;
        }
      }
    }

    if ((Kind_Solver == ADJ_EULER) || (Kind_Solver == ADJ_NAVIER_STOKES) || (Kind_Solver == ADJ_RANS)) {

      if (Kind_ConvNumScheme_AdjFlow == SPACE_CENTERED) {
        if (Kind_Centered_AdjFlow == JST) {
          cout << "Jameson-Schmidt-Turkel scheme for the adjoint inviscid terms."<< endl;
          cout << "JST viscous coefficients (1st, 2nd, & 4th): " << Kappa_1st_AdjFlow
          << ", " << Kappa_2nd_AdjFlow << ", " << Kappa_4th_AdjFlow <<"."<< endl;
          cout << "The method includes a grid stretching correction (p = 0.3)."<< endl;
          cout << "Second order integration." << endl;
        }
        if (Kind_Centered_AdjFlow == LAX) {
          cout << "Lax-Friedrich scheme for the adjoint inviscid terms."<< endl;
          cout << "First order integration." << endl;
        }
      }

      if (Kind_ConvNumScheme_AdjFlow == SPACE_UPWIND) {
        if (Kind_Upwind_AdjFlow == ROE) cout << "Roe (with entropy fix = "<< EntropyFix_Coeff <<") solver for the adjoint inviscid terms."<< endl;
        if (MUSCL_AdjFlow) {
          cout << "Second order integration with slope limiter." << endl;
            switch (Kind_SlopeLimit_AdjFlow) {
              case NO_LIMITER:
                cout << "No slope-limiting method. "<< endl;
                break;
              case VENKATAKRISHNAN:
                cout << "Venkatakrishnan slope-limiting method, with constant: " << Venkat_LimiterCoeff <<". "<< endl;
                cout << "The reference element size is: " << RefElemLength <<". "<< endl;
                break;
              case VENKATAKRISHNAN_WANG:
                cout << "Venkatakrishnan-Wang slope-limiting method, with constant: " << Venkat_LimiterCoeff <<". "<< endl;
                break;
              case BARTH_JESPERSEN:
                cout << "Barth-Jespersen slope-limiting method." << endl;
                break;
              case VAN_ALBADA_EDGE:
                cout << "Van Albada slope-limiting method implemented by edges." << endl;
                break;
              case SHARP_EDGES:
                cout << "Sharp edges slope-limiting method, with constant: " << Venkat_LimiterCoeff <<". "<< endl;
                cout << "The reference element size is: " << RefElemLength <<". "<< endl;
                cout << "The reference sharp edge distance is: " << AdjSharp_LimiterCoeff*RefElemLength*Venkat_LimiterCoeff <<". "<< endl;
                break;
              case WALL_DISTANCE:
                cout << "Wall distance slope-limiting method, with constant: " << Venkat_LimiterCoeff <<". "<< endl;
                cout << "The reference element size is: " << RefElemLength <<". "<< endl;
                cout << "The reference wall distance is: " << AdjSharp_LimiterCoeff*RefElemLength*Venkat_LimiterCoeff <<". "<< endl;
                break;
            }
        }
        else {
          cout << "First order integration." << endl;
        }
      }
      
      cout << "The reference sharp edge distance is: " << AdjSharp_LimiterCoeff*RefElemLength*Venkat_LimiterCoeff <<". "<< endl;

    }

    if ((Kind_Solver == ADJ_RANS) && (!Frozen_Visc_Cont)) {
      if (Kind_ConvNumScheme_AdjTurb == SPACE_UPWIND) {
        if (Kind_Upwind_Turb == SCALAR_UPWIND) cout << "Scalar upwind solver (first order) for the adjoint turbulence model."<< endl;
        if (MUSCL_AdjTurb) {
          cout << "Second order integration with slope limiter." << endl;
            switch (Kind_SlopeLimit_AdjTurb) {
              case NO_LIMITER:
                cout << "No slope-limiting method. "<< endl;
                break;
              case VENKATAKRISHNAN:
                cout << "Venkatakrishnan slope-limiting method, with constant: " << Venkat_LimiterCoeff <<". "<< endl;
                cout << "The reference element size is: " << RefElemLength <<". "<< endl;
                break;
              case VENKATAKRISHNAN_WANG:
                cout << "Venkatakrishnan-Wang slope-limiting method, with constant: " << Venkat_LimiterCoeff <<". "<< endl;
                break;
              case BARTH_JESPERSEN:
                cout << "Barth-Jespersen slope-limiting method." << endl;
                break;
              case VAN_ALBADA_EDGE:
                cout << "Van Albada slope-limiting method implemented by edges." << endl;
                break;
              case SHARP_EDGES:
                cout << "Sharp edges slope-limiting method, with constant: " << Venkat_LimiterCoeff <<". "<< endl;
                cout << "The reference element size is: " << RefElemLength <<". "<< endl;
                cout << "The reference sharp edge distance is: " << AdjSharp_LimiterCoeff*RefElemLength*Venkat_LimiterCoeff <<". "<< endl;
                break;
              case WALL_DISTANCE:
                cout << "Wall distance slope-limiting method, with constant: " << Venkat_LimiterCoeff <<". "<< endl;
                cout << "The reference element size is: " << RefElemLength <<". "<< endl;
                cout << "The reference wall distance is: " << AdjSharp_LimiterCoeff*RefElemLength*Venkat_LimiterCoeff <<". "<< endl;
                break;
            }
        }
        else {
          cout << "First order integration." << endl;
        }
      }
    }

    if ((Kind_Solver == NAVIER_STOKES) || (Kind_Solver == RANS) ||
        (Kind_Solver == INC_NAVIER_STOKES) || (Kind_Solver == INC_RANS) ||
        (Kind_Solver == DISC_ADJ_INC_NAVIER_STOKES) || (Kind_Solver == DISC_ADJ_INC_RANS) || 
        (Kind_Solver == DISC_ADJ_NAVIER_STOKES) || (Kind_Solver == DISC_ADJ_RANS)) {
        cout << "Average of gradients with correction (viscous flow terms)." << endl;
    }

    if ((Kind_Solver == ADJ_NAVIER_STOKES) || (Kind_Solver == ADJ_RANS)) {
      cout << "Average of gradients with correction (viscous adjoint terms)." << endl;
    }

    if ((Kind_Solver == RANS) || (Kind_Solver == DISC_ADJ_RANS) || (Kind_Solver == INC_RANS) || (Kind_Solver == DISC_ADJ_INC_RANS) ) {
      cout << "Average of gradients with correction (viscous turbulence terms)." << endl;
    }

    if ((Kind_Solver == ADJ_RANS) && (!Frozen_Visc_Cont)) {
      cout << "Average of gradients with correction (2nd order) for computation of adjoint viscous turbulence terms." << endl;
      if (Kind_TimeIntScheme_AdjTurb == EULER_IMPLICIT) cout << "Euler implicit method for the turbulent adjoint equation." << endl;
    }

    if(Kind_Solver != FEM_EULER && Kind_Solver != FEM_NAVIER_STOKES &&
       Kind_Solver != FEM_RANS  && Kind_Solver != FEM_LES &&
       Kind_Solver != DISC_ADJ_FEM_EULER && Kind_Solver != DISC_ADJ_FEM_NS && 
       Kind_Solver != DISC_ADJ_FEM_RANS) {
      if (!fea){
        switch (Kind_Gradient_Method_Recon) {
          case GREEN_GAUSS: cout << "Gradient for upwind reconstruction: Green-Gauss." << endl; break;
          case LEAST_SQUARES: cout << "Gradient for upwind reconstruction: unweighted Least-Squares." << endl; break;
          case WEIGHTED_LEAST_SQUARES: cout << "Gradient for upwind reconstruction: inverse-distance weighted Least-Squares." << endl; break;
        }
        switch (Kind_Gradient_Method) {
          case GREEN_GAUSS: cout << "Gradient for viscous and source terms: Green-Gauss." << endl; break;
          case LEAST_SQUARES: cout << "Gradient for viscous and source terms: unweighted Least-Squares." << endl; break;
          case WEIGHTED_LEAST_SQUARES: cout << "Gradient for viscous and source terms: inverse-distance weighted Least-Squares." << endl; break;
        }
      }
      else{
        cout << "Spatial discretization using the Finite Element Method." << endl;
      }
    }

    if(Kind_Solver == FEM_EULER || Kind_Solver == FEM_NAVIER_STOKES ||
       Kind_Solver == FEM_RANS  || Kind_Solver == FEM_LES ||
       Kind_Solver == DISC_ADJ_FEM_EULER || Kind_Solver == DISC_ADJ_FEM_NS ||
       Kind_Solver == DISC_ADJ_FEM_RANS) {
      if(Kind_FEM_Flow == DG) {
        cout << "Discontinuous Galerkin Finite element solver" << endl;

        switch( Riemann_Solver_FEM ) {
          case ROE:           cout << "Roe (with entropy fix) solver for inviscid fluxes over the faces" << endl; break;
          case LAX_FRIEDRICH: cout << "Lax-Friedrich solver for inviscid fluxes over the faces" << endl; break;
          case AUSM:          cout << "AUSM solver inviscid fluxes over the faces" << endl; break;
          case HLLC:          cout << "HLLC solver inviscid fluxes over the faces" << endl; break;
        }

        if(Kind_Solver != FEM_EULER && Kind_Solver != DISC_ADJ_FEM_EULER) {
          cout << "Theta symmetrizing terms interior penalty: " << Theta_Interior_Penalty_DGFEM << endl;
        }
      }

      cout << "Quadrature factor for elements with constant Jacobian:     " << Quadrature_Factor_Straight << endl;
      cout << "Quadrature factor for elements with non-constant Jacobian: " << Quadrature_Factor_Curved << endl;

      cout << "Byte alignment matrix multiplications:      " << byteAlignmentMatMul << endl;
      cout << "Padded matrix size for optimal performance: " << sizeMatMulPadding << endl;
    }

    cout << endl <<"--------------- Time Numerical Integration  ( Zone "  << iZone << " ) ------------------" << endl;

    if (!fea) {
		switch (TimeMarching) {
		  case NO:
			cout << "Local time stepping (steady state simulation)." << endl; break;
		  case TIME_STEPPING:
			cout << "Unsteady simulation using a time stepping strategy."<< endl;
			if (Unst_CFL != 0.0) {
                          cout << "Time step computed by the code. Unsteady CFL number: " << Unst_CFL <<"."<< endl;
                          if (Delta_UnstTime != 0.0) {
                            cout << "Synchronization time provided by the user (s): "<< Delta_UnstTime << "." << endl;
                          }
                        }
			else cout << "Unsteady time step provided by the user (s): "<< Delta_UnstTime << "." << endl;
			break;
		  case DT_STEPPING_1ST: case DT_STEPPING_2ND:
			if (TimeMarching == DT_STEPPING_1ST) cout << "Unsteady simulation, dual time stepping strategy (first order in time)."<< endl;
			if (TimeMarching == DT_STEPPING_2ND) cout << "Unsteady simulation, dual time stepping strategy (second order in time)."<< endl;
			if (Unst_CFL != 0.0) cout << "Time step computed by the code. Unsteady CFL number: " << Unst_CFL <<"."<< endl;
			else cout << "Unsteady time step provided by the user (s): "<< Delta_UnstTime << "." << endl;
			cout << "Total number of internal Dual Time iterations: "<< Unst_nIntIter <<"." << endl;
			break;
		}
  }
	else {
		if (Time_Domain) {
			cout << "Static structural analysis." << endl; 
		 } else {
			cout << "Dynamic structural analysis."<< endl;
			cout << "Time step provided by the user for the dynamic analysis(s): "<< Delta_DynTime << "." << endl;
		}
	}

    if ((Kind_Solver == EULER) || (Kind_Solver == NAVIER_STOKES) || (Kind_Solver == RANS) ||
        (Kind_Solver == INC_EULER) || (Kind_Solver == INC_NAVIER_STOKES) || (Kind_Solver == INC_RANS) ||
        (Kind_Solver == DISC_ADJ_INC_EULER) || (Kind_Solver == DISC_ADJ_INC_NAVIER_STOKES) || (Kind_Solver == DISC_ADJ_INC_RANS) ||
        (Kind_Solver == DISC_ADJ_EULER) || (Kind_Solver == DISC_ADJ_NAVIER_STOKES) || (Kind_Solver == DISC_ADJ_RANS) ||
        (Kind_Solver == DISC_ADJ_FEM_EULER) || (Kind_Solver == DISC_ADJ_FEM_NS) || (Kind_Solver == DISC_ADJ_FEM_RANS)) {
      switch (Kind_TimeIntScheme_Flow) {
        case RUNGE_KUTTA_EXPLICIT:
          cout << "Runge-Kutta explicit method for the flow equations." << endl;
          cout << "Number of steps: " << nRKStep << endl;
          cout << "Alpha coefficients: ";
          for (unsigned short iRKStep = 0; iRKStep < nRKStep; iRKStep++) {
            cout << "\t" << RK_Alpha_Step[iRKStep];
          }
          cout << endl;
          break;
        case EULER_EXPLICIT:
          cout << "Euler explicit method for the flow equations." << endl;
          break;
        case EULER_IMPLICIT:
          cout << "Euler implicit method for the flow equations." << endl;
          switch (Kind_Linear_Solver) {
            case BCGSTAB:
            case FGMRES:
            case RESTARTED_FGMRES:
              if (Kind_Linear_Solver == BCGSTAB)
                cout << "BCGSTAB is used for solving the linear system." << endl;
              else
                cout << "FGMRES is used for solving the linear system." << endl;
              switch (Kind_Linear_Solver_Prec) {
                case ILU: cout << "Using a ILU("<< Linear_Solver_ILU_n <<") preconditioning."<< endl; break;
                case LINELET: cout << "Using a linelet preconditioning."<< endl; break;
                case LU_SGS:  cout << "Using a LU-SGS preconditioning."<< endl; break;
                case JACOBI:  cout << "Using a Jacobi preconditioning."<< endl; break;
              }
              break;
            case SMOOTHER:
              switch (Kind_Linear_Solver_Prec) {
                case ILU:     cout << "A ILU(" << Linear_Solver_ILU_n << ")"; break;
                case LINELET: cout << "A Linelet"; break;
                case LU_SGS:  cout << "A LU-SGS"; break;
                case JACOBI:  cout << "A Jacobi"; break;
              }
              cout << " method is used for smoothing the linear system." << endl;
              break;
          }
          cout << "Convergence criteria of the linear solver: "<< Linear_Solver_Error <<"."<< endl;
          cout << "Max number of linear iterations: "<< Linear_Solver_Iter <<"."<< endl;
          break;
        case CLASSICAL_RK4_EXPLICIT:
          cout << "Classical RK4 explicit method for the flow equations." << endl;
          cout << "Number of steps: " << 4 << endl;
          cout << "Time coefficients: {0.5, 0.5, 1, 1}" << endl;
          cout << "Function coefficients: {1/6, 1/3, 1/3, 1/6}" << endl;
          break;
      }
    }

    if (fea) {
      switch (Kind_TimeIntScheme_FEA) {
        case CD_EXPLICIT:
          cout << "Explicit time integration (NOT IMPLEMENTED YET)." << endl;
          break;
        case GENERALIZED_ALPHA:
          cout << "Generalized-alpha method." << endl;
          break;
        case NEWMARK_IMPLICIT:
          if (Dynamic_Analysis) cout << "Newmark implicit method for the structural time integration." << endl;
          switch (Kind_Linear_Solver) {
            case BCGSTAB:
              cout << "BCGSTAB is used for solving the linear system." << endl;
              cout << "Convergence criteria of the linear solver: "<< Linear_Solver_Error <<"."<< endl;
              cout << "Max number of iterations: "<< Linear_Solver_Iter <<"."<< endl;
              break;
            case FGMRES: case RESTARTED_FGMRES:
              cout << "FGMRES is used for solving the linear system." << endl;
              cout << "Convergence criteria of the linear solver: "<< Linear_Solver_Error <<"."<< endl;
              cout << "Max number of iterations: "<< Linear_Solver_Iter <<"."<< endl;
              break;
            case CONJUGATE_GRADIENT:
              cout << "A Conjugate Gradient method is used for solving the linear system." << endl;
              cout << "Convergence criteria of the linear solver: "<< Linear_Solver_Error <<"."<< endl;
              cout << "Max number of iterations: "<< Linear_Solver_Iter <<"."<< endl;
              break;
          }
          break;
      }
    }

    if ((Kind_Solver == ADJ_EULER) || (Kind_Solver == ADJ_NAVIER_STOKES) || (Kind_Solver == ADJ_RANS)) {
      switch (Kind_TimeIntScheme_AdjFlow) {
        case RUNGE_KUTTA_EXPLICIT:
          cout << "Runge-Kutta explicit method for the adjoint equations." << endl;
          cout << "Number of steps: " << nRKStep << endl;
          cout << "Alpha coefficients: ";
          for (unsigned short iRKStep = 0; iRKStep < nRKStep; iRKStep++) {
            cout << "\t" << RK_Alpha_Step[iRKStep];
          }
          cout << endl;
          break;
        case EULER_EXPLICIT: cout << "Euler explicit method for the adjoint equations." << endl; break;
        case EULER_IMPLICIT: cout << "Euler implicit method for the adjoint equations." << endl; break;
      }
    }

    if(Kind_Solver == FEM_EULER || Kind_Solver == FEM_NAVIER_STOKES ||
       Kind_Solver == FEM_RANS  || Kind_Solver == FEM_LES) {
      switch (Kind_TimeIntScheme_FEM_Flow) {
        case RUNGE_KUTTA_EXPLICIT:
          cout << "Runge-Kutta explicit method for the flow equations." << endl;
          cout << "Number of steps: " << nRKStep << endl;
          cout << "Alpha coefficients: ";
          for (unsigned short iRKStep = 0; iRKStep < nRKStep; iRKStep++) {
            cout << "\t" << RK_Alpha_Step[iRKStep];
          }
          cout << endl;
          break;
        case CLASSICAL_RK4_EXPLICIT:
          cout << "Classical RK4 explicit method for the flow equations." << endl;
          cout << "Number of steps: " << 4 << endl;
          cout << "Time coefficients: {0.5, 0.5, 1, 1}" << endl;
          cout << "Function coefficients: {1/6, 1/3, 1/3, 1/6}" << endl;
          break;

        case ADER_DG:
          if(nLevels_TimeAccurateLTS == 1)
            cout << "ADER-DG for the flow equations with global time stepping." << endl;
          else
            cout << "ADER-DG for the flow equations with " << nLevels_TimeAccurateLTS
                 << " levels for time accurate local time stepping." << endl;

          switch( Kind_ADER_Predictor ) {
            case ADER_ALIASED_PREDICTOR:
              cout << "An aliased approach is used in the predictor step. " << endl;
              break;
            case ADER_NON_ALIASED_PREDICTOR:
              cout << "A non-aliased approach is used in the predictor step. " << endl;
              break;
          }
          cout << "Number of time DOFs ADER-DG predictor step: " << nTimeDOFsADER_DG << endl;
          cout << "Location of time DOFs ADER-DG on the interval [-1,1]: ";
          for (unsigned short iDOF=0; iDOF<nTimeDOFsADER_DG; iDOF++) {
            cout << "\t" << TimeDOFsADER_DG[iDOF];
          }
          cout << endl;
          cout << "Time quadrature factor for ADER-DG: " << Quadrature_Factor_Time_ADER_DG << endl;
          cout << "Number of time integration points ADER-DG: " << nTimeIntegrationADER_DG << endl;
          cout << "Location of time integration points ADER-DG on the interval [-1,1]: ";
          for (unsigned short iDOF=0; iDOF<nTimeIntegrationADER_DG; iDOF++) {
            cout << "\t" << TimeIntegrationADER_DG[iDOF];
          }
          cout << endl;
          cout << "Weights of time integration points ADER-DG on the interval [-1,1]: ";
          for (unsigned short iDOF=0; iDOF<nTimeIntegrationADER_DG; iDOF++) {
            cout << "\t" << WeightsIntegrationADER_DG[iDOF];
          }
          cout << endl;
          break;
      }
    }

    if (nMGLevels !=0) {
      
      if (nStartUpIter != 0) cout << "A total of " << nStartUpIter << " start up iterations on the fine grid."<< endl;
      if (MGCycle == V_CYCLE) cout << "V Multigrid Cycle, with " << nMGLevels << " multigrid levels."<< endl;
      if (MGCycle == W_CYCLE) cout << "W Multigrid Cycle, with " << nMGLevels << " multigrid levels."<< endl;
      if (MGCycle == FULLMG_CYCLE) cout << "Full Multigrid Cycle, with " << nMGLevels << " multigrid levels."<< endl;

      cout << "Damping factor for the residual restriction: " << Damp_Res_Restric <<"."<< endl;
      cout << "Damping factor for the correction prolongation: " << Damp_Correc_Prolong <<"."<< endl;
    }

    if ((Kind_Solver != FEM_ELASTICITY) && (Kind_Solver != DISC_ADJ_FEM)) {

      if (!CFL_Adapt) cout << "No CFL adaptation." << endl;
      else cout << "CFL adaptation. Factor down: "<< CFL_AdaptParam[0] <<", factor up: "<< CFL_AdaptParam[1]
        <<",\n                lower limit: "<< CFL_AdaptParam[2] <<", upper limit: " << CFL_AdaptParam[3] <<"."<< endl;

      if (nMGLevels !=0) {
        PrintingToolbox::CTablePrinter MGTable(&std::cout);
        
        MGTable.AddColumn("MG Level",         10);
        MGTable.AddColumn("Presmooth",     10);
        MGTable.AddColumn("PostSmooth",    10);
        MGTable.AddColumn("CorrectSmooth", 10);
        MGTable.SetAlign(PrintingToolbox::CTablePrinter::RIGHT);
        MGTable.PrintHeader();
        for (unsigned short iLevel = 0; iLevel < nMGLevels+1; iLevel++) {
          MGTable << iLevel << MG_PreSmooth[iLevel] << MG_PostSmooth[iLevel] << MG_CorrecSmooth[iLevel];
        }
        MGTable.PrintFooter();
      }
			if (TimeMarching != TIME_STEPPING) {
				cout << "Courant-Friedrichs-Lewy number:   ";
				cout.precision(3);
				cout.width(6); cout << CFL[0];
				cout << endl;
			}
			
    }

    if ((Kind_Solver == RANS) || (Kind_Solver == DISC_ADJ_RANS) ||
        (Kind_Solver == INC_RANS) || (Kind_Solver == DISC_ADJ_INC_RANS))
      if (Kind_TimeIntScheme_Turb == EULER_IMPLICIT)
        cout << "Euler implicit time integration for the turbulence model." << endl;
  }

  if (val_software == SU2_CFD) {

    cout << endl <<"------------------ Convergence Criteria  ( Zone "  << iZone << " ) ---------------------" << endl;

    
    cout << "Maximum number of solver subiterations: " << nInnerIter <<"."<< endl;
    cout << "Maximum number of physical time-steps: " << nTimeIter <<"."<< endl;
    
  }

  if (val_software == SU2_MSH) {
    cout << endl <<"----------------- Grid adaptation strategy ( Zone "  << iZone << " ) -------------------" << endl;

    switch (Kind_Adaptation) {
      case NONE: break;
      case PERIODIC: cout << "Grid modification to run periodic bc problems." << endl; break;
      case FULL: cout << "Grid adaptation using a complete refinement." << endl; break;
      case WAKE: cout << "Grid adaptation of the wake." << endl; break;
      case FULL_FLOW: cout << "Flow grid adaptation using a complete refinement." << endl; break;
      case FULL_ADJOINT: cout << "Adjoint grid adaptation using a complete refinement." << endl; break;
      case GRAD_FLOW: cout << "Grid adaptation using gradient based strategy (density)." << endl; break;
      case GRAD_ADJOINT: cout << "Grid adaptation using gradient based strategy (adjoint density)." << endl; break;
      case GRAD_FLOW_ADJ: cout << "Grid adaptation using gradient based strategy (density and adjoint density)." << endl; break;
      case COMPUTABLE: cout << "Grid adaptation using computable correction."<< endl; break;
      case REMAINING: cout << "Grid adaptation using remaining error."<< endl; break;
      case SMOOTHING: cout << "Grid smoothing using an implicit method."<< endl; break;
      case SUPERSONIC_SHOCK: cout << "Grid adaptation for a supersonic shock at Mach: " << Mach <<"."<< endl; break;
    }

    switch (Kind_Adaptation) {
      case GRAD_FLOW: case GRAD_ADJOINT: case GRAD_FLOW_ADJ: case COMPUTABLE: case REMAINING:
        cout << "Power of the dual volume in the adaptation sensor: " << DualVol_Power << endl;
        cout << "Percentage of new elements in the adaptation process: " << New_Elem_Adapt << "."<< endl;
        break;
    }

    if (Analytical_Surface != NONE)
      cout << "Use analytical definition for including points in the surfaces." << endl;

  }

  cout << endl <<"-------------------- Output Information ( Zone "  << iZone << " ) ----------------------" << endl;

  if (val_software == SU2_CFD) {

    cout << "Writing a solution file every " << Wrt_Sol_Freq <<" iterations."<< endl;
    cout << "Writing the convergence history every " << Wrt_Con_Freq <<" iterations."<< endl;
    if ((TimeMarching == DT_STEPPING_1ST) || (TimeMarching == DT_STEPPING_2ND)) {
      cout << "Writing the dual time flow solution every " << Wrt_Sol_Freq_DualTime <<" iterations."<< endl;
      cout << "Writing the dual time convergence history every " << Wrt_Con_Freq_DualTime <<" iterations."<< endl;
    }

    switch (Tab_FileFormat) {
      case PARAVIEW: cout << "The output file format is Paraview ASCII legacy (.vtk)." << endl; break;
      case PARAVIEW_BINARY: cout << "The output file format is Paraview binary legacy (.vtk)." << endl; break;
      case TECPLOT: cout << "The output file format is Tecplot ASCII (.dat)." << endl; break;
      case TECPLOT_BINARY: cout << "The output file format is Tecplot binary (.plt)." << endl; break;
    }

    cout << "Convergence history file name: " << Conv_FileName << "." << endl;

    cout << "Forces breakdown file name: " << Breakdown_FileName << "." << endl;

  
    if (!ContinuousAdjoint && !DiscreteAdjoint) {
      cout << "Surface coefficients file name: " << SurfCoeff_FileName << "." << endl;
      cout << "Volume file name: " << Volume_FileName << "." << endl;
      cout << "Restart file name: " << Restart_FileName << "." << endl;
    }
    
    if (ContinuousAdjoint || DiscreteAdjoint) {
      cout << "Adjoint solution file name: " << Solution_AdjFileName << "." << endl;
      cout << "Restart adjoint file name: " << Restart_AdjFileName << "." << endl;
      cout << "Adjoint variables file name: " << Adj_FileName << "." << endl;
      cout << "Surface adjoint coefficients file name: " << SurfAdjCoeff_FileName << "." << endl;
    }

  }

  if (val_software == SU2_SOL) {
    switch (Tab_FileFormat) {
      case PARAVIEW: cout << "The output file format is Paraview ASCII legacy (.vtk)." << endl; break;
      case PARAVIEW_BINARY: cout << "The output file format is Paraview binary legacy (.vtk)." << endl; break;
      case TECPLOT: cout << "The output file format is Tecplot ASCII (.dat)." << endl; break;
      case TECPLOT_BINARY: cout << "The output file format is Tecplot binary (.plt)." << endl; break;
    }
    cout << "Flow variables file name: " << Volume_FileName << "." << endl;
  }

  if (val_software == SU2_DEF) {
    cout << "Output mesh file name: " << Mesh_Out_FileName << ". " << endl;
    if (Visualize_Surface_Def) cout << "A file will be created to visualize the surface deformation." << endl;
    if (Visualize_Volume_Def) cout << "A file will be created to visualize the volume deformation." << endl;
    else cout << "No file for visualizing the deformation." << endl;
    switch (GetDeform_Stiffness_Type()) {
      case INVERSE_VOLUME:
        cout << "Cell stiffness scaled by inverse of the cell volume." << endl;
        break;
      case SOLID_WALL_DISTANCE:
        cout << "Cell stiffness scaled by distance to nearest solid surface." << endl;
        break;
      case CONSTANT_STIFFNESS:
        cout << "Imposing constant cell stiffness." << endl;
        break;
    }
  }

  if (val_software == SU2_MSH) {
    cout << "Output mesh file name: " << Mesh_Out_FileName << ". " << endl;
  }

  if (val_software == SU2_DOT) {
    if (DiscreteAdjoint) {
      cout << "Output Volume Sensitivity file name: " << VolSens_FileName << ". " << endl;
      cout << "Output Surface Sensitivity file name: " << SurfSens_FileName << ". " << endl;
    }
    cout << "Output gradient file name: " << ObjFunc_Grad_FileName << ". " << endl;
  }

  if (val_software == SU2_MSH) {
    cout << "Output mesh file name: " << Mesh_Out_FileName << ". " << endl;
    cout << "Restart flow file name: " << Restart_FileName << "." << endl;
    if ((Kind_Adaptation == FULL_ADJOINT) || (Kind_Adaptation == GRAD_ADJOINT) || (Kind_Adaptation == GRAD_FLOW_ADJ) ||
        (Kind_Adaptation == COMPUTABLE) || (Kind_Adaptation == REMAINING)) {
      if (Kind_ObjFunc[0] == DRAG_COEFFICIENT) cout << "Restart adjoint file name: " << Restart_AdjFileName << "." << endl;
      if (Kind_ObjFunc[0] == EQUIVALENT_AREA) cout << "Restart adjoint file name: " << Restart_AdjFileName << "." << endl;
      if (Kind_ObjFunc[0] == NEARFIELD_PRESSURE) cout << "Restart adjoint file name: " << Restart_AdjFileName << "." << endl;
      if (Kind_ObjFunc[0] == LIFT_COEFFICIENT) cout << "Restart adjoint file name: " << Restart_AdjFileName << "." << endl;
    }
  }

  cout << endl <<"------------- Config File Boundary Information ( Zone "  << iZone << " ) ---------------" << endl;

  PrintingToolbox::CTablePrinter BoundaryTable(&std::cout);
  BoundaryTable.AddColumn("Marker Type", 35);
  BoundaryTable.AddColumn("Marker Name", 35);
  
  BoundaryTable.PrintHeader();
  
  if (nMarker_Euler != 0) {   
    BoundaryTable << "Euler wall";
    for (iMarker_Euler = 0; iMarker_Euler < nMarker_Euler; iMarker_Euler++) {
      BoundaryTable << Marker_Euler[iMarker_Euler];
      if (iMarker_Euler < nMarker_Euler-1)  BoundaryTable << " ";
    }
    BoundaryTable.PrintFooter();
  }
  
  if (nMarker_FarField != 0) {
    BoundaryTable << "Far-field";
    for (iMarker_FarField = 0; iMarker_FarField < nMarker_FarField; iMarker_FarField++) {
      BoundaryTable << Marker_FarField[iMarker_FarField];
      if (iMarker_FarField < nMarker_FarField-1)  BoundaryTable << " ";
    }
    BoundaryTable.PrintFooter();
  }
  
  if (nMarker_SymWall != 0) {
    BoundaryTable << "Symmetry plane";
    for (iMarker_SymWall = 0; iMarker_SymWall < nMarker_SymWall; iMarker_SymWall++) {
      BoundaryTable << Marker_SymWall[iMarker_SymWall];
      if (iMarker_SymWall < nMarker_SymWall-1)  BoundaryTable << " ";
    }
    BoundaryTable.PrintFooter();
  }
  
  if (nMarker_PerBound != 0) {
    BoundaryTable << "Periodic boundary";
    for (iMarker_PerBound = 0; iMarker_PerBound < nMarker_PerBound; iMarker_PerBound++) {
      BoundaryTable << Marker_PerBound[iMarker_PerBound];
      if (iMarker_PerBound < nMarker_PerBound-1)  BoundaryTable << " ";
    }
    BoundaryTable.PrintFooter();
  }

  if (nMarker_NearFieldBound != 0) {
    BoundaryTable << "Near-field boundary";
    for (iMarker_NearFieldBound = 0; iMarker_NearFieldBound < nMarker_NearFieldBound; iMarker_NearFieldBound++) {
      BoundaryTable << Marker_NearFieldBound[iMarker_NearFieldBound];
      if (iMarker_NearFieldBound < nMarker_NearFieldBound-1)  BoundaryTable << " ";
    }
    BoundaryTable.PrintFooter();
  }
  
  if (nMarker_Deform_Mesh != 0) {
    BoundaryTable << "Deformable mesh boundary";
    for (iMarker_Deform_Mesh = 0; iMarker_Deform_Mesh < nMarker_Deform_Mesh; iMarker_Deform_Mesh++) {
      BoundaryTable << Marker_Deform_Mesh[iMarker_Deform_Mesh];
      if (iMarker_Deform_Mesh < nMarker_Deform_Mesh-1)  BoundaryTable << " ";
    }
    BoundaryTable.PrintFooter();
  }

  if (nMarker_Fluid_Load != 0) {
    BoundaryTable << "Fluid loads boundary";
    for (iMarker_Fluid_Load = 0; iMarker_Fluid_Load < nMarker_Fluid_Load; iMarker_Fluid_Load++) {
      BoundaryTable << Marker_Fluid_Load[iMarker_Fluid_Load];
      if (iMarker_Fluid_Load < nMarker_Fluid_Load-1)  BoundaryTable << " ";
    }
    BoundaryTable.PrintFooter();
  }
  
  if (nMarker_Fluid_InterfaceBound != 0) {
    BoundaryTable << "Fluid interface boundary";
    for (iMarker_Fluid_InterfaceBound = 0; iMarker_Fluid_InterfaceBound < nMarker_Fluid_InterfaceBound; iMarker_Fluid_InterfaceBound++) {
      BoundaryTable << Marker_Fluid_InterfaceBound[iMarker_Fluid_InterfaceBound];
      if (iMarker_Fluid_InterfaceBound < nMarker_Fluid_InterfaceBound-1)  BoundaryTable << " ";
    }
    BoundaryTable.PrintFooter();
  }
  
  if (nMarker_Dirichlet != 0) {
    BoundaryTable << "Dirichlet boundary";
    for (iMarker_Dirichlet = 0; iMarker_Dirichlet < nMarker_Dirichlet; iMarker_Dirichlet++) {
      BoundaryTable << Marker_Dirichlet[iMarker_Dirichlet];
      if (iMarker_Dirichlet < nMarker_Dirichlet-1)  BoundaryTable << " ";
    }
    BoundaryTable.PrintFooter();
  }
  
  if (nMarker_FlowLoad != 0) {
    BoundaryTable << "Flow load boundary";
    for (iMarker_FlowLoad = 0; iMarker_FlowLoad < nMarker_FlowLoad; iMarker_FlowLoad++) {
      BoundaryTable << Marker_FlowLoad[iMarker_FlowLoad];
      if (iMarker_FlowLoad < nMarker_FlowLoad-1)  BoundaryTable << " ";
    }
    BoundaryTable.PrintFooter();
  }
  
  if (nMarker_Internal != 0) {
    BoundaryTable << "Internal boundary";
    for (iMarker_Internal = 0; iMarker_Internal < nMarker_Internal; iMarker_Internal++) {
      BoundaryTable << Marker_Internal[iMarker_Internal];
      if (iMarker_Internal < nMarker_Internal-1)  BoundaryTable << " ";
    }
    BoundaryTable.PrintFooter();
  }
  
  if (nMarker_Inlet != 0) {
    BoundaryTable << "Inlet boundary";
    for (iMarker_Inlet = 0; iMarker_Inlet < nMarker_Inlet; iMarker_Inlet++) {
      BoundaryTable << Marker_Inlet[iMarker_Inlet];
      if (iMarker_Inlet < nMarker_Inlet-1)  BoundaryTable << " ";
    }
    BoundaryTable.PrintFooter();
  } 
  
  if (nMarker_Riemann != 0) {
    BoundaryTable << "Riemann boundary";
    for (iMarker_Riemann = 0; iMarker_Riemann < nMarker_Riemann; iMarker_Riemann++) {
      BoundaryTable << Marker_Riemann[iMarker_Riemann];
      if (iMarker_Riemann < nMarker_Riemann-1)  BoundaryTable << " ";
    }
    BoundaryTable.PrintFooter();
  } 
  
  if (nMarker_Giles != 0) {
    BoundaryTable << "Giles boundary";
    for (iMarker_Giles = 0; iMarker_Giles < nMarker_Giles; iMarker_Giles++) {
      BoundaryTable << Marker_Giles[iMarker_Giles];
      if (iMarker_Giles < nMarker_Giles-1)  BoundaryTable << " ";
    }
    BoundaryTable.PrintFooter();
  } 
  
  if (nMarker_MixingPlaneInterface != 0) {
    BoundaryTable << "MixingPlane boundary";
    for (iMarker_MixingPlaneInterface = 0; iMarker_MixingPlaneInterface < nMarker_MixingPlaneInterface; iMarker_MixingPlaneInterface++) {
      BoundaryTable << Marker_MixingPlaneInterface[iMarker_MixingPlaneInterface];
      if (iMarker_MixingPlaneInterface < nMarker_MixingPlaneInterface-1)  BoundaryTable << " ";
    }
    BoundaryTable.PrintFooter();
  } 
  
  if (nMarker_EngineInflow != 0) {
    BoundaryTable << "Engine inflow boundary";
    for (iMarker_EngineInflow = 0; iMarker_EngineInflow < nMarker_EngineInflow; iMarker_EngineInflow++) {
      BoundaryTable << Marker_EngineInflow[iMarker_EngineInflow];
      if (iMarker_EngineInflow < nMarker_EngineInflow-1)  BoundaryTable << " ";
    }
    BoundaryTable.PrintFooter();
  } 
  
  if (nMarker_EngineExhaust != 0) {
    BoundaryTable << "Engine exhaust boundary";
    for (iMarker_EngineExhaust = 0; iMarker_EngineExhaust < nMarker_EngineExhaust; iMarker_EngineExhaust++) {
      BoundaryTable << Marker_EngineExhaust[iMarker_EngineExhaust];
      if (iMarker_EngineExhaust < nMarker_EngineExhaust-1)  BoundaryTable << " ";
    }
    BoundaryTable.PrintFooter();
  } 
  
  if (nMarker_Supersonic_Inlet != 0) {
    BoundaryTable << "Supersonic inlet boundary";
    for (iMarker_Supersonic_Inlet = 0; iMarker_Supersonic_Inlet < nMarker_Supersonic_Inlet; iMarker_Supersonic_Inlet++) {
      BoundaryTable << Marker_Supersonic_Inlet[iMarker_Supersonic_Inlet];
      if (iMarker_Supersonic_Inlet < nMarker_Supersonic_Inlet-1)  BoundaryTable << " ";
    }
    BoundaryTable.PrintFooter();
  } 
  
  if (nMarker_Supersonic_Outlet != 0) {
    BoundaryTable << "Supersonic outlet boundary";
    for (iMarker_Supersonic_Outlet = 0; iMarker_Supersonic_Outlet < nMarker_Supersonic_Outlet; iMarker_Supersonic_Outlet++) {
      BoundaryTable << Marker_Supersonic_Outlet[iMarker_Supersonic_Outlet];
      if (iMarker_Supersonic_Outlet < nMarker_Supersonic_Outlet-1)  BoundaryTable << " ";
    }
    BoundaryTable.PrintFooter();
  } 
  
  if (nMarker_Outlet != 0) {
    BoundaryTable << "Outlet boundary";
    for (iMarker_Outlet = 0; iMarker_Outlet < nMarker_Outlet; iMarker_Outlet++) {
      BoundaryTable << Marker_Outlet[iMarker_Outlet];
      if (iMarker_Outlet < nMarker_Outlet-1)  BoundaryTable << " ";
    }
    BoundaryTable.PrintFooter();
  } 
  
  if (nMarker_Isothermal != 0) {
    BoundaryTable << "Isothermal wall";
    for (iMarker_Isothermal = 0; iMarker_Isothermal < nMarker_Isothermal; iMarker_Isothermal++) {
      BoundaryTable << Marker_Isothermal[iMarker_Isothermal];
      if (iMarker_Isothermal < nMarker_Isothermal-1)  BoundaryTable << " ";
    }
    BoundaryTable.PrintFooter();
  } 
 
  if (nMarker_HeatFlux != 0) {  
    BoundaryTable << "Heat flux wall";
    for (iMarker_HeatFlux = 0; iMarker_HeatFlux < nMarker_HeatFlux; iMarker_HeatFlux++) {
      BoundaryTable << Marker_HeatFlux[iMarker_HeatFlux];
      if (iMarker_HeatFlux < nMarker_HeatFlux-1)  BoundaryTable << " ";
    }
    BoundaryTable.PrintFooter();
  }
  
  if (nMarker_Clamped != 0) {  
    BoundaryTable << "Clamped boundary";
    for (iMarker_Clamped = 0; iMarker_Clamped < nMarker_Clamped; iMarker_Clamped++) {
      BoundaryTable << Marker_Clamped[iMarker_Clamped];
      if (iMarker_Clamped < nMarker_Clamped-1)  BoundaryTable << " ";
    }
    BoundaryTable.PrintFooter();
  }

  if (nMarker_Displacement != 0) {  
    BoundaryTable << "Displacement boundary";
    for (iMarker_Displacement = 0; iMarker_Displacement < nMarker_Displacement; iMarker_Displacement++) {
      BoundaryTable << Marker_Displacement[iMarker_Displacement];
      if (iMarker_Displacement < nMarker_Displacement-1)  BoundaryTable << " ";
    }
    BoundaryTable.PrintFooter();
  }

  if (nMarker_Load != 0) {  
    BoundaryTable << "Normal load boundary";
    for (iMarker_Load = 0; iMarker_Load < nMarker_Load; iMarker_Load++) {
      BoundaryTable << Marker_Load[iMarker_Load];
      if (iMarker_Load < nMarker_Load-1)  BoundaryTable << " ";
    }
    BoundaryTable.PrintFooter();
  }
  
  if (nMarker_Damper != 0) {  
    BoundaryTable << "Damper boundary";
    for (iMarker_Damper = 0; iMarker_Damper < nMarker_Damper; iMarker_Damper++) {
      BoundaryTable << Marker_Damper[iMarker_Damper];
      if (iMarker_Damper < nMarker_Damper-1)  BoundaryTable << " ";
    }
    BoundaryTable.PrintFooter();
  }
  
  if (nMarker_Load_Dir != 0) {  
    BoundaryTable << "Load boundary";
    for (iMarker_Load_Dir = 0; iMarker_Load_Dir < nMarker_Load_Dir; iMarker_Load_Dir++) {
      BoundaryTable << Marker_Load_Dir[iMarker_Load_Dir];
      if (iMarker_Load_Dir < nMarker_Load_Dir-1)  BoundaryTable << " ";
    }
    BoundaryTable.PrintFooter();
  }
  
  if (nMarker_Disp_Dir != 0) {  
    BoundaryTable << "Disp boundary";
    for (iMarker_Disp_Dir = 0; iMarker_Disp_Dir < nMarker_Disp_Dir; iMarker_Disp_Dir++) {
      BoundaryTable << Marker_Disp_Dir[iMarker_Disp_Dir];
      if (iMarker_Disp_Dir < nMarker_Disp_Dir-1)  BoundaryTable << " ";
    }
    BoundaryTable.PrintFooter();
  }
  
  if (nMarker_Load_Sine != 0) {  
    BoundaryTable << "Sine-Wave boundary";
    for (iMarker_Load_Sine = 0; iMarker_Load_Sine < nMarker_Load_Sine; iMarker_Load_Sine++) {
      BoundaryTable << Marker_Load_Sine[iMarker_Load_Sine];
      if (iMarker_Load_Sine < nMarker_Load_Sine-1)  BoundaryTable << " ";
    }
    BoundaryTable.PrintFooter();
  }
  
  if (nMarker_Neumann != 0) {  
    BoundaryTable << "Neumann boundary";
    for (iMarker_Neumann = 0; iMarker_Neumann < nMarker_Neumann; iMarker_Neumann++) {
      BoundaryTable << Marker_Neumann[iMarker_Neumann];
      if (iMarker_Neumann < nMarker_Neumann-1)  BoundaryTable << " ";
    }
    BoundaryTable.PrintFooter();
  }
  
  if (nMarker_Custom != 0) {  
    BoundaryTable << "Custom boundary";
    for (iMarker_Custom = 0; iMarker_Custom < nMarker_Custom; iMarker_Custom++) {
      BoundaryTable << Marker_Custom[iMarker_Custom];
      if (iMarker_Custom < nMarker_Custom-1)  BoundaryTable << " ";
    }
    BoundaryTable.PrintFooter();
  }
  
  if (nMarker_ActDiskInlet != 0) {  
    BoundaryTable << "Actuator disk (inlet) boundary";
    for (iMarker_ActDiskInlet = 0; iMarker_ActDiskInlet < nMarker_ActDiskInlet; iMarker_ActDiskInlet++) {
      BoundaryTable << Marker_ActDiskInlet[iMarker_ActDiskInlet];
      if (iMarker_ActDiskInlet < nMarker_ActDiskInlet-1)  BoundaryTable << " ";
    }
    BoundaryTable.PrintFooter();
  }
  
  if (nMarker_ActDiskOutlet != 0) {  
    BoundaryTable << "Actuator disk (outlet) boundary";
    for (iMarker_ActDiskOutlet = 0; iMarker_ActDiskOutlet < nMarker_ActDiskOutlet; iMarker_ActDiskOutlet++) {
      BoundaryTable << Marker_ActDiskOutlet[iMarker_ActDiskOutlet];
      if (iMarker_ActDiskOutlet < nMarker_ActDiskOutlet-1)  BoundaryTable << " ";
    }
    BoundaryTable.PrintFooter();
  }

}

bool CConfig::TokenizeString(string & str, string & option_name,
                             vector<string> & option_value) {
  const string delimiters(" (){}:,\t\n\v\f\r");
  // check for comments or empty string
  string::size_type pos, last_pos;
  pos = str.find_first_of("%");
  if ( (str.length() == 0) || (pos == 0) ) {
    // str is empty or a comment line, so no option here
    return false;
  }
  if (pos != string::npos) {
    // remove comment at end if necessary
    str.erase(pos);
  }

  // look for line composed on only delimiters (usually whitespace)
  pos = str.find_first_not_of(delimiters);
  if (pos == string::npos) {
    return false;
  }

  // find the equals sign and split string
  string name_part, value_part;
  pos = str.find("=");
  if (pos == string::npos) {
    cerr << "Error in TokenizeString(): "
    << "line in the configuration file with no \"=\" sign."
    << endl;
    cout << "Look for: " << str << endl;
    cout << "str.length() = " << str.length() << endl;
    throw(-1);
  }
  name_part = str.substr(0, pos);
  value_part = str.substr(pos+1, string::npos);
  //cout << "name_part  = |" << name_part  << "|" << endl;
  //cout << "value_part = |" << value_part << "|" << endl;

  // the first_part should consist of one string with no interior delimiters
  last_pos = name_part.find_first_not_of(delimiters, 0);
  pos = name_part.find_first_of(delimiters, last_pos);
  if ( (name_part.length() == 0) || (last_pos == string::npos) ) {
    cerr << "Error in CConfig::TokenizeString(): "
    << "line in the configuration file with no name before the \"=\" sign."
    << endl;
    throw(-1);
  }
  if (pos == string::npos) pos = name_part.length();
  option_name = name_part.substr(last_pos, pos - last_pos);
  last_pos = name_part.find_first_not_of(delimiters, pos);
  if (last_pos != string::npos) {
    cerr << "Error in TokenizeString(): "
    << "two or more options before an \"=\" sign in the configuration file."
    << endl;
    throw(-1);
  }
  StringToUpperCase(option_name);

  //cout << "option_name = |" << option_name << "|" << endl;
  //cout << "pos = " << pos << ": last_pos = " << last_pos << endl;

  // now fill the option value vector
  option_value.clear();
  last_pos = value_part.find_first_not_of(delimiters, 0);
  pos = value_part.find_first_of(delimiters, last_pos);
  while (string::npos != pos || string::npos != last_pos) {
    // add token to the vector<string>
    option_value.push_back(value_part.substr(last_pos, pos - last_pos));
    // skip delimiters
    last_pos = value_part.find_first_not_of(delimiters, pos);
    // find next "non-delimiter"
    pos = value_part.find_first_of(delimiters, last_pos);
  }
  if (option_value.size() == 0) {
    cerr << "Error in TokenizeString(): "
    << "option " << option_name << " in configuration file with no value assigned."
    << endl;
    throw(-1);
  }

#if 0
  cout << "option value(s) = ";
  for (unsigned int i = 0; i < option_value.size(); i++)
    cout << option_value[i] << " ";
  cout << endl;
#endif

  // look for ';' DV delimiters attached to values
  vector<string>::iterator it;
  it = option_value.begin();
  while (it != option_value.end()) {
    if (it->compare(";") == 0) {
      it++;
      continue;
    }

    pos = it->find(';');
    if (pos != string::npos) {
      string before_semi = it->substr(0, pos);
      string after_semi= it->substr(pos+1, string::npos);
      if (before_semi.empty()) {
        *it = ";";
        it++;
        option_value.insert(it, after_semi);
      } else {
        *it = before_semi;
        it++;
        vector<string> to_insert;
        to_insert.push_back(";");
        if (!after_semi.empty())
          to_insert.push_back(after_semi);
        option_value.insert(it, to_insert.begin(), to_insert.end());
      }
      it = option_value.begin(); // go back to beginning; not efficient
      continue;
    } else {
      it++;
    }
  }
#if 0
  cout << "option value(s) = ";
  for (unsigned int i = 0; i < option_value.size(); i++)
    cout << option_value[i] << " ";
  cout << endl;
#endif
  // remove any consecutive ";"
  it = option_value.begin();
  bool semi_at_prev = false;
  while (it != option_value.end()) {
    if (semi_at_prev) {
      if (it->compare(";") == 0) {
        option_value.erase(it);
        it = option_value.begin();
        semi_at_prev = false;
        continue;
      }
    }
    if (it->compare(";") == 0) {
      semi_at_prev = true;
    } else {
      semi_at_prev = false;
    }
    it++;
  }

#if 0
  cout << "option value(s) = ";
  for (unsigned int i = 0; i < option_value.size(); i++)
    cout << option_value[i] << " ";
  cout << endl;
#endif
  return true;
}

unsigned short CConfig::GetMarker_CfgFile_TagBound(string val_marker) {

  unsigned short iMarker_CfgFile;

  for (iMarker_CfgFile = 0; iMarker_CfgFile < nMarker_CfgFile; iMarker_CfgFile++)
    if (Marker_CfgFile_TagBound[iMarker_CfgFile] == val_marker)
      return iMarker_CfgFile;

  SU2_MPI::Error(string("The configuration file doesn't have any definition for marker ") + val_marker, CURRENT_FUNCTION);
  return 0;
}

string CConfig::GetMarker_CfgFile_TagBound(unsigned short val_marker) {
  return Marker_CfgFile_TagBound[val_marker];
}

unsigned short CConfig::GetMarker_CfgFile_KindBC(string val_marker) {
  unsigned short iMarker_CfgFile;
  for (iMarker_CfgFile = 0; iMarker_CfgFile < nMarker_CfgFile; iMarker_CfgFile++)
    if (Marker_CfgFile_TagBound[iMarker_CfgFile] == val_marker) break;
  return Marker_CfgFile_KindBC[iMarker_CfgFile];
}

unsigned short CConfig::GetMarker_CfgFile_Monitoring(string val_marker) {
  unsigned short iMarker_CfgFile;
  for (iMarker_CfgFile = 0; iMarker_CfgFile < nMarker_CfgFile; iMarker_CfgFile++)
    if (Marker_CfgFile_TagBound[iMarker_CfgFile] == val_marker) break;
  return Marker_CfgFile_Monitoring[iMarker_CfgFile];
}

unsigned short CConfig::GetMarker_CfgFile_GeoEval(string val_marker) {
  unsigned short iMarker_CfgFile;
  for (iMarker_CfgFile = 0; iMarker_CfgFile < nMarker_CfgFile; iMarker_CfgFile++)
    if (Marker_CfgFile_TagBound[iMarker_CfgFile] == val_marker) break;
  return Marker_CfgFile_GeoEval[iMarker_CfgFile];
}

unsigned short CConfig::GetMarker_CfgFile_Designing(string val_marker) {
  unsigned short iMarker_CfgFile;
  for (iMarker_CfgFile = 0; iMarker_CfgFile < nMarker_CfgFile; iMarker_CfgFile++)
    if (Marker_CfgFile_TagBound[iMarker_CfgFile] == val_marker) break;
  return Marker_CfgFile_Designing[iMarker_CfgFile];
}

unsigned short CConfig::GetMarker_CfgFile_Plotting(string val_marker) {
  unsigned short iMarker_CfgFile;
  for (iMarker_CfgFile = 0; iMarker_CfgFile < nMarker_CfgFile; iMarker_CfgFile++)
    if (Marker_CfgFile_TagBound[iMarker_CfgFile] == val_marker) break;
  return Marker_CfgFile_Plotting[iMarker_CfgFile];
}

unsigned short CConfig::GetMarker_CfgFile_Analyze(string val_marker) {
  unsigned short iMarker_CfgFile;
  for (iMarker_CfgFile = 0; iMarker_CfgFile < nMarker_CfgFile; iMarker_CfgFile++)
    if (Marker_CfgFile_TagBound[iMarker_CfgFile] == val_marker) break;
  return Marker_CfgFile_Analyze[iMarker_CfgFile];
}


unsigned short CConfig::GetMarker_CfgFile_ZoneInterface(string val_marker) {
  unsigned short iMarker_CfgFile;
  for (iMarker_CfgFile = 0; iMarker_CfgFile < nMarker_CfgFile; iMarker_CfgFile++)
    if (Marker_CfgFile_TagBound[iMarker_CfgFile] == val_marker) break;
  return Marker_CfgFile_ZoneInterface[iMarker_CfgFile];
}

unsigned short CConfig::GetMarker_CfgFile_Turbomachinery(string val_marker) {
  unsigned short iMarker_CfgFile;
  for (iMarker_CfgFile = 0; iMarker_CfgFile < nMarker_CfgFile; iMarker_CfgFile++)
    if (Marker_CfgFile_TagBound[iMarker_CfgFile] == val_marker) break;
  return Marker_CfgFile_Turbomachinery[iMarker_CfgFile];
}

unsigned short CConfig::GetMarker_CfgFile_TurbomachineryFlag(string val_marker) {
  unsigned short iMarker_CfgFile;
  for (iMarker_CfgFile = 0; iMarker_CfgFile < nMarker_CfgFile; iMarker_CfgFile++)
    if (Marker_CfgFile_TagBound[iMarker_CfgFile] == val_marker) break;
  return Marker_CfgFile_TurbomachineryFlag[iMarker_CfgFile];
}

unsigned short CConfig::GetMarker_CfgFile_MixingPlaneInterface(string val_marker) {
  unsigned short iMarker_CfgFile;
  for (iMarker_CfgFile = 0; iMarker_CfgFile < nMarker_CfgFile; iMarker_CfgFile++)
    if (Marker_CfgFile_TagBound[iMarker_CfgFile] == val_marker) break;
  return Marker_CfgFile_MixingPlaneInterface[iMarker_CfgFile];
}

unsigned short CConfig::GetMarker_CfgFile_DV(string val_marker) {
  unsigned short iMarker_CfgFile;
  for (iMarker_CfgFile = 0; iMarker_CfgFile < nMarker_CfgFile; iMarker_CfgFile++)
    if (Marker_CfgFile_TagBound[iMarker_CfgFile] == val_marker) break;
  return Marker_CfgFile_DV[iMarker_CfgFile];
}

unsigned short CConfig::GetMarker_CfgFile_Moving(string val_marker) {
  unsigned short iMarker_CfgFile;
  for (iMarker_CfgFile = 0; iMarker_CfgFile < nMarker_CfgFile; iMarker_CfgFile++)
    if (Marker_CfgFile_TagBound[iMarker_CfgFile] == val_marker) break;
  return Marker_CfgFile_Moving[iMarker_CfgFile];
}

unsigned short CConfig::GetMarker_CfgFile_Deform_Mesh(string val_marker) {
  unsigned short iMarker_CfgFile;
  for (iMarker_CfgFile = 0; iMarker_CfgFile < nMarker_CfgFile; iMarker_CfgFile++)
    if (Marker_CfgFile_TagBound[iMarker_CfgFile] == val_marker) break;
  return Marker_CfgFile_Deform_Mesh[iMarker_CfgFile];
}

unsigned short CConfig::GetMarker_CfgFile_Fluid_Load(string val_marker) {
  unsigned short iMarker_CfgFile;
  for (iMarker_CfgFile = 0; iMarker_CfgFile < nMarker_CfgFile; iMarker_CfgFile++)
    if (Marker_CfgFile_TagBound[iMarker_CfgFile] == val_marker) break;
  return Marker_CfgFile_Fluid_Load[iMarker_CfgFile];
}

unsigned short CConfig::GetMarker_CfgFile_PyCustom(string val_marker){
  unsigned short iMarker_CfgFile;
  for (iMarker_CfgFile=0; iMarker_CfgFile < nMarker_CfgFile; iMarker_CfgFile++)
    if (Marker_CfgFile_TagBound[iMarker_CfgFile] == val_marker) break;
  return Marker_CfgFile_PyCustom[iMarker_CfgFile];
}

unsigned short CConfig::GetMarker_CfgFile_PerBound(string val_marker) {
  unsigned short iMarker_CfgFile;
  for (iMarker_CfgFile = 0; iMarker_CfgFile < nMarker_CfgFile; iMarker_CfgFile++)
    if (Marker_CfgFile_TagBound[iMarker_CfgFile] == val_marker) break;
  return Marker_CfgFile_PerBound[iMarker_CfgFile];
}

int CConfig::GetMarker_ZoneInterface(string val_marker) {	
	  unsigned short iMarker_CfgFile;
	  for (iMarker_CfgFile = 0; iMarker_CfgFile < nMarker_CfgFile; iMarker_CfgFile++)
    
		  if (Marker_CfgFile_TagBound[iMarker_CfgFile] == val_marker)
				return  Marker_CfgFile_ZoneInterface[iMarker_CfgFile];
    return 0;
}


bool CConfig::GetSolid_Wall(unsigned short iMarker){
  
  if (Marker_All_KindBC[iMarker] == HEAT_FLUX  ||
      Marker_All_KindBC[iMarker] == ISOTHERMAL ||
      Marker_All_KindBC[iMarker] == CHT_WALL_INTERFACE ||
      Marker_All_KindBC[iMarker] == EULER_WALL){
    return true;
  }
  
  return false;
}

bool CConfig::GetViscous_Wall(unsigned short iMarker){
  
  if (Marker_All_KindBC[iMarker] == HEAT_FLUX  ||
      Marker_All_KindBC[iMarker] == ISOTHERMAL ||
      Marker_All_KindBC[iMarker] == CHT_WALL_INTERFACE){
    return true;
  }
  
  return false;
}

void CConfig::SetSurface_Movement(unsigned short iMarker, unsigned short kind_movement){
  
  unsigned short* new_surface_movement = new unsigned short[nMarker_Moving + 1];
  string* new_marker_moving = new string[nMarker_Moving+1];
  
  for (unsigned short iMarker_Moving = 0; iMarker_Moving < nMarker_Moving; iMarker_Moving++){
    new_surface_movement[iMarker_Moving] = Kind_SurfaceMovement[iMarker_Moving];
    new_marker_moving[iMarker_Moving] = Marker_Moving[iMarker_Moving];
  }
  
  if (nKind_SurfaceMovement > 0){
    delete [] Marker_Moving;
    delete [] Kind_SurfaceMovement;
  }
  
  Kind_SurfaceMovement = new_surface_movement;
  Marker_Moving        = new_marker_moving;
  
  Kind_SurfaceMovement[nMarker_Moving] = kind_movement;
  Marker_Moving[nMarker_Moving] = Marker_All_TagBound[iMarker];
  
  nMarker_Moving++;
  nKind_SurfaceMovement++;
  
}
CConfig::~CConfig(void) {
	
  unsigned long iDV, iMarker, iPeriodic, iFFD;

  /*--- Delete all of the option objects in the global option map ---*/
    
  for(map<string, COptionBase*>::iterator itr = option_map.begin(); itr != option_map.end(); itr++) {
    delete itr->second;
  }

  if (TimeDOFsADER_DG           != NULL) delete [] TimeDOFsADER_DG;
  if (TimeIntegrationADER_DG    != NULL) delete [] TimeIntegrationADER_DG;
  if (WeightsIntegrationADER_DG != NULL) delete [] WeightsIntegrationADER_DG;
  if (RK_Alpha_Step             != NULL) delete [] RK_Alpha_Step;
  if (MG_PreSmooth              != NULL) delete [] MG_PreSmooth;
  if (MG_PostSmooth             != NULL) delete [] MG_PostSmooth;

  /*--- Free memory for Aeroelastic problems. ---*/

  if (Aeroelastic_pitch  != NULL) delete[] Aeroelastic_pitch;
  if (Aeroelastic_plunge != NULL) delete[] Aeroelastic_plunge;
  
 /*--- Free memory for airfoil sections ---*/

 if (LocationStations   != NULL) delete [] LocationStations;

  /*--- motion origin: ---*/
  
  if (MarkerMotion_Origin   != NULL) delete [] MarkerMotion_Origin;
  
  if (MoveMotion_Origin != NULL) delete [] MoveMotion_Origin;

  /*--- translation: ---*/
  
  if (MarkerTranslation_Rate != NULL) delete [] MarkerTranslation_Rate;

  /*--- rotation: ---*/
  
  if (MarkerRotation_Rate != NULL) delete [] MarkerRotation_Rate;

  /*--- pitching: ---*/
  
  if (MarkerPitching_Omega != NULL) delete [] MarkerPitching_Omega;

  /*--- pitching amplitude: ---*/
  
  if (MarkerPitching_Ampl != NULL) delete [] MarkerPitching_Ampl;

  /*--- pitching phase: ---*/
  
  if (MarkerPitching_Phase != NULL) delete [] MarkerPitching_Phase;

  /*--- plunging: ---*/
  
  if (MarkerPlunging_Omega != NULL) delete [] MarkerPlunging_Omega;

  /*--- plunging amplitude: ---*/
  if (MarkerPlunging_Ampl != NULL) delete [] MarkerPlunging_Ampl;

  /*--- reference origin for moments ---*/
  
  if (RefOriginMoment   != NULL) delete [] RefOriginMoment;
  if (RefOriginMoment_X != NULL) delete [] RefOriginMoment_X;
  if (RefOriginMoment_Y != NULL) delete [] RefOriginMoment_Y;
  if (RefOriginMoment_Z != NULL) delete [] RefOriginMoment_Z;

  /*--- Free memory for Harmonic Blance Frequency  pointer ---*/
    
  if (Omega_HB != NULL) delete [] Omega_HB;
    
  /*--- Marker pointers ---*/
  
  if (Marker_CfgFile_GeoEval != NULL) delete[] Marker_CfgFile_GeoEval;
  if (Marker_All_GeoEval     != NULL) delete[] Marker_All_GeoEval;
  
  if (Marker_CfgFile_TagBound != NULL) delete[] Marker_CfgFile_TagBound;
  if (Marker_All_TagBound     != NULL) delete[] Marker_All_TagBound;
  
  if (Marker_CfgFile_KindBC != NULL) delete[] Marker_CfgFile_KindBC;
  if (Marker_All_KindBC     != NULL) delete[] Marker_All_KindBC;
  
  if (Marker_CfgFile_Monitoring != NULL) delete[] Marker_CfgFile_Monitoring;
  if (Marker_All_Monitoring     != NULL) delete[] Marker_All_Monitoring;
  
  if (Marker_CfgFile_Designing != NULL) delete[] Marker_CfgFile_Designing;
  if (Marker_All_Designing     != NULL) delete[] Marker_All_Designing;
  
  if (Marker_CfgFile_Plotting != NULL) delete[] Marker_CfgFile_Plotting;
  if (Marker_All_Plotting     != NULL) delete[] Marker_All_Plotting;
  
  if (Marker_CfgFile_Analyze != NULL) delete[] Marker_CfgFile_Analyze;
  if (Marker_All_Analyze  != NULL) delete[] Marker_All_Analyze;

  if (Marker_CfgFile_ZoneInterface != NULL) delete[] Marker_CfgFile_ZoneInterface;
  if (Marker_All_ZoneInterface     != NULL) delete[] Marker_All_ZoneInterface;
  
  if (Marker_CfgFile_DV != NULL) delete[] Marker_CfgFile_DV;
  if (Marker_All_DV     != NULL) delete[] Marker_All_DV;
  
  if (Marker_CfgFile_Moving != NULL) delete[] Marker_CfgFile_Moving;
  if (Marker_All_Moving     != NULL) delete[] Marker_All_Moving;

  if (Marker_CfgFile_Deform_Mesh != NULL) delete[] Marker_CfgFile_Deform_Mesh;
  if (Marker_All_Deform_Mesh     != NULL) delete[] Marker_All_Deform_Mesh;

  if (Marker_CfgFile_Fluid_Load != NULL) delete[] Marker_CfgFile_Fluid_Load;
  if (Marker_All_Fluid_Load     != NULL) delete[] Marker_All_Fluid_Load;

  if (Marker_CfgFile_PyCustom    != NULL) delete[] Marker_CfgFile_PyCustom;
  if (Marker_All_PyCustom != NULL) delete[] Marker_All_PyCustom;
  
  if (Marker_CfgFile_PerBound != NULL) delete[] Marker_CfgFile_PerBound;
  if (Marker_All_PerBound     != NULL) delete[] Marker_All_PerBound;

  if (Marker_CfgFile_Turbomachinery != NULL) delete [] Marker_CfgFile_Turbomachinery;
  if (Marker_All_Turbomachinery     != NULL) delete [] Marker_All_Turbomachinery;

  if (Marker_CfgFile_TurbomachineryFlag != NULL) delete [] Marker_CfgFile_TurbomachineryFlag;
  if (Marker_All_TurbomachineryFlag     != NULL) delete [] Marker_All_TurbomachineryFlag;

  if (Marker_CfgFile_MixingPlaneInterface != NULL) delete [] Marker_CfgFile_MixingPlaneInterface;
  if (Marker_All_MixingPlaneInterface     != NULL) delete [] Marker_All_MixingPlaneInterface;

  if (Marker_DV!= NULL)               delete[] Marker_DV;
  if (Marker_Moving != NULL)           delete[] Marker_Moving;
  if (Marker_Monitoring != NULL)      delete[] Marker_Monitoring;
  if (Marker_Designing != NULL)       delete[] Marker_Designing;
  if (Marker_GeoEval != NULL)         delete[] Marker_GeoEval;
  if (Marker_Plotting != NULL)        delete[] Marker_Plotting;
  if (Marker_Analyze != NULL)        delete[] Marker_Analyze;
  if (Marker_WallFunctions != NULL)  delete[] Marker_WallFunctions;
  if (Marker_ZoneInterface != NULL)        delete[] Marker_ZoneInterface;
  if (Marker_PyCustom != NULL)             delete [] Marker_PyCustom;
  if (Marker_All_SendRecv != NULL)    delete[] Marker_All_SendRecv;

  if (Kind_Inc_Inlet != NULL)      delete[] Kind_Inc_Inlet;
  if (Kind_Inc_Outlet != NULL)      delete[] Kind_Inc_Outlet;

  if (Kind_WallFunctions != NULL) delete[] Kind_WallFunctions;

  if (Config_Filenames != NULL) delete[] Config_Filenames;

  if (IntInfo_WallFunctions != NULL) {
    for (iMarker = 0; iMarker < nMarker_WallFunctions; ++iMarker) {
      if (IntInfo_WallFunctions[iMarker] != NULL)
        delete[] IntInfo_WallFunctions[iMarker];
    }
    delete[] IntInfo_WallFunctions;
  }

  if (DoubleInfo_WallFunctions != NULL) {
    for (iMarker = 0; iMarker < nMarker_WallFunctions; ++iMarker) {
      if (DoubleInfo_WallFunctions[iMarker] != NULL) 
        delete[] DoubleInfo_WallFunctions[iMarker];
    }
    delete[] DoubleInfo_WallFunctions;
  }

  if (Kind_ObjFunc != NULL)      delete[] Kind_ObjFunc;
  if (Weight_ObjFunc != NULL)      delete[] Weight_ObjFunc;

  if (DV_Value != NULL) {
    for (iDV = 0; iDV < nDV; iDV++) delete[] DV_Value[iDV];
    delete [] DV_Value;
  }
  
  if (ParamDV != NULL) {
    for (iDV = 0; iDV < nDV; iDV++) delete[] ParamDV[iDV];
    delete [] ParamDV;
  }
  
  if (CoordFFDBox != NULL) {
    for (iFFD = 0; iFFD < nFFDBox; iFFD++) delete[] CoordFFDBox[iFFD];
    delete [] CoordFFDBox;
  }
  
  if (DegreeFFDBox != NULL) {
    for (iFFD = 0; iFFD < nFFDBox; iFFD++) delete[] DegreeFFDBox[iFFD];
    delete [] DegreeFFDBox;
  }
  
  if (Design_Variable != NULL)    delete[] Design_Variable;
  if (Dirichlet_Value != NULL)    delete[] Dirichlet_Value;
  
  if (Exhaust_Temperature_Target != NULL)    delete[]  Exhaust_Temperature_Target;
  if (Exhaust_Pressure_Target != NULL)    delete[]  Exhaust_Pressure_Target;
  if (Exhaust_Pressure != NULL)    delete[] Exhaust_Pressure;
  if (Exhaust_Temperature != NULL)    delete[] Exhaust_Temperature;
  if (Exhaust_MassFlow != NULL)    delete[] Exhaust_MassFlow;
  if (Exhaust_TotalPressure != NULL)    delete[] Exhaust_TotalPressure;
  if (Exhaust_TotalTemperature != NULL)    delete[] Exhaust_TotalTemperature;
  if (Exhaust_GrossThrust != NULL)    delete[] Exhaust_GrossThrust;
  if (Exhaust_Force != NULL)    delete[] Exhaust_Force;
  if (Exhaust_Power != NULL)    delete[] Exhaust_Power;

  if (Inflow_Mach != NULL)    delete[]  Inflow_Mach;
  if (Inflow_Pressure != NULL)    delete[] Inflow_Pressure;
  if (Inflow_MassFlow != NULL)    delete[] Inflow_MassFlow;
  if (Inflow_ReverseMassFlow != NULL)    delete[] Inflow_ReverseMassFlow;
  if (Inflow_TotalPressure != NULL)    delete[] Inflow_TotalPressure;
  if (Inflow_Temperature != NULL)    delete[] Inflow_Temperature;
  if (Inflow_TotalTemperature != NULL)    delete[] Inflow_TotalTemperature;
  if (Inflow_RamDrag != NULL)    delete[] Inflow_RamDrag;
  if (Inflow_Force != NULL)    delete[]  Inflow_Force;
  if (Inflow_Power != NULL)    delete[] Inflow_Power;

  if (Engine_Power != NULL)    delete[]  Engine_Power;
  if (Engine_Mach != NULL)    delete[]  Engine_Mach;
  if (Engine_Force != NULL)    delete[]  Engine_Force;
  if (Engine_NetThrust != NULL)    delete[]  Engine_NetThrust;
  if (Engine_GrossThrust != NULL)    delete[]  Engine_GrossThrust;
  if (Engine_Area != NULL)    delete[]  Engine_Area;
  if (EngineInflow_Target != NULL)    delete[] EngineInflow_Target;

  if (ActDiskInlet_MassFlow != NULL)    delete[]  ActDiskInlet_MassFlow;
  if (ActDiskInlet_Temperature != NULL)    delete[]  ActDiskInlet_Temperature;
  if (ActDiskInlet_TotalTemperature != NULL)    delete[]  ActDiskInlet_TotalTemperature;
  if (ActDiskInlet_Pressure != NULL)    delete[]  ActDiskInlet_Pressure;
  if (ActDiskInlet_TotalPressure != NULL)    delete[]  ActDiskInlet_TotalPressure;
  if (ActDiskInlet_RamDrag != NULL)    delete[]  ActDiskInlet_RamDrag;
  if (ActDiskInlet_Force != NULL)    delete[]  ActDiskInlet_Force;
  if (ActDiskInlet_Power != NULL)    delete[]  ActDiskInlet_Power;

  if (ActDiskOutlet_MassFlow != NULL)    delete[]  ActDiskOutlet_MassFlow;
  if (ActDiskOutlet_Temperature != NULL)    delete[]  ActDiskOutlet_Temperature;
  if (ActDiskOutlet_TotalTemperature != NULL)    delete[]  ActDiskOutlet_TotalTemperature;
  if (ActDiskOutlet_Pressure != NULL)    delete[]  ActDiskOutlet_Pressure;
  if (ActDiskOutlet_TotalPressure != NULL)    delete[]  ActDiskOutlet_TotalPressure;
  if (ActDiskOutlet_GrossThrust != NULL)    delete[]  ActDiskOutlet_GrossThrust;
  if (ActDiskOutlet_Force != NULL)    delete[]  ActDiskOutlet_Force;
  if (ActDiskOutlet_Power != NULL)    delete[]  ActDiskOutlet_Power;

  if (Outlet_MassFlow != NULL)    delete[]  Outlet_MassFlow;
  if (Outlet_Density != NULL)    delete[]  Outlet_Density;
  if (Outlet_Area != NULL)    delete[]  Outlet_Area;

  if (ActDisk_DeltaPress != NULL)    delete[]  ActDisk_DeltaPress;
  if (ActDisk_DeltaTemp != NULL)    delete[]  ActDisk_DeltaTemp;
  if (ActDisk_TotalPressRatio != NULL)    delete[]  ActDisk_TotalPressRatio;
  if (ActDisk_TotalTempRatio != NULL)    delete[]  ActDisk_TotalTempRatio;
  if (ActDisk_StaticPressRatio != NULL)    delete[]  ActDisk_StaticPressRatio;
  if (ActDisk_StaticTempRatio != NULL)    delete[]  ActDisk_StaticTempRatio;
  if (ActDisk_Power != NULL)    delete[]  ActDisk_Power;
  if (ActDisk_MassFlow != NULL)    delete[]  ActDisk_MassFlow;
  if (ActDisk_Mach != NULL)    delete[]  ActDisk_Mach;
  if (ActDisk_Force != NULL)    delete[]  ActDisk_Force;
  if (ActDisk_NetThrust != NULL)    delete[]  ActDisk_NetThrust;
  if (ActDisk_BCThrust != NULL)    delete[]  ActDisk_BCThrust;
  if (ActDisk_BCThrust_Old != NULL)    delete[]  ActDisk_BCThrust_Old;
  if (ActDisk_GrossThrust != NULL)    delete[]  ActDisk_GrossThrust;
  if (ActDisk_Area != NULL)    delete[]  ActDisk_Area;
  if (ActDisk_ReverseMassFlow != NULL)    delete[]  ActDisk_ReverseMassFlow;
  
  if (Surface_MassFlow != NULL)    delete[]  Surface_MassFlow;
  if (Surface_Mach != NULL)    delete[]  Surface_Mach;
  if (Surface_Temperature != NULL)    delete[]  Surface_Temperature;
  if (Surface_Pressure != NULL)    delete[]  Surface_Pressure;
  if (Surface_Density != NULL)    delete[]  Surface_Density;
  if (Surface_Enthalpy != NULL)    delete[]  Surface_Enthalpy;
  if (Surface_NormalVelocity != NULL)    delete[]  Surface_NormalVelocity;
  if (Surface_Uniformity != NULL)    delete[]  Surface_Uniformity;
  if (Surface_SecondaryStrength != NULL)    delete[]  Surface_SecondaryStrength;
  if (Surface_SecondOverUniform != NULL)    delete[]  Surface_SecondOverUniform;
  if (Surface_MomentumDistortion != NULL)    delete[]  Surface_MomentumDistortion;
  if (Surface_TotalTemperature != NULL)    delete[]  Surface_TotalTemperature;
  if (Surface_TotalPressure!= NULL)    delete[]  Surface_TotalPressure;
  if (Surface_PressureDrop!= NULL)    delete[]  Surface_PressureDrop;
  if (Surface_DC60 != NULL)    delete[]  Surface_DC60;
  if (Surface_IDC != NULL)    delete[]  Surface_IDC;
  if (Surface_IDC_Mach != NULL)    delete[]  Surface_IDC_Mach;
  if (Surface_IDR != NULL)    delete[]  Surface_IDR;

  if (Inlet_Ttotal != NULL) delete[]  Inlet_Ttotal;
  if (Inlet_Ptotal != NULL) delete[]  Inlet_Ptotal;
  if (Inlet_FlowDir != NULL) {
    for (iMarker = 0; iMarker < nMarker_Inlet; iMarker++)
      delete [] Inlet_FlowDir[iMarker];
    delete [] Inlet_FlowDir;
  }
  
  if (Inlet_Velocity != NULL) {
    for (iMarker = 0; iMarker < nMarker_Supersonic_Inlet; iMarker++)
      delete [] Inlet_Velocity[iMarker];
    delete [] Inlet_Velocity;
  }
  
  if (Riemann_FlowDir != NULL) {
    for (iMarker = 0; iMarker < nMarker_Riemann; iMarker++)
      delete [] Riemann_FlowDir[iMarker];
    delete [] Riemann_FlowDir;
  }
  
  if (Giles_FlowDir != NULL) {
    for (iMarker = 0; iMarker < nMarker_Giles; iMarker++)
      delete [] Giles_FlowDir[iMarker];
    delete [] Giles_FlowDir;
  }
  
  if (Load_Sine_Dir != NULL) {
    for (iMarker = 0; iMarker < nMarker_Load_Sine; iMarker++)
      delete [] Load_Sine_Dir[iMarker];
    delete [] Load_Sine_Dir;
  }
  
  if (Load_Dir != NULL) {
    for (iMarker = 0; iMarker < nMarker_Load_Dir; iMarker++)
      delete [] Load_Dir[iMarker];
    delete [] Load_Dir;
  }
  
  if (Inlet_Temperature != NULL)    delete[] Inlet_Temperature;
  if (Inlet_Pressure != NULL)    delete[] Inlet_Pressure;
  if (Outlet_Pressure != NULL)    delete[] Outlet_Pressure;
  if (Isothermal_Temperature != NULL)    delete[] Isothermal_Temperature;
  if (Heat_Flux != NULL)    delete[] Heat_Flux;
  if (Displ_Value != NULL)    delete[] Displ_Value;
  if (Load_Value != NULL)    delete[] Load_Value;
  if (Damper_Constant != NULL)    delete[] Damper_Constant;
  if (Load_Dir_Multiplier != NULL)    delete[] Load_Dir_Multiplier;
  if (Load_Dir_Value != NULL)    delete[] Load_Dir_Value;
  if (Disp_Dir != NULL)    delete[] Disp_Dir;
  if (Disp_Dir_Multiplier != NULL)    delete[] Disp_Dir_Multiplier;
  if (Disp_Dir_Value != NULL)    delete[] Disp_Dir_Value;
  if (Load_Sine_Amplitude != NULL)    delete[] Load_Sine_Amplitude;
  if (Load_Sine_Frequency != NULL)    delete[] Load_Sine_Frequency;
  if (FlowLoad_Value != NULL)    delete[] FlowLoad_Value;

  /*--- related to periodic boundary conditions ---*/
  
  for (iMarker = 0; iMarker < nMarker_PerBound; iMarker++) {
    if (Periodic_RotCenter   != NULL) delete [] Periodic_RotCenter[iMarker];
    if (Periodic_RotAngles   != NULL) delete [] Periodic_RotAngles[iMarker];
    if (Periodic_Translation != NULL) delete [] Periodic_Translation[iMarker];
  }
  if (Periodic_RotCenter   != NULL) delete[] Periodic_RotCenter;
  if (Periodic_RotAngles   != NULL) delete[] Periodic_RotAngles;
  if (Periodic_Translation != NULL) delete[] Periodic_Translation;

  for (iPeriodic = 0; iPeriodic < nPeriodic_Index; iPeriodic++) {
    if (Periodic_Center    != NULL) delete [] Periodic_Center[iPeriodic];
    if (Periodic_Rotation  != NULL) delete [] Periodic_Rotation[iPeriodic];
    if (Periodic_Translate != NULL) delete [] Periodic_Translate[iPeriodic];
  }
  if (Periodic_Center      != NULL) delete[] Periodic_Center;
  if (Periodic_Rotation    != NULL) delete[] Periodic_Rotation;
  if (Periodic_Translate   != NULL) delete[] Periodic_Translate;

  if (MG_CorrecSmooth != NULL) delete[] MG_CorrecSmooth;
  if (PlaneTag != NULL)        delete[] PlaneTag;
  if (CFL != NULL)             delete[] CFL;

  /*--- String markers ---*/
  
  if (Marker_Euler != NULL )              delete[] Marker_Euler;
  if (Marker_FarField != NULL )           delete[] Marker_FarField;
  if (Marker_Custom != NULL )             delete[] Marker_Custom;
  if (Marker_SymWall != NULL )            delete[] Marker_SymWall;
  if (Marker_PerBound != NULL )           delete[] Marker_PerBound;
  if (Marker_PerDonor != NULL )           delete[] Marker_PerDonor;
  if (Marker_NearFieldBound != NULL )     delete[] Marker_NearFieldBound;
  if (Marker_Deform_Mesh != NULL )        delete[] Marker_Deform_Mesh;
  if (Marker_Fluid_Load != NULL )         delete[] Marker_Fluid_Load;
  if (Marker_Fluid_InterfaceBound != NULL )     delete[] Marker_Fluid_InterfaceBound;
  if (Marker_Dirichlet != NULL )          delete[] Marker_Dirichlet;
  if (Marker_Inlet != NULL )              delete[] Marker_Inlet;
  if (Marker_Supersonic_Inlet != NULL )   delete[] Marker_Supersonic_Inlet;
  if (Marker_Supersonic_Outlet != NULL )   delete[] Marker_Supersonic_Outlet;
  if (Marker_Outlet != NULL )             delete[] Marker_Outlet;
  if (Marker_Isothermal != NULL )         delete[] Marker_Isothermal;
  if (Marker_EngineInflow != NULL )      delete[] Marker_EngineInflow;
  if (Marker_EngineExhaust != NULL )     delete[] Marker_EngineExhaust;
  if (Marker_Displacement != NULL )       delete[] Marker_Displacement;
  if (Marker_Load != NULL )               delete[] Marker_Load;
  if (Marker_Damper != NULL )               delete[] Marker_Damper;
  if (Marker_Load_Dir != NULL )               delete[] Marker_Load_Dir;
  if (Marker_Disp_Dir != NULL )               delete[] Marker_Disp_Dir;
  if (Marker_Load_Sine != NULL )               delete[] Marker_Load_Sine;
  if (Marker_FlowLoad != NULL )           delete[] Marker_FlowLoad;
  if (Marker_Neumann != NULL )            delete[] Marker_Neumann;
  if (Marker_Internal != NULL )            delete[] Marker_Internal;
  if (Marker_HeatFlux != NULL )               delete[] Marker_HeatFlux;

  if (Int_Coeffs != NULL) delete [] Int_Coeffs;
  
  if (ElasticityMod        != NULL) delete [] ElasticityMod;
  if (PoissonRatio         != NULL) delete [] PoissonRatio;
  if (MaterialDensity      != NULL) delete [] MaterialDensity;
  if (Electric_Constant    != NULL) delete [] Electric_Constant;
  if (Electric_Field_Mod   != NULL) delete [] Electric_Field_Mod;
  if (RefNode_Displacement != NULL) delete [] RefNode_Displacement;
  if (Electric_Field_Dir   != NULL) delete [] Electric_Field_Dir;

  /*--- Delete some arrays needed just for initializing options. ---*/
  
  if (default_vel_inf       != NULL) delete [] default_vel_inf;
  if (default_ffd_axis      != NULL) delete [] default_ffd_axis;
  if (default_eng_cyl       != NULL) delete [] default_eng_cyl;
  if (default_eng_val       != NULL) delete [] default_eng_val;
  if (default_cfl_adapt     != NULL) delete [] default_cfl_adapt;
  if (default_jst_coeff != NULL) delete [] default_jst_coeff;
  if (default_ffd_coeff != NULL) delete [] default_ffd_coeff;
  if (default_mixedout_coeff!= NULL) delete [] default_mixedout_coeff;
  if (default_extrarelfac!= NULL) delete [] default_extrarelfac;
  if (default_rampRotFrame_coeff!= NULL) delete [] default_rampRotFrame_coeff;
  if (default_rampOutPres_coeff!= NULL) delete[] default_rampOutPres_coeff;
  if (default_jst_adj_coeff  != NULL) delete [] default_jst_adj_coeff;
  if (default_ad_coeff_heat  != NULL) delete [] default_ad_coeff_heat;
  if (default_obj_coeff     != NULL) delete [] default_obj_coeff;
  if (default_geo_loc       != NULL) delete [] default_geo_loc;
  if (default_distortion    != NULL) delete [] default_distortion;
  if (default_ea_lim        != NULL) delete [] default_ea_lim;
  if (default_grid_fix      != NULL) delete [] default_grid_fix;
  if (default_inc_crit      != NULL) delete [] default_inc_crit;
  if (default_htp_axis      != NULL) delete [] default_htp_axis;
  if (default_body_force    != NULL) delete [] default_body_force;
  if (default_sineload_coeff!= NULL) delete [] default_sineload_coeff;
  if (default_nacelle_location    != NULL) delete [] default_nacelle_location;
  if (default_wrt_freq != NULL) delete [] default_wrt_freq;
  
  if (default_cp_polycoeffs != NULL) delete [] default_cp_polycoeffs;
  if (default_mu_polycoeffs != NULL) delete [] default_mu_polycoeffs;
  if (default_kt_polycoeffs != NULL) delete [] default_kt_polycoeffs;
  if (CpPolyCoefficientsND  != NULL) delete [] CpPolyCoefficientsND;
  if (MuPolyCoefficientsND  != NULL) delete [] MuPolyCoefficientsND;
  if (KtPolyCoefficientsND  != NULL) delete [] KtPolyCoefficientsND;

  if (FFDTag != NULL) delete [] FFDTag;
  if (nDV_Value != NULL) delete [] nDV_Value;
  if (TagFFDBox != NULL) delete [] TagFFDBox;
  
  if (Kind_Data_Riemann != NULL) delete [] Kind_Data_Riemann;
  if (Riemann_Var1 != NULL) delete [] Riemann_Var1;
  if (Riemann_Var2 != NULL) delete [] Riemann_Var2;
  if (Kind_Data_Giles != NULL) delete [] Kind_Data_Giles;
  if (Giles_Var1 != NULL) delete [] Giles_Var1;
  if (Giles_Var2 != NULL) delete [] Giles_Var2;
  if (RelaxFactorAverage != NULL) delete [] RelaxFactorAverage;
  if (RelaxFactorFourier != NULL) delete [] RelaxFactorFourier;
  if (nSpan_iZones != NULL) delete [] nSpan_iZones;
  if (Kind_TurboMachinery != NULL) delete [] Kind_TurboMachinery;

  if (Marker_MixingPlaneInterface !=NULL) delete [] Marker_MixingPlaneInterface;
  if (Marker_TurboBoundIn != NULL) delete [] Marker_TurboBoundIn;
  if (Marker_TurboBoundOut != NULL) delete [] Marker_TurboBoundOut;
  if (Marker_Riemann != NULL) delete [] Marker_Riemann;
  if (Marker_Giles != NULL) delete [] Marker_Giles;
  if (Marker_Shroud != NULL) delete [] Marker_Shroud;

  if (nBlades != NULL) delete [] nBlades;
  if (FreeStreamTurboNormal != NULL) delete [] FreeStreamTurboNormal;

  if (top_optim_kernels != NULL) delete [] top_optim_kernels;
  if (top_optim_kernel_params != NULL) delete [] top_optim_kernel_params;
  if (top_optim_filter_radius != NULL) delete [] top_optim_filter_radius;
  
  if (ScreenOutput != NULL) delete [] ScreenOutput;
  if (HistoryOutput != NULL) delete [] HistoryOutput;
  if (VolumeOutput != NULL) delete [] VolumeOutput;
  if (Mesh_Box_Size != NULL) delete [] Mesh_Box_Size;
  if (VolumeOutputFiles != NULL) delete [] VolumeOutputFiles;

}

string CConfig::GetFilename(string filename, string ext, unsigned long Iter){
  
  /*--- Remove any extension --- */
  
  unsigned short lastindex = filename.find_last_of(".");
  filename = filename.substr(0, lastindex);
  
  /*--- Add the extension --- */
  
  filename = filename + string(ext);
  
  /*--- Append the zone number if multizone problems ---*/
  if (GetnZone() > 1)
    filename = GetMultizone_FileName(filename, GetiZone(), ext);

  /*--- Append the zone number if multiple instance problems ---*/
  if (GetnTimeInstances() > 1)
    filename = GetMultiInstance_FileName(filename, GetiInst(), ext);

  if (GetTime_Domain()){
    filename = GetUnsteady_FileName(filename, (int)Iter, ext);
  }
  
  return filename;
}

string CConfig::GetUnsteady_FileName(string val_filename, int val_iter, string ext) {

  string UnstExt="", UnstFilename = val_filename;
  char buffer[50];

  /*--- Check that a positive value iteration is requested (for now). ---*/
  
  if (val_iter < 0) {
    SU2_MPI::Error("Requesting a negative iteration number for the restart file!!", CURRENT_FUNCTION);
  }
  
  unsigned short lastindex = UnstFilename.find_last_of(".");
  UnstFilename = UnstFilename.substr(0, lastindex);
  
  /*--- Append iteration number for unsteady cases ---*/

  if (Time_Domain) {

    if ((val_iter >= 0)    && (val_iter < 10))    SPRINTF (buffer, "_0000%d", val_iter);
    if ((val_iter >= 10)   && (val_iter < 100))   SPRINTF (buffer, "_000%d",  val_iter);
    if ((val_iter >= 100)  && (val_iter < 1000))  SPRINTF (buffer, "_00%d",   val_iter);
    if ((val_iter >= 1000) && (val_iter < 10000)) SPRINTF (buffer, "_0%d",    val_iter);
    if (val_iter >= 10000) SPRINTF (buffer, "_%d", val_iter);
    UnstExt = string(buffer);
  }
  UnstExt += ext;
  UnstFilename.append(UnstExt);

  return UnstFilename;
}

string CConfig::GetMultizone_FileName(string val_filename, int val_iZone, string ext) {

    string multizone_filename = val_filename;
    char buffer[50];
    
    unsigned short lastindex = multizone_filename.find_last_of(".");
    multizone_filename = multizone_filename.substr(0, lastindex);
    
    if (GetnZone() > 1 ) {
        SPRINTF (buffer, "_%d", SU2_TYPE::Int(val_iZone));
        multizone_filename.append(string(buffer));
    }
    
    multizone_filename += ext;    
    return multizone_filename;
}

string CConfig::GetMultizone_HistoryFileName(string val_filename, int val_iZone, string ext) {

    string multizone_filename = val_filename;
    char buffer[50];
    unsigned short lastindex = multizone_filename.find_last_of(".");
    multizone_filename = multizone_filename.substr(0, lastindex);
    if (GetnZone() > 1 ) {
        SPRINTF (buffer, "_%d", SU2_TYPE::Int(val_iZone));
        multizone_filename.append(string(buffer));
    }
    multizone_filename += ext;
    return multizone_filename;
}

string CConfig::GetMultiInstance_FileName(string val_filename, int val_iInst, string ext) {

    string multizone_filename = val_filename;
    char buffer[50];

    unsigned short lastindex = multizone_filename.find_last_of(".");
    multizone_filename = multizone_filename.substr(0, lastindex);
    SPRINTF (buffer, "_%d", SU2_TYPE::Int(val_iInst));
    multizone_filename.append(string(buffer));
    multizone_filename += ext;
    return multizone_filename;
}

string CConfig::GetMultiInstance_HistoryFileName(string val_filename, int val_iInst) {

    string multizone_filename = val_filename;
    char buffer[50];

    unsigned short lastindex = multizone_filename.find_last_of(".");
    multizone_filename = multizone_filename.substr(0, lastindex);
    SPRINTF (buffer, "_%d", SU2_TYPE::Int(val_iInst));
    multizone_filename.append(string(buffer));

    return multizone_filename;
}

string CConfig::GetObjFunc_Extension(string val_filename) {

  string AdjExt, Filename = val_filename;

  if (ContinuousAdjoint || DiscreteAdjoint) {

    /*--- Remove filename extension (.dat) ---*/

    unsigned short lastindex = Filename.find_last_of(".");
    Filename = Filename.substr(0, lastindex);

    if (nObj==1) {
      switch (Kind_ObjFunc[0]) {
        case DRAG_COEFFICIENT:            AdjExt = "_cd";       break;
        case LIFT_COEFFICIENT:            AdjExt = "_cl";       break;
        case SIDEFORCE_COEFFICIENT:       AdjExt = "_csf";      break;
        case INVERSE_DESIGN_PRESSURE:     AdjExt = "_invpress"; break;
        case INVERSE_DESIGN_HEATFLUX:     AdjExt = "_invheat";  break;
        case MOMENT_X_COEFFICIENT:        AdjExt = "_cmx";      break;
        case MOMENT_Y_COEFFICIENT:        AdjExt = "_cmy";      break;
        case MOMENT_Z_COEFFICIENT:        AdjExt = "_cmz";      break;
        case EFFICIENCY:                  AdjExt = "_eff";      break;
        case EQUIVALENT_AREA:             AdjExt = "_ea";       break;
        case NEARFIELD_PRESSURE:          AdjExt = "_nfp";      break;
        case FORCE_X_COEFFICIENT:         AdjExt = "_cfx";      break;
        case FORCE_Y_COEFFICIENT:         AdjExt = "_cfy";      break;
        case FORCE_Z_COEFFICIENT:         AdjExt = "_cfz";      break;
        case THRUST_COEFFICIENT:          AdjExt = "_ct";       break;
        case TORQUE_COEFFICIENT:          AdjExt = "_cq";       break;
        case TOTAL_HEATFLUX:              AdjExt = "_totheat";  break;
        case MAXIMUM_HEATFLUX:            AdjExt = "_maxheat";  break;
        case TOTAL_AVG_TEMPERATURE:       AdjExt = "_avtp";     break;
        case FIGURE_OF_MERIT:             AdjExt = "_merit";    break;
        case BUFFET_SENSOR:               AdjExt = "_buffet";    break;
        case SURFACE_TOTAL_PRESSURE:      AdjExt = "_pt";       break;
        case SURFACE_STATIC_PRESSURE:     AdjExt = "_pe";       break;
        case SURFACE_MASSFLOW:            AdjExt = "_mfr";      break;
        case SURFACE_UNIFORMITY:          AdjExt = "_uniform";  break;
        case SURFACE_SECONDARY:           AdjExt = "_second";   break;
        case SURFACE_MOM_DISTORTION:      AdjExt = "_distort";  break;
        case SURFACE_SECOND_OVER_UNIFORM: AdjExt = "_sou";      break;
        case SURFACE_PRESSURE_DROP:       AdjExt = "_dp";       break;
        case SURFACE_MACH:                AdjExt = "_mach";     break;
        case CUSTOM_OBJFUNC:        		  AdjExt = "_custom";   break;
        case KINETIC_ENERGY_LOSS:         AdjExt = "_ke";       break;
        case TOTAL_PRESSURE_LOSS:         AdjExt = "_pl";       break;
        case FLOW_ANGLE_OUT:              AdjExt = "_fao";      break;
        case FLOW_ANGLE_IN:               AdjExt = "_fai";      break;
        case TOTAL_EFFICIENCY:            AdjExt = "_teff";     break;
        case TOTAL_STATIC_EFFICIENCY:     AdjExt = "_tseff";    break;
        case EULERIAN_WORK:               AdjExt = "_ew";       break;
        case MASS_FLOW_IN:                AdjExt = "_mfi";      break;
        case MASS_FLOW_OUT:               AdjExt = "_mfo";      break;
        case ENTROPY_GENERATION:          AdjExt = "_entg";     break;
        case REFERENCE_GEOMETRY:          AdjExt = "_refgeom";  break;
        case REFERENCE_NODE:              AdjExt = "_refnode";  break;
        case VOLUME_FRACTION:             AdjExt = "_volfrac";  break;
        case TOPOL_DISCRETENESS:          AdjExt = "_topdisc";  break;
        case TOPOL_COMPLIANCE:            AdjExt = "_topcomp";  break;
      }
    }
    else{
      AdjExt = "_combo";
    }
    Filename.append(AdjExt);

    /*--- Lastly, add the .dat extension ---*/
    Filename.append(".dat");

  }

  return Filename;
}

unsigned short CConfig::GetContainerPosition(unsigned short val_eqsystem) {

  switch (val_eqsystem) {
    case RUNTIME_FLOW_SYS:      return FLOW_SOL;
    case RUNTIME_TURB_SYS:      return TURB_SOL;
    case RUNTIME_TRANS_SYS:     return TRANS_SOL;
    case RUNTIME_HEAT_SYS:      return HEAT_SOL;
    case RUNTIME_FEA_SYS:       return FEA_SOL;
    case RUNTIME_ADJPOT_SYS:    return ADJFLOW_SOL;
    case RUNTIME_ADJFLOW_SYS:   return ADJFLOW_SOL;
    case RUNTIME_ADJTURB_SYS:   return ADJTURB_SOL;
    case RUNTIME_ADJFEA_SYS:    return ADJFEA_SOL;
    case RUNTIME_MULTIGRID_SYS: return 0;
  }
  return 0;
}

void CConfig::SetKind_ConvNumScheme(unsigned short val_kind_convnumscheme,
                                    unsigned short val_kind_centered, unsigned short val_kind_upwind,
                                    unsigned short val_kind_slopelimit, bool val_muscl,
                                    unsigned short val_kind_fem) {

  Kind_ConvNumScheme = val_kind_convnumscheme;
  Kind_Centered = val_kind_centered;
  Kind_Upwind = val_kind_upwind;
  Kind_FEM = val_kind_fem;
  Kind_SlopeLimit = val_kind_slopelimit;
  MUSCL = val_muscl;

}

void CConfig::SetGlobalParam(unsigned short val_solver,
                             unsigned short val_system) {

  /*--- Set the simulation global time ---*/
  
  Current_UnstTime = static_cast<su2double>(TimeIter)*Delta_UnstTime;
  Current_UnstTimeND = static_cast<su2double>(TimeIter)*Delta_UnstTimeND;

  /*--- Set the solver methods ---*/
  
  switch (val_solver) {
    case EULER: case INC_EULER:
      if (val_system == RUNTIME_FLOW_SYS) {
        SetKind_ConvNumScheme(Kind_ConvNumScheme_Flow, Kind_Centered_Flow,
                              Kind_Upwind_Flow, Kind_SlopeLimit_Flow,
                              MUSCL_Flow, NONE);
        SetKind_TimeIntScheme(Kind_TimeIntScheme_Flow);
      }
      break;
    case NAVIER_STOKES: case INC_NAVIER_STOKES:
      if (val_system == RUNTIME_FLOW_SYS) {
        SetKind_ConvNumScheme(Kind_ConvNumScheme_Flow, Kind_Centered_Flow,
                              Kind_Upwind_Flow, Kind_SlopeLimit_Flow,
                              MUSCL_Flow, NONE);
        SetKind_TimeIntScheme(Kind_TimeIntScheme_Flow);
      }
      if (val_system == RUNTIME_HEAT_SYS) {
        SetKind_ConvNumScheme(Kind_ConvNumScheme_Heat, NONE, NONE, NONE, NONE, NONE);
        SetKind_TimeIntScheme(Kind_TimeIntScheme_Heat);
      }
      break;
    case RANS: case INC_RANS:
      if (val_system == RUNTIME_FLOW_SYS) {
        SetKind_ConvNumScheme(Kind_ConvNumScheme_Flow, Kind_Centered_Flow,
                              Kind_Upwind_Flow, Kind_SlopeLimit_Flow,
                              MUSCL_Flow, NONE);
        SetKind_TimeIntScheme(Kind_TimeIntScheme_Flow);
      }
      if (val_system == RUNTIME_TURB_SYS) {
        SetKind_ConvNumScheme(Kind_ConvNumScheme_Turb, Kind_Centered_Turb,
                              Kind_Upwind_Turb, Kind_SlopeLimit_Turb,
                              MUSCL_Turb, NONE);
        SetKind_TimeIntScheme(Kind_TimeIntScheme_Turb);
      }
      if (val_system == RUNTIME_TRANS_SYS) {
        SetKind_ConvNumScheme(Kind_ConvNumScheme_Turb, Kind_Centered_Turb,
                              Kind_Upwind_Turb, Kind_SlopeLimit_Turb,
                              MUSCL_Turb, NONE);
        SetKind_TimeIntScheme(Kind_TimeIntScheme_Turb);
      }
      if (val_system == RUNTIME_HEAT_SYS) {
        SetKind_ConvNumScheme(Kind_ConvNumScheme_Heat, NONE, NONE, NONE, NONE, NONE);
        SetKind_TimeIntScheme(Kind_TimeIntScheme_Heat);
      }
      break;
    case FEM_EULER:
      if (val_system == RUNTIME_FLOW_SYS) {
        SetKind_ConvNumScheme(Kind_ConvNumScheme_FEM_Flow, Kind_Centered_Flow,
                              Kind_Upwind_Flow, Kind_SlopeLimit_Flow,
                              MUSCL_Flow, Kind_FEM_Flow);
        SetKind_TimeIntScheme(Kind_TimeIntScheme_FEM_Flow);
      }
      break;
    case FEM_NAVIER_STOKES:
      if (val_system == RUNTIME_FLOW_SYS) {
        SetKind_ConvNumScheme(Kind_ConvNumScheme_Flow, Kind_Centered_Flow,
                              Kind_Upwind_Flow, Kind_SlopeLimit_Flow,
                              MUSCL_Flow, Kind_FEM_Flow);
        SetKind_TimeIntScheme(Kind_TimeIntScheme_FEM_Flow);
      }
      break;
    case FEM_LES:
      if (val_system == RUNTIME_FLOW_SYS) {
        SetKind_ConvNumScheme(Kind_ConvNumScheme_Flow, Kind_Centered_Flow,
                              Kind_Upwind_Flow, Kind_SlopeLimit_Flow,
                              MUSCL_Flow, Kind_FEM_Flow);
        SetKind_TimeIntScheme(Kind_TimeIntScheme_FEM_Flow);
      }
      break;
    case ADJ_EULER:
      if (val_system == RUNTIME_FLOW_SYS) {
        SetKind_ConvNumScheme(Kind_ConvNumScheme_Flow, Kind_Centered_Flow,
                              Kind_Upwind_Flow, Kind_SlopeLimit_Flow,
                              MUSCL_Flow, NONE);
        SetKind_TimeIntScheme(Kind_TimeIntScheme_Flow);
      }
      if (val_system == RUNTIME_ADJFLOW_SYS) {
        SetKind_ConvNumScheme(Kind_ConvNumScheme_AdjFlow, Kind_Centered_AdjFlow,
                              Kind_Upwind_AdjFlow, Kind_SlopeLimit_AdjFlow,
                              MUSCL_AdjFlow, NONE);
        SetKind_TimeIntScheme(Kind_TimeIntScheme_AdjFlow);
      }
      break;
    case ADJ_NAVIER_STOKES:
      if (val_system == RUNTIME_FLOW_SYS) {
        SetKind_ConvNumScheme(Kind_ConvNumScheme_Flow, Kind_Centered_Flow,
                              Kind_Upwind_Flow, Kind_SlopeLimit_Flow,
                              MUSCL_Flow, NONE);
        SetKind_TimeIntScheme(Kind_TimeIntScheme_Flow);
      }
      if (val_system == RUNTIME_ADJFLOW_SYS) {
        SetKind_ConvNumScheme(Kind_ConvNumScheme_AdjFlow, Kind_Centered_AdjFlow,
                              Kind_Upwind_AdjFlow, Kind_SlopeLimit_AdjFlow,
                              MUSCL_AdjFlow, NONE);
        SetKind_TimeIntScheme(Kind_TimeIntScheme_AdjFlow);
      }
      break;
    case ADJ_RANS:
      if (val_system == RUNTIME_FLOW_SYS) {
        SetKind_ConvNumScheme(Kind_ConvNumScheme_Flow, Kind_Centered_Flow,
                              Kind_Upwind_Flow, Kind_SlopeLimit_Flow,
                              MUSCL_Flow, NONE);
        SetKind_TimeIntScheme(Kind_TimeIntScheme_Flow);
      }
      if (val_system == RUNTIME_ADJFLOW_SYS) {
        SetKind_ConvNumScheme(Kind_ConvNumScheme_AdjFlow, Kind_Centered_AdjFlow,
                              Kind_Upwind_AdjFlow, Kind_SlopeLimit_AdjFlow,
                              MUSCL_AdjFlow, NONE);
        SetKind_TimeIntScheme(Kind_TimeIntScheme_AdjFlow);
      }
      if (val_system == RUNTIME_TURB_SYS) {
        SetKind_ConvNumScheme(Kind_ConvNumScheme_Turb, Kind_Centered_Turb,
                              Kind_Upwind_Turb, Kind_SlopeLimit_Turb,
                              MUSCL_Turb, NONE);
        SetKind_TimeIntScheme(Kind_TimeIntScheme_Turb);
      }
      if (val_system == RUNTIME_ADJTURB_SYS) {
        SetKind_ConvNumScheme(Kind_ConvNumScheme_AdjTurb, Kind_Centered_AdjTurb,
                              Kind_Upwind_AdjTurb, Kind_SlopeLimit_AdjTurb,
                              MUSCL_AdjTurb, NONE);
        SetKind_TimeIntScheme(Kind_TimeIntScheme_AdjTurb);
      }
      break;
    case HEAT_EQUATION_FVM:
      if (val_system == RUNTIME_HEAT_SYS) {
        SetKind_ConvNumScheme(NONE, NONE, NONE, NONE, NONE, NONE);
        SetKind_TimeIntScheme(Kind_TimeIntScheme_Heat);
      }
      break;

    case FEM_ELASTICITY:

      Current_DynTime = static_cast<su2double>(TimeIter)*Delta_DynTime;

      if (val_system == RUNTIME_FEA_SYS) {
        SetKind_ConvNumScheme(NONE, NONE, NONE, NONE, NONE, NONE);
        SetKind_TimeIntScheme(Kind_TimeIntScheme_FEA);
      }
      break;
  }
}

su2double* CConfig::GetPeriodicRotCenter(string val_marker) {
  unsigned short iMarker_PerBound;
  for (iMarker_PerBound = 0; iMarker_PerBound < nMarker_PerBound; iMarker_PerBound++)
    if (Marker_PerBound[iMarker_PerBound] == val_marker) break;
  return Periodic_RotCenter[iMarker_PerBound];
}

su2double* CConfig::GetPeriodicRotAngles(string val_marker) {
  unsigned short iMarker_PerBound;
  for (iMarker_PerBound = 0; iMarker_PerBound < nMarker_PerBound; iMarker_PerBound++)
    if (Marker_PerBound[iMarker_PerBound] == val_marker) break;
  return Periodic_RotAngles[iMarker_PerBound];
}

su2double* CConfig::GetPeriodicTranslation(string val_marker) {
  unsigned short iMarker_PerBound;
  for (iMarker_PerBound = 0; iMarker_PerBound < nMarker_PerBound; iMarker_PerBound++)
    if (Marker_PerBound[iMarker_PerBound] == val_marker) break;
  return Periodic_Translation[iMarker_PerBound];
}

unsigned short CConfig::GetMarker_Periodic_Donor(string val_marker) {
  unsigned short iMarker_PerBound, jMarker_PerBound, kMarker_All;

  /*--- Find the marker for this periodic boundary. ---*/
  for (iMarker_PerBound = 0; iMarker_PerBound < nMarker_PerBound; iMarker_PerBound++)
    if (Marker_PerBound[iMarker_PerBound] == val_marker) break;

  /*--- Find corresponding donor. ---*/
  for (jMarker_PerBound = 0; jMarker_PerBound < nMarker_PerBound; jMarker_PerBound++)
    if (Marker_PerBound[jMarker_PerBound] == Marker_PerDonor[iMarker_PerBound]) break;

  /*--- Find and return global marker index for donor boundary. ---*/
  for (kMarker_All = 0; kMarker_All < nMarker_CfgFile; kMarker_All++)
    if (Marker_PerBound[jMarker_PerBound] == Marker_All_TagBound[kMarker_All]) break;

  return kMarker_All;
}

su2double CConfig::GetActDisk_NetThrust(string val_marker) {
  unsigned short iMarker_ActDisk;
  for (iMarker_ActDisk = 0; iMarker_ActDisk < nMarker_ActDiskInlet; iMarker_ActDisk++)
    if ((Marker_ActDiskInlet[iMarker_ActDisk] == val_marker) ||
        (Marker_ActDiskOutlet[iMarker_ActDisk] == val_marker)) break;
  return ActDisk_NetThrust[iMarker_ActDisk];
}

su2double CConfig::GetActDisk_Power(string val_marker) {
  unsigned short iMarker_ActDisk;
  for (iMarker_ActDisk = 0; iMarker_ActDisk < nMarker_ActDiskInlet; iMarker_ActDisk++)
    if ((Marker_ActDiskInlet[iMarker_ActDisk] == val_marker) ||
        (Marker_ActDiskOutlet[iMarker_ActDisk] == val_marker)) break;
  return ActDisk_Power[iMarker_ActDisk];
}

su2double CConfig::GetActDisk_MassFlow(string val_marker) {
  unsigned short iMarker_ActDisk;
  for (iMarker_ActDisk = 0; iMarker_ActDisk < nMarker_ActDiskInlet; iMarker_ActDisk++)
    if ((Marker_ActDiskInlet[iMarker_ActDisk] == val_marker) ||
        (Marker_ActDiskOutlet[iMarker_ActDisk] == val_marker)) break;
  return ActDisk_MassFlow[iMarker_ActDisk];
}

su2double CConfig::GetActDisk_Mach(string val_marker) {
  unsigned short iMarker_ActDisk;
  for (iMarker_ActDisk = 0; iMarker_ActDisk < nMarker_ActDiskInlet; iMarker_ActDisk++)
    if ((Marker_ActDiskInlet[iMarker_ActDisk] == val_marker) ||
        (Marker_ActDiskOutlet[iMarker_ActDisk] == val_marker)) break;
  return ActDisk_Mach[iMarker_ActDisk];
}

su2double CConfig::GetActDisk_Force(string val_marker) {
  unsigned short iMarker_ActDisk;
  for (iMarker_ActDisk = 0; iMarker_ActDisk < nMarker_ActDiskInlet; iMarker_ActDisk++)
    if ((Marker_ActDiskInlet[iMarker_ActDisk] == val_marker) ||
        (Marker_ActDiskOutlet[iMarker_ActDisk] == val_marker)) break;
  return ActDisk_Force[iMarker_ActDisk];
}

su2double CConfig::GetActDisk_BCThrust(string val_marker) {
  unsigned short iMarker_ActDisk;
  for (iMarker_ActDisk = 0; iMarker_ActDisk < nMarker_ActDiskInlet; iMarker_ActDisk++)
    if ((Marker_ActDiskInlet[iMarker_ActDisk] == val_marker) ||
        (Marker_ActDiskOutlet[iMarker_ActDisk] == val_marker)) break;
  return ActDisk_BCThrust[iMarker_ActDisk];
}

su2double CConfig::GetActDisk_BCThrust_Old(string val_marker) {
  unsigned short iMarker_ActDisk;
  for (iMarker_ActDisk = 0; iMarker_ActDisk < nMarker_ActDiskInlet; iMarker_ActDisk++)
    if ((Marker_ActDiskInlet[iMarker_ActDisk] == val_marker) ||
        (Marker_ActDiskOutlet[iMarker_ActDisk] == val_marker)) break;
  return ActDisk_BCThrust_Old[iMarker_ActDisk];
}

void CConfig::SetActDisk_BCThrust(string val_marker, su2double val_actdisk_bcthrust) {
  unsigned short iMarker_ActDisk;
  for (iMarker_ActDisk = 0; iMarker_ActDisk < nMarker_ActDiskInlet; iMarker_ActDisk++)
    if ((Marker_ActDiskInlet[iMarker_ActDisk] == val_marker) ||
        (Marker_ActDiskOutlet[iMarker_ActDisk] == val_marker)) break;
  ActDisk_BCThrust[iMarker_ActDisk] = val_actdisk_bcthrust;
}

void CConfig::SetActDisk_BCThrust_Old(string val_marker, su2double val_actdisk_bcthrust_old) {
  unsigned short iMarker_ActDisk;
  for (iMarker_ActDisk = 0; iMarker_ActDisk < nMarker_ActDiskInlet; iMarker_ActDisk++)
    if ((Marker_ActDiskInlet[iMarker_ActDisk] == val_marker) ||
        (Marker_ActDiskOutlet[iMarker_ActDisk] == val_marker)) break;
  ActDisk_BCThrust_Old[iMarker_ActDisk] = val_actdisk_bcthrust_old;
}

su2double CConfig::GetActDisk_Area(string val_marker) {
  unsigned short iMarker_ActDisk;
  for (iMarker_ActDisk = 0; iMarker_ActDisk < nMarker_ActDiskInlet; iMarker_ActDisk++)
    if ((Marker_ActDiskInlet[iMarker_ActDisk] == val_marker) ||
        (Marker_ActDiskOutlet[iMarker_ActDisk] == val_marker)) break;
  return ActDisk_Area[iMarker_ActDisk];
}

su2double CConfig::GetActDisk_ReverseMassFlow(string val_marker) {
  unsigned short iMarker_ActDisk;
  for (iMarker_ActDisk = 0; iMarker_ActDisk < nMarker_ActDiskInlet; iMarker_ActDisk++)
    if ((Marker_ActDiskInlet[iMarker_ActDisk] == val_marker) ||
        (Marker_ActDiskOutlet[iMarker_ActDisk] == val_marker)) break;
  return ActDisk_ReverseMassFlow[iMarker_ActDisk];
}

su2double CConfig::GetActDisk_PressJump(string val_marker, unsigned short val_value) {
  unsigned short iMarker_ActDisk;
  for (iMarker_ActDisk = 0; iMarker_ActDisk < nMarker_ActDiskInlet; iMarker_ActDisk++)
    if ((Marker_ActDiskInlet[iMarker_ActDisk] == val_marker) ||
        (Marker_ActDiskOutlet[iMarker_ActDisk] == val_marker)) break;
  return ActDisk_PressJump[iMarker_ActDisk][val_value];
}

su2double CConfig::GetActDisk_TempJump(string val_marker, unsigned short val_value) {
  unsigned short iMarker_ActDisk;
  for (iMarker_ActDisk = 0; iMarker_ActDisk < nMarker_ActDiskInlet; iMarker_ActDisk++)
    if ((Marker_ActDiskInlet[iMarker_ActDisk] == val_marker) ||
        (Marker_ActDiskOutlet[iMarker_ActDisk] == val_marker)) break;
  return ActDisk_TempJump[iMarker_ActDisk][val_value];;
}

su2double CConfig::GetActDisk_Omega(string val_marker, unsigned short val_value) {
  unsigned short iMarker_ActDisk;
  for (iMarker_ActDisk = 0; iMarker_ActDisk < nMarker_ActDiskInlet; iMarker_ActDisk++)
    if ((Marker_ActDiskInlet[iMarker_ActDisk] == val_marker) ||
        (Marker_ActDiskOutlet[iMarker_ActDisk] == val_marker)) break;
  return ActDisk_Omega[iMarker_ActDisk][val_value];;
}

su2double CConfig::GetOutlet_MassFlow(string val_marker) {
  unsigned short iMarker_Outlet;
  for (iMarker_Outlet = 0; iMarker_Outlet < nMarker_Outlet; iMarker_Outlet++)
    if ((Marker_Outlet[iMarker_Outlet] == val_marker)) break;
  return Outlet_MassFlow[iMarker_Outlet];
}

su2double CConfig::GetOutlet_Density(string val_marker) {
  unsigned short iMarker_Outlet;
  for (iMarker_Outlet = 0; iMarker_Outlet < nMarker_Outlet; iMarker_Outlet++)
    if ((Marker_Outlet[iMarker_Outlet] == val_marker)) break;
  return Outlet_Density[iMarker_Outlet];
}

su2double CConfig::GetOutlet_Area(string val_marker) {
  unsigned short iMarker_Outlet;
  for (iMarker_Outlet = 0; iMarker_Outlet < nMarker_Outlet; iMarker_Outlet++)
    if ((Marker_Outlet[iMarker_Outlet] == val_marker)) break;
  return Outlet_Area[iMarker_Outlet];
}

unsigned short CConfig::GetMarker_CfgFile_ActDiskOutlet(string val_marker) {
  unsigned short iMarker_ActDisk, kMarker_All;
  
  /*--- Find the marker for this actuator disk inlet. ---*/
  
  for (iMarker_ActDisk = 0; iMarker_ActDisk < nMarker_ActDiskInlet; iMarker_ActDisk++)
    if (Marker_ActDiskInlet[iMarker_ActDisk] == val_marker) break;
  
  /*--- Find and return global marker index for the actuator disk outlet. ---*/
  
  for (kMarker_All = 0; kMarker_All < nMarker_CfgFile; kMarker_All++)
    if (Marker_ActDiskOutlet[iMarker_ActDisk] == Marker_CfgFile_TagBound[kMarker_All]) break;
  
  return kMarker_All;
}

unsigned short CConfig::GetMarker_CfgFile_EngineExhaust(string val_marker) {
  unsigned short iMarker_Engine, kMarker_All;
  
  /*--- Find the marker for this engine inflow. ---*/
  
  for (iMarker_Engine = 0; iMarker_Engine < nMarker_EngineInflow; iMarker_Engine++)
    if (Marker_EngineInflow[iMarker_Engine] == val_marker) break;
  
  /*--- Find and return global marker index for the engine exhaust. ---*/
  
  for (kMarker_All = 0; kMarker_All < nMarker_CfgFile; kMarker_All++)
    if (Marker_EngineExhaust[iMarker_Engine] == Marker_CfgFile_TagBound[kMarker_All]) break;
  
  return kMarker_All;
}

bool CConfig::GetVolumetric_Movement(){
  bool volumetric_movement = false;
  
  if (GetSurface_Movement(AEROELASTIC) || 
      GetSurface_Movement(DEFORMING) ||
      GetSurface_Movement(AEROELASTIC_RIGID_MOTION)||
      GetSurface_Movement(FLUID_STRUCTURE) ||
      GetSurface_Movement(FLUID_STRUCTURE_STATIC) ||
      GetSurface_Movement(EXTERNAL) || 
      GetSurface_Movement(EXTERNAL_ROTATION)){
    volumetric_movement = true;
  }
  
  if (Kind_SU2 == SU2_DEF || 
      Kind_SU2 == SU2_DOT || 
      DirectDiff)
  { volumetric_movement = true;}
  return volumetric_movement;
}

bool CConfig::GetSurface_Movement(unsigned short kind_movement){
  for (unsigned short iMarkerMoving = 0; iMarkerMoving < nKind_SurfaceMovement; iMarkerMoving++){
    if (Kind_SurfaceMovement[iMarkerMoving] == kind_movement){
      return true;
    }
  }
  return false;
}

unsigned short CConfig::GetMarker_Moving(string val_marker) {
  unsigned short iMarker_Moving;

  /*--- Find the marker for this moving boundary. ---*/
  for (iMarker_Moving = 0; iMarker_Moving < nMarker_Moving; iMarker_Moving++)
    if (Marker_Moving[iMarker_Moving] == val_marker) break;

  return iMarker_Moving;
}

bool CConfig::GetMarker_Moving_Bool(string val_marker) {
  unsigned short iMarker_Moving;

  /*--- Find the marker for this moving boundary, if it exists. ---*/
  for (iMarker_Moving = 0; iMarker_Moving < nMarker_Moving; iMarker_Moving++)
    if (Marker_Moving[iMarker_Moving] == val_marker) return true;

  return false;
}

unsigned short CConfig::GetMarker_Deform_Mesh(string val_marker) {
  unsigned short iMarker_Deform_Mesh;

  /*--- Find the marker for this interface boundary. ---*/
  for (iMarker_Deform_Mesh = 0; iMarker_Deform_Mesh < nMarker_Deform_Mesh; iMarker_Deform_Mesh++)
    if (Marker_Deform_Mesh[iMarker_Deform_Mesh] == val_marker) break;

  return iMarker_Deform_Mesh;
}

unsigned short CConfig::GetMarker_Fluid_Load(string val_marker) {
  unsigned short iMarker_Fluid_Load;

  /*--- Find the marker for this interface boundary. ---*/
  for (iMarker_Fluid_Load = 0; iMarker_Fluid_Load < nMarker_Fluid_Load; iMarker_Fluid_Load++)
    if (Marker_Fluid_Load[iMarker_Fluid_Load] == val_marker) break;

  return iMarker_Fluid_Load;
}

su2double CConfig::GetDirichlet_Value(string val_marker) {
  unsigned short iMarker_Dirichlet;
  for (iMarker_Dirichlet = 0; iMarker_Dirichlet < nMarker_Dirichlet; iMarker_Dirichlet++)
    if (Marker_Dirichlet[iMarker_Dirichlet] == val_marker) break;
  return Dirichlet_Value[iMarker_Dirichlet];
}

bool CConfig::GetDirichlet_Boundary(string val_marker) {
  unsigned short iMarker_Dirichlet;
  bool Dirichlet = false;
  for (iMarker_Dirichlet = 0; iMarker_Dirichlet < nMarker_Dirichlet; iMarker_Dirichlet++)
    if (Marker_Dirichlet[iMarker_Dirichlet] == val_marker) {
      Dirichlet = true;
      break;
    }
  return Dirichlet;
}

su2double CConfig::GetExhaust_Temperature_Target(string val_marker) {
  unsigned short iMarker_EngineExhaust;
  for (iMarker_EngineExhaust = 0; iMarker_EngineExhaust < nMarker_EngineExhaust; iMarker_EngineExhaust++)
    if (Marker_EngineExhaust[iMarker_EngineExhaust] == val_marker) break;
  return Exhaust_Temperature_Target[iMarker_EngineExhaust];
}

su2double CConfig::GetExhaust_Pressure_Target(string val_marker) {
  unsigned short iMarker_EngineExhaust;
  for (iMarker_EngineExhaust = 0; iMarker_EngineExhaust < nMarker_EngineExhaust; iMarker_EngineExhaust++)
    if (Marker_EngineExhaust[iMarker_EngineExhaust] == val_marker) break;
  return Exhaust_Pressure_Target[iMarker_EngineExhaust];
}

unsigned short CConfig::GetKind_Inc_Inlet(string val_marker) {
  unsigned short iMarker_Inlet;
  for (iMarker_Inlet = 0; iMarker_Inlet < nMarker_Inlet; iMarker_Inlet++)
    if (Marker_Inlet[iMarker_Inlet] == val_marker) break;
  return Kind_Inc_Inlet[iMarker_Inlet];
}

unsigned short CConfig::GetKind_Inc_Outlet(string val_marker) {
  unsigned short iMarker_Outlet;
  for (iMarker_Outlet = 0; iMarker_Outlet < nMarker_Outlet; iMarker_Outlet++)
    if (Marker_Outlet[iMarker_Outlet] == val_marker) break;
  return Kind_Inc_Outlet[iMarker_Outlet];
}

su2double CConfig::GetInlet_Ttotal(string val_marker) {
  unsigned short iMarker_Inlet;
  for (iMarker_Inlet = 0; iMarker_Inlet < nMarker_Inlet; iMarker_Inlet++)
    if (Marker_Inlet[iMarker_Inlet] == val_marker) break;
  return Inlet_Ttotal[iMarker_Inlet];
}

su2double CConfig::GetInlet_Ptotal(string val_marker) {
  unsigned short iMarker_Inlet;
  for (iMarker_Inlet = 0; iMarker_Inlet < nMarker_Inlet; iMarker_Inlet++)
    if (Marker_Inlet[iMarker_Inlet] == val_marker) break;
  return Inlet_Ptotal[iMarker_Inlet];
}

void CConfig::SetInlet_Ptotal(su2double val_pressure, string val_marker) {
  unsigned short iMarker_Inlet;
  for (iMarker_Inlet = 0; iMarker_Inlet < nMarker_Inlet; iMarker_Inlet++)
    if (Marker_Inlet[iMarker_Inlet] == val_marker)
      Inlet_Ptotal[iMarker_Inlet] = val_pressure;
}

su2double* CConfig::GetInlet_FlowDir(string val_marker) {
  unsigned short iMarker_Inlet;
  for (iMarker_Inlet = 0; iMarker_Inlet < nMarker_Inlet; iMarker_Inlet++)
    if (Marker_Inlet[iMarker_Inlet] == val_marker) break;
  return Inlet_FlowDir[iMarker_Inlet];
}

su2double CConfig::GetInlet_Temperature(string val_marker) {
  unsigned short iMarker_Supersonic_Inlet;
  for (iMarker_Supersonic_Inlet = 0; iMarker_Supersonic_Inlet < nMarker_Supersonic_Inlet; iMarker_Supersonic_Inlet++)
    if (Marker_Supersonic_Inlet[iMarker_Supersonic_Inlet] == val_marker) break;
  return Inlet_Temperature[iMarker_Supersonic_Inlet];
}

su2double CConfig::GetInlet_Pressure(string val_marker) {
  unsigned short iMarker_Supersonic_Inlet;
  for (iMarker_Supersonic_Inlet = 0; iMarker_Supersonic_Inlet < nMarker_Supersonic_Inlet; iMarker_Supersonic_Inlet++)
    if (Marker_Supersonic_Inlet[iMarker_Supersonic_Inlet] == val_marker) break;
  return Inlet_Pressure[iMarker_Supersonic_Inlet];
}

su2double* CConfig::GetInlet_Velocity(string val_marker) {
  unsigned short iMarker_Supersonic_Inlet;
  for (iMarker_Supersonic_Inlet = 0; iMarker_Supersonic_Inlet < nMarker_Supersonic_Inlet; iMarker_Supersonic_Inlet++)
    if (Marker_Supersonic_Inlet[iMarker_Supersonic_Inlet] == val_marker) break;
  return Inlet_Velocity[iMarker_Supersonic_Inlet];
}

su2double CConfig::GetOutlet_Pressure(string val_marker) {
  unsigned short iMarker_Outlet;
  for (iMarker_Outlet = 0; iMarker_Outlet < nMarker_Outlet; iMarker_Outlet++)
    if (Marker_Outlet[iMarker_Outlet] == val_marker) break;
  return Outlet_Pressure[iMarker_Outlet];
}

void CConfig::SetOutlet_Pressure(su2double val_pressure, string val_marker) {
  unsigned short iMarker_Outlet;
  for (iMarker_Outlet = 0; iMarker_Outlet < nMarker_Outlet; iMarker_Outlet++)
    if (Marker_Outlet[iMarker_Outlet] == val_marker)
      Outlet_Pressure[iMarker_Outlet] = val_pressure;
}

su2double CConfig::GetRiemann_Var1(string val_marker) {
  unsigned short iMarker_Riemann;
  for (iMarker_Riemann = 0; iMarker_Riemann < nMarker_Riemann; iMarker_Riemann++)
    if (Marker_Riemann[iMarker_Riemann] == val_marker) break;
  return Riemann_Var1[iMarker_Riemann];
}

su2double CConfig::GetRiemann_Var2(string val_marker) {
  unsigned short iMarker_Riemann;
  for (iMarker_Riemann = 0; iMarker_Riemann < nMarker_Riemann; iMarker_Riemann++)
    if (Marker_Riemann[iMarker_Riemann] == val_marker) break;
  return Riemann_Var2[iMarker_Riemann];
}

su2double* CConfig::GetRiemann_FlowDir(string val_marker) {
  unsigned short iMarker_Riemann;
  for (iMarker_Riemann = 0; iMarker_Riemann < nMarker_Riemann; iMarker_Riemann++)
    if (Marker_Riemann[iMarker_Riemann] == val_marker) break;
  return Riemann_FlowDir[iMarker_Riemann];
}

unsigned short CConfig::GetKind_Data_Riemann(string val_marker) {
  unsigned short iMarker_Riemann;
  for (iMarker_Riemann = 0; iMarker_Riemann < nMarker_Riemann; iMarker_Riemann++)
    if (Marker_Riemann[iMarker_Riemann] == val_marker) break;
  return Kind_Data_Riemann[iMarker_Riemann];
}


su2double CConfig::GetGiles_Var1(string val_marker) {
  unsigned short iMarker_Giles;
  for (iMarker_Giles = 0; iMarker_Giles < nMarker_Giles; iMarker_Giles++)
    if (Marker_Giles[iMarker_Giles] == val_marker) break;
  return Giles_Var1[iMarker_Giles];
}

void CConfig::SetGiles_Var1(su2double newVar1, string val_marker) {
  unsigned short iMarker_Giles;
  for (iMarker_Giles = 0; iMarker_Giles < nMarker_Giles; iMarker_Giles++)
    if (Marker_Giles[iMarker_Giles] == val_marker) break;
  Giles_Var1[iMarker_Giles] = newVar1;
}

su2double CConfig::GetGiles_Var2(string val_marker) {
  unsigned short iMarker_Giles;
  for (iMarker_Giles = 0; iMarker_Giles < nMarker_Giles; iMarker_Giles++)
    if (Marker_Giles[iMarker_Giles] == val_marker) break;
  return Giles_Var2[iMarker_Giles];
}

su2double CConfig::GetGiles_RelaxFactorAverage(string val_marker) {
  unsigned short iMarker_Giles;
  for (iMarker_Giles = 0; iMarker_Giles < nMarker_Giles; iMarker_Giles++)
    if (Marker_Giles[iMarker_Giles] == val_marker) break;
  return RelaxFactorAverage[iMarker_Giles];
}

su2double CConfig::GetGiles_RelaxFactorFourier(string val_marker) {
  unsigned short iMarker_Giles;
  for (iMarker_Giles = 0; iMarker_Giles < nMarker_Giles; iMarker_Giles++)
    if (Marker_Giles[iMarker_Giles] == val_marker) break;
  return RelaxFactorFourier[iMarker_Giles];
}

su2double* CConfig::GetGiles_FlowDir(string val_marker) {
  unsigned short iMarker_Giles;
  for (iMarker_Giles = 0; iMarker_Giles < nMarker_Giles; iMarker_Giles++)
    if (Marker_Giles[iMarker_Giles] == val_marker) break;
  return Giles_FlowDir[iMarker_Giles];
}

unsigned short CConfig::GetKind_Data_Giles(string val_marker) {
  unsigned short iMarker_Giles;
  for (iMarker_Giles = 0; iMarker_Giles < nMarker_Giles; iMarker_Giles++)
    if (Marker_Giles[iMarker_Giles] == val_marker) break;
  return Kind_Data_Giles[iMarker_Giles];
}


su2double CConfig::GetPressureOut_BC() {
  unsigned short iMarker_BC;
  su2double pres_out = 0.0;
  for (iMarker_BC = 0; iMarker_BC < nMarker_Giles; iMarker_BC++){
    if (Kind_Data_Giles[iMarker_BC] == STATIC_PRESSURE || Kind_Data_Giles[iMarker_BC] == STATIC_PRESSURE_1D || Kind_Data_Giles[iMarker_BC] == RADIAL_EQUILIBRIUM ){
      pres_out = Giles_Var1[iMarker_BC];
    }
  }
  for (iMarker_BC = 0; iMarker_BC < nMarker_Riemann; iMarker_BC++){
    if (Kind_Data_Riemann[iMarker_BC] == STATIC_PRESSURE || Kind_Data_Riemann[iMarker_BC] == RADIAL_EQUILIBRIUM){
      pres_out = Riemann_Var1[iMarker_BC];
    }
  }
  return pres_out/Pressure_Ref;
}


void CConfig::SetPressureOut_BC(su2double val_press) {
  unsigned short iMarker_BC;
  for (iMarker_BC = 0; iMarker_BC < nMarker_Giles; iMarker_BC++){
    if (Kind_Data_Giles[iMarker_BC] == STATIC_PRESSURE || Kind_Data_Giles[iMarker_BC] == STATIC_PRESSURE_1D || Kind_Data_Giles[iMarker_BC] == RADIAL_EQUILIBRIUM ){
      Giles_Var1[iMarker_BC] = val_press*Pressure_Ref;
    }
  }
  for (iMarker_BC = 0; iMarker_BC < nMarker_Riemann; iMarker_BC++){
    if (Kind_Data_Riemann[iMarker_BC] == STATIC_PRESSURE || Kind_Data_Riemann[iMarker_BC] == RADIAL_EQUILIBRIUM){
      Riemann_Var1[iMarker_BC] = val_press*Pressure_Ref;
    }
  }
}

su2double CConfig::GetTotalPressureIn_BC() {
  unsigned short iMarker_BC;
  su2double tot_pres_in = 0.0;
  for (iMarker_BC = 0; iMarker_BC < nMarker_Giles; iMarker_BC++){
    if (Kind_Data_Giles[iMarker_BC] == TOTAL_CONDITIONS_PT || Kind_Data_Giles[iMarker_BC] == TOTAL_CONDITIONS_PT_1D){
      tot_pres_in = Giles_Var1[iMarker_BC];
    }
  }
  for (iMarker_BC = 0; iMarker_BC < nMarker_Riemann; iMarker_BC++){
    if (Kind_Data_Riemann[iMarker_BC] == TOTAL_CONDITIONS_PT ){
      tot_pres_in = Riemann_Var1[iMarker_BC];
    }
  }
  if(nMarker_Inlet == 1 && Kind_Inlet == TOTAL_CONDITIONS){
    tot_pres_in = Inlet_Ptotal[0];
  }
  return tot_pres_in/Pressure_Ref;
}

su2double CConfig::GetTotalTemperatureIn_BC() {
  unsigned short iMarker_BC;
  su2double tot_temp_in = 0.0;
  for (iMarker_BC = 0; iMarker_BC < nMarker_Giles; iMarker_BC++){
    if (Kind_Data_Giles[iMarker_BC] == TOTAL_CONDITIONS_PT || Kind_Data_Giles[iMarker_BC] == TOTAL_CONDITIONS_PT_1D){
      tot_temp_in = Giles_Var2[iMarker_BC];
    }
  }
  for (iMarker_BC = 0; iMarker_BC < nMarker_Riemann; iMarker_BC++){
    if (Kind_Data_Riemann[iMarker_BC] == TOTAL_CONDITIONS_PT ){
      tot_temp_in = Riemann_Var2[iMarker_BC];
    }
  }

  if(nMarker_Inlet == 1 && Kind_Inlet == TOTAL_CONDITIONS){
    tot_temp_in = Inlet_Ttotal[0];
  }
  return tot_temp_in/Temperature_Ref;
}

void CConfig::SetTotalTemperatureIn_BC(su2double val_temp) {
  unsigned short iMarker_BC;
  for (iMarker_BC = 0; iMarker_BC < nMarker_Giles; iMarker_BC++){
    if (Kind_Data_Giles[iMarker_BC] == TOTAL_CONDITIONS_PT || Kind_Data_Giles[iMarker_BC] == TOTAL_CONDITIONS_PT_1D){
      Giles_Var2[iMarker_BC] = val_temp*Temperature_Ref;
    }
  }
  for (iMarker_BC = 0; iMarker_BC < nMarker_Riemann; iMarker_BC++){
    if (Kind_Data_Riemann[iMarker_BC] == TOTAL_CONDITIONS_PT ){
      Riemann_Var2[iMarker_BC] = val_temp*Temperature_Ref;
    }
  }

  if(nMarker_Inlet == 1 && Kind_Inlet == TOTAL_CONDITIONS){
    Inlet_Ttotal[0] = val_temp*Temperature_Ref;
  }
}

su2double CConfig::GetFlowAngleIn_BC() {
  unsigned short iMarker_BC;
  su2double alpha_in = 0.0;
  for (iMarker_BC = 0; iMarker_BC < nMarker_Giles; iMarker_BC++){
    if (Kind_Data_Giles[iMarker_BC] == TOTAL_CONDITIONS_PT || Kind_Data_Giles[iMarker_BC] == TOTAL_CONDITIONS_PT_1D){
      alpha_in = atan(Giles_FlowDir[iMarker_BC][1]/Giles_FlowDir[iMarker_BC][0]);
    }
  }
  for (iMarker_BC = 0; iMarker_BC < nMarker_Riemann; iMarker_BC++){
  	if (Kind_Data_Riemann[iMarker_BC] == TOTAL_CONDITIONS_PT ){
  		alpha_in = atan(Riemann_FlowDir[iMarker_BC][1]/Riemann_FlowDir[iMarker_BC][0]);
  	}
  }

  if(nMarker_Inlet == 1 && Kind_Inlet == TOTAL_CONDITIONS){
  	alpha_in = atan(Inlet_FlowDir[0][1]/Inlet_FlowDir[0][0]);
  }

  return alpha_in;
}

su2double CConfig::GetIncInlet_BC() {

  su2double val_out = 0.0;

  if (nMarker_Inlet > 0) {
    if (Kind_Inc_Inlet[0] == VELOCITY_INLET)
      val_out = Inlet_Ptotal[0]/Velocity_Ref;
    else if (Kind_Inc_Inlet[0] == PRESSURE_INLET)
      val_out = Inlet_Ptotal[0]/Pressure_Ref;
  }

  return val_out;
}

void CConfig::SetIncInlet_BC(su2double val_in) {

  if (nMarker_Inlet > 0) {
    if (Kind_Inc_Inlet[0] == VELOCITY_INLET)
      Inlet_Ptotal[0] = val_in*Velocity_Ref;
    else if (Kind_Inc_Inlet[0] == PRESSURE_INLET)
      Inlet_Ptotal[0] = val_in*Pressure_Ref;
  }
  
}

su2double CConfig::GetIncTemperature_BC() {

  su2double val_out = 0.0;

  if (nMarker_Inlet > 0) {
      val_out = Inlet_Ttotal[0]/Temperature_Ref;
  }

  return val_out;
}

void CConfig::SetIncTemperature_BC(su2double val_temperature) {

  if (nMarker_Inlet > 0) {
      Inlet_Ttotal[0] = val_temperature*Temperature_Ref;
  }
  
}

su2double CConfig::GetIncPressureOut_BC() {

  su2double pressure_out = 0.0;

  if (nMarker_FarField > 0){
    pressure_out = Pressure_FreeStreamND;
  } else if (nMarker_Outlet > 0) {
    pressure_out = Outlet_Pressure[0]/Pressure_Ref;
  }

  return pressure_out;
}

void CConfig::SetIncPressureOut_BC(su2double val_pressure) {

  if (nMarker_FarField > 0){
    Pressure_FreeStreamND = val_pressure;
  } else if (nMarker_Outlet > 0) {
    Outlet_Pressure[0] = val_pressure*Pressure_Ref;
  }

}

su2double CConfig::GetIsothermal_Temperature(string val_marker) {

  unsigned short iMarker_Isothermal = 0;

  if (nMarker_Isothermal > 0) {
    for (iMarker_Isothermal = 0; iMarker_Isothermal < nMarker_Isothermal; iMarker_Isothermal++)
      if (Marker_Isothermal[iMarker_Isothermal] == val_marker) break;
  }

  return Isothermal_Temperature[iMarker_Isothermal];
}

su2double CConfig::GetWall_HeatFlux(string val_marker) {
  unsigned short iMarker_HeatFlux = 0;

  if (nMarker_HeatFlux > 0) {
  for (iMarker_HeatFlux = 0; iMarker_HeatFlux < nMarker_HeatFlux; iMarker_HeatFlux++)
    if (Marker_HeatFlux[iMarker_HeatFlux] == val_marker) break;
  }

  return Heat_Flux[iMarker_HeatFlux];
}

unsigned short CConfig::GetWallFunction_Treatment(string val_marker) {
  unsigned short WallFunction = NO_WALL_FUNCTION;

  for(unsigned short iMarker=0; iMarker<nMarker_WallFunctions; iMarker++) {
    if(Marker_WallFunctions[iMarker] == val_marker) {
      WallFunction = Kind_WallFunctions[iMarker];
      break;
    }
  }

  return WallFunction;
}

unsigned short* CConfig::GetWallFunction_IntInfo(string val_marker) {
  unsigned short *intInfo = NULL;

  for(unsigned short iMarker=0; iMarker<nMarker_WallFunctions; iMarker++) {
    if(Marker_WallFunctions[iMarker] == val_marker) {
      intInfo = IntInfo_WallFunctions[iMarker];
      break;
    }
  }

  return intInfo;
}

su2double* CConfig::GetWallFunction_DoubleInfo(string val_marker) {
  su2double *doubleInfo = NULL;

  for(unsigned short iMarker=0; iMarker<nMarker_WallFunctions; iMarker++) {
    if(Marker_WallFunctions[iMarker] == val_marker) {
      doubleInfo = DoubleInfo_WallFunctions[iMarker];
      break;
    } 
  } 

  return doubleInfo;
}

su2double CConfig::GetEngineInflow_Target(string val_marker) {
  unsigned short iMarker_EngineInflow;
  for (iMarker_EngineInflow = 0; iMarker_EngineInflow < nMarker_EngineInflow; iMarker_EngineInflow++)
    if (Marker_EngineInflow[iMarker_EngineInflow] == val_marker) break;
  return EngineInflow_Target[iMarker_EngineInflow];
}

su2double CConfig::GetInflow_Pressure(string val_marker) {
  unsigned short iMarker_EngineInflow;
  for (iMarker_EngineInflow = 0; iMarker_EngineInflow < nMarker_EngineInflow; iMarker_EngineInflow++)
    if (Marker_EngineInflow[iMarker_EngineInflow] == val_marker) break;
  return Inflow_Pressure[iMarker_EngineInflow];
}

su2double CConfig::GetInflow_MassFlow(string val_marker) {
  unsigned short iMarker_EngineInflow;
  for (iMarker_EngineInflow = 0; iMarker_EngineInflow < nMarker_EngineInflow; iMarker_EngineInflow++)
    if (Marker_EngineInflow[iMarker_EngineInflow] == val_marker) break;
  return Inflow_MassFlow[iMarker_EngineInflow];
}

su2double CConfig::GetInflow_ReverseMassFlow(string val_marker) {
  unsigned short iMarker_EngineInflow;
  for (iMarker_EngineInflow = 0; iMarker_EngineInflow < nMarker_EngineInflow; iMarker_EngineInflow++)
    if (Marker_EngineInflow[iMarker_EngineInflow] == val_marker) break;
  return Inflow_ReverseMassFlow[iMarker_EngineInflow];
}

su2double CConfig::GetInflow_TotalPressure(string val_marker) {
  unsigned short iMarker_EngineInflow;
  for (iMarker_EngineInflow = 0; iMarker_EngineInflow < nMarker_EngineInflow; iMarker_EngineInflow++)
    if (Marker_EngineInflow[iMarker_EngineInflow] == val_marker) break;
  return Inflow_TotalPressure[iMarker_EngineInflow];
}

su2double CConfig::GetInflow_Temperature(string val_marker) {
  unsigned short iMarker_EngineInflow;
  for (iMarker_EngineInflow = 0; iMarker_EngineInflow < nMarker_EngineInflow; iMarker_EngineInflow++)
    if (Marker_EngineInflow[iMarker_EngineInflow] == val_marker) break;
  return Inflow_Temperature[iMarker_EngineInflow];
}

su2double CConfig::GetInflow_TotalTemperature(string val_marker) {
  unsigned short iMarker_EngineInflow;
  for (iMarker_EngineInflow = 0; iMarker_EngineInflow < nMarker_EngineInflow; iMarker_EngineInflow++)
    if (Marker_EngineInflow[iMarker_EngineInflow] == val_marker) break;
  return Inflow_TotalTemperature[iMarker_EngineInflow];
}

su2double CConfig::GetInflow_RamDrag(string val_marker) {
  unsigned short iMarker_EngineInflow;
  for (iMarker_EngineInflow = 0; iMarker_EngineInflow < nMarker_EngineInflow; iMarker_EngineInflow++)
    if (Marker_EngineInflow[iMarker_EngineInflow] == val_marker) break;
  return Inflow_RamDrag[iMarker_EngineInflow];
}

su2double CConfig::GetInflow_Force(string val_marker) {
  unsigned short iMarker_EngineInflow;
  for (iMarker_EngineInflow = 0; iMarker_EngineInflow < nMarker_EngineInflow; iMarker_EngineInflow++)
    if (Marker_EngineInflow[iMarker_EngineInflow] == val_marker) break;
  return Inflow_Force[iMarker_EngineInflow];
}

su2double CConfig::GetInflow_Power(string val_marker) {
  unsigned short iMarker_EngineInflow;
  for (iMarker_EngineInflow = 0; iMarker_EngineInflow < nMarker_EngineInflow; iMarker_EngineInflow++)
    if (Marker_EngineInflow[iMarker_EngineInflow] == val_marker) break;
  return Inflow_Power[iMarker_EngineInflow];
}

su2double CConfig::GetInflow_Mach(string val_marker) {
  unsigned short iMarker_EngineInflow;
  for (iMarker_EngineInflow = 0; iMarker_EngineInflow < nMarker_EngineInflow; iMarker_EngineInflow++)
    if (Marker_EngineInflow[iMarker_EngineInflow] == val_marker) break;
  return Inflow_Mach[iMarker_EngineInflow];
}

su2double CConfig::GetExhaust_Pressure(string val_marker) {
  unsigned short iMarker_EngineExhaust;
  for (iMarker_EngineExhaust = 0; iMarker_EngineExhaust < nMarker_EngineExhaust; iMarker_EngineExhaust++)
    if (Marker_EngineExhaust[iMarker_EngineExhaust] == val_marker) break;
  return Exhaust_Pressure[iMarker_EngineExhaust];
}

su2double CConfig::GetExhaust_Temperature(string val_marker) {
  unsigned short iMarker_EngineExhaust;
  for (iMarker_EngineExhaust = 0; iMarker_EngineExhaust < nMarker_EngineExhaust; iMarker_EngineExhaust++)
    if (Marker_EngineExhaust[iMarker_EngineExhaust] == val_marker) break;
  return Exhaust_Temperature[iMarker_EngineExhaust];
}

su2double CConfig::GetExhaust_MassFlow(string val_marker) {
  unsigned short iMarker_EngineExhaust;
  for (iMarker_EngineExhaust = 0; iMarker_EngineExhaust < nMarker_EngineExhaust; iMarker_EngineExhaust++)
    if (Marker_EngineExhaust[iMarker_EngineExhaust] == val_marker) break;
  return Exhaust_MassFlow[iMarker_EngineExhaust];
}

su2double CConfig::GetExhaust_TotalPressure(string val_marker) {
  unsigned short iMarker_EngineExhaust;
  for (iMarker_EngineExhaust = 0; iMarker_EngineExhaust < nMarker_EngineExhaust; iMarker_EngineExhaust++)
    if (Marker_EngineExhaust[iMarker_EngineExhaust] == val_marker) break;
  return Exhaust_TotalPressure[iMarker_EngineExhaust];
}

su2double CConfig::GetExhaust_TotalTemperature(string val_marker) {
  unsigned short iMarker_EngineExhaust;
  for (iMarker_EngineExhaust = 0; iMarker_EngineExhaust < nMarker_EngineExhaust; iMarker_EngineExhaust++)
    if (Marker_EngineExhaust[iMarker_EngineExhaust] == val_marker) break;
  return Exhaust_TotalTemperature[iMarker_EngineExhaust];
}

su2double CConfig::GetExhaust_GrossThrust(string val_marker) {
  unsigned short iMarker_EngineExhaust;
  for (iMarker_EngineExhaust = 0; iMarker_EngineExhaust < nMarker_EngineExhaust; iMarker_EngineExhaust++)
    if (Marker_EngineExhaust[iMarker_EngineExhaust] == val_marker) break;
  return Exhaust_GrossThrust[iMarker_EngineExhaust];
}

su2double CConfig::GetExhaust_Force(string val_marker) {
  unsigned short iMarker_EngineExhaust;
  for (iMarker_EngineExhaust = 0; iMarker_EngineExhaust < nMarker_EngineExhaust; iMarker_EngineExhaust++)
    if (Marker_EngineExhaust[iMarker_EngineExhaust] == val_marker) break;
  return Exhaust_Force[iMarker_EngineExhaust];
}

su2double CConfig::GetExhaust_Power(string val_marker) {
  unsigned short iMarker_EngineExhaust;
  for (iMarker_EngineExhaust = 0; iMarker_EngineExhaust < nMarker_EngineExhaust; iMarker_EngineExhaust++)
    if (Marker_EngineExhaust[iMarker_EngineExhaust] == val_marker) break;
  return Exhaust_Power[iMarker_EngineExhaust];
}

su2double CConfig::GetActDiskInlet_Pressure(string val_marker) {
  unsigned short iMarker_ActDiskInlet;
  for (iMarker_ActDiskInlet = 0; iMarker_ActDiskInlet < nMarker_ActDiskInlet; iMarker_ActDiskInlet++)
    if (Marker_ActDiskInlet[iMarker_ActDiskInlet] == val_marker) break;
  return ActDiskInlet_Pressure[iMarker_ActDiskInlet];
}

su2double CConfig::GetActDiskInlet_TotalPressure(string val_marker) {
  unsigned short iMarker_ActDiskInlet;
  for (iMarker_ActDiskInlet = 0; iMarker_ActDiskInlet < nMarker_ActDiskInlet; iMarker_ActDiskInlet++)
    if (Marker_ActDiskInlet[iMarker_ActDiskInlet] == val_marker) break;
  return ActDiskInlet_TotalPressure[iMarker_ActDiskInlet];
}

su2double CConfig::GetActDiskInlet_RamDrag(string val_marker) {
  unsigned short iMarker_ActDiskInlet;
  for (iMarker_ActDiskInlet = 0; iMarker_ActDiskInlet < nMarker_ActDiskInlet; iMarker_ActDiskInlet++)
    if (Marker_ActDiskInlet[iMarker_ActDiskInlet] == val_marker) break;
  return ActDiskInlet_RamDrag[iMarker_ActDiskInlet];
}

su2double CConfig::GetActDiskInlet_Force(string val_marker) {
  unsigned short iMarker_ActDiskInlet;
  for (iMarker_ActDiskInlet = 0; iMarker_ActDiskInlet < nMarker_ActDiskInlet; iMarker_ActDiskInlet++)
    if (Marker_ActDiskInlet[iMarker_ActDiskInlet] == val_marker) break;
  return ActDiskInlet_Force[iMarker_ActDiskInlet];
}

su2double CConfig::GetActDiskInlet_Power(string val_marker) {
  unsigned short iMarker_ActDiskInlet;
  for (iMarker_ActDiskInlet = 0; iMarker_ActDiskInlet < nMarker_ActDiskInlet; iMarker_ActDiskInlet++)
    if (Marker_ActDiskInlet[iMarker_ActDiskInlet] == val_marker) break;
  return ActDiskInlet_Power[iMarker_ActDiskInlet];
}

su2double CConfig::GetActDiskOutlet_Pressure(string val_marker) {
  unsigned short iMarker_ActDiskOutlet;
  for (iMarker_ActDiskOutlet = 0; iMarker_ActDiskOutlet < nMarker_ActDiskOutlet; iMarker_ActDiskOutlet++)
    if (Marker_ActDiskOutlet[iMarker_ActDiskOutlet] == val_marker) break;
  return ActDiskOutlet_Pressure[iMarker_ActDiskOutlet];
}

su2double CConfig::GetActDiskOutlet_TotalPressure(string val_marker) {
  unsigned short iMarker_ActDiskOutlet;
  for (iMarker_ActDiskOutlet = 0; iMarker_ActDiskOutlet < nMarker_ActDiskOutlet; iMarker_ActDiskOutlet++)
    if (Marker_ActDiskOutlet[iMarker_ActDiskOutlet] == val_marker) break;
  return ActDiskOutlet_TotalPressure[iMarker_ActDiskOutlet];
}

su2double CConfig::GetActDiskOutlet_GrossThrust(string val_marker) {
  unsigned short iMarker_ActDiskOutlet;
  for (iMarker_ActDiskOutlet = 0; iMarker_ActDiskOutlet < nMarker_ActDiskOutlet; iMarker_ActDiskOutlet++)
    if (Marker_ActDiskOutlet[iMarker_ActDiskOutlet] == val_marker) break;
  return ActDiskOutlet_GrossThrust[iMarker_ActDiskOutlet];
}

su2double CConfig::GetActDiskOutlet_Force(string val_marker) {
  unsigned short iMarker_ActDiskOutlet;
  for (iMarker_ActDiskOutlet = 0; iMarker_ActDiskOutlet < nMarker_ActDiskOutlet; iMarker_ActDiskOutlet++)
    if (Marker_ActDiskOutlet[iMarker_ActDiskOutlet] == val_marker) break;
  return ActDiskOutlet_Force[iMarker_ActDiskOutlet];
}

su2double CConfig::GetActDiskOutlet_Power(string val_marker) {
  unsigned short iMarker_ActDiskOutlet;
  for (iMarker_ActDiskOutlet = 0; iMarker_ActDiskOutlet < nMarker_ActDiskOutlet; iMarker_ActDiskOutlet++)
    if (Marker_ActDiskOutlet[iMarker_ActDiskOutlet] == val_marker) break;
  return ActDiskOutlet_Power[iMarker_ActDiskOutlet];
}

su2double CConfig::GetActDiskInlet_Temperature(string val_marker) {
  unsigned short iMarker_ActDiskInlet;
  for (iMarker_ActDiskInlet = 0; iMarker_ActDiskInlet < nMarker_ActDiskInlet; iMarker_ActDiskInlet++)
    if (Marker_ActDiskInlet[iMarker_ActDiskInlet] == val_marker) break;
  return ActDiskInlet_Temperature[iMarker_ActDiskInlet];
}

su2double CConfig::GetActDiskInlet_TotalTemperature(string val_marker) {
  unsigned short iMarker_ActDiskInlet;
  for (iMarker_ActDiskInlet = 0; iMarker_ActDiskInlet < nMarker_ActDiskInlet; iMarker_ActDiskInlet++)
    if (Marker_ActDiskInlet[iMarker_ActDiskInlet] == val_marker) break;
  return ActDiskInlet_TotalTemperature[iMarker_ActDiskInlet];
}

su2double CConfig::GetActDiskOutlet_Temperature(string val_marker) {
  unsigned short iMarker_ActDiskOutlet;
  for (iMarker_ActDiskOutlet = 0; iMarker_ActDiskOutlet < nMarker_ActDiskOutlet; iMarker_ActDiskOutlet++)
    if (Marker_ActDiskOutlet[iMarker_ActDiskOutlet] == val_marker) break;
  return ActDiskOutlet_Temperature[iMarker_ActDiskOutlet];
}

su2double CConfig::GetActDiskOutlet_TotalTemperature(string val_marker) {
  unsigned short iMarker_ActDiskOutlet;
  for (iMarker_ActDiskOutlet = 0; iMarker_ActDiskOutlet < nMarker_ActDiskOutlet; iMarker_ActDiskOutlet++)
    if (Marker_ActDiskOutlet[iMarker_ActDiskOutlet] == val_marker) break;
  return ActDiskOutlet_TotalTemperature[iMarker_ActDiskOutlet];
}

su2double CConfig::GetActDiskInlet_MassFlow(string val_marker) {
  unsigned short iMarker_ActDiskInlet;
  for (iMarker_ActDiskInlet = 0; iMarker_ActDiskInlet < nMarker_ActDiskInlet; iMarker_ActDiskInlet++)
    if (Marker_ActDiskInlet[iMarker_ActDiskInlet] == val_marker) break;
  return ActDiskInlet_MassFlow[iMarker_ActDiskInlet];
}

su2double CConfig::GetActDiskOutlet_MassFlow(string val_marker) {
  unsigned short iMarker_ActDiskOutlet;
  for (iMarker_ActDiskOutlet = 0; iMarker_ActDiskOutlet < nMarker_ActDiskOutlet; iMarker_ActDiskOutlet++)
    if (Marker_ActDiskOutlet[iMarker_ActDiskOutlet] == val_marker) break;
  return ActDiskOutlet_MassFlow[iMarker_ActDiskOutlet];
}

su2double CConfig::GetDispl_Value(string val_marker) {
  unsigned short iMarker_Displacement;
  for (iMarker_Displacement = 0; iMarker_Displacement < nMarker_Displacement; iMarker_Displacement++)
    if (Marker_Displacement[iMarker_Displacement] == val_marker) break;
  return Displ_Value[iMarker_Displacement];
}

su2double CConfig::GetLoad_Value(string val_marker) {
  unsigned short iMarker_Load;
  for (iMarker_Load = 0; iMarker_Load < nMarker_Load; iMarker_Load++)
    if (Marker_Load[iMarker_Load] == val_marker) break;
  return Load_Value[iMarker_Load];
}

su2double CConfig::GetDamper_Constant(string val_marker) {
  unsigned short iMarker_Damper;
  for (iMarker_Damper = 0; iMarker_Damper < nMarker_Damper; iMarker_Damper++)
    if (Marker_Damper[iMarker_Damper] == val_marker) break;
  return Damper_Constant[iMarker_Damper];
}

su2double CConfig::GetLoad_Dir_Value(string val_marker) {
  unsigned short iMarker_Load_Dir;
  for (iMarker_Load_Dir = 0; iMarker_Load_Dir < nMarker_Load_Dir; iMarker_Load_Dir++)
    if (Marker_Load_Dir[iMarker_Load_Dir] == val_marker) break;
  return Load_Dir_Value[iMarker_Load_Dir];
}

su2double CConfig::GetLoad_Dir_Multiplier(string val_marker) {
  unsigned short iMarker_Load_Dir;
  for (iMarker_Load_Dir = 0; iMarker_Load_Dir < nMarker_Load_Dir; iMarker_Load_Dir++)
    if (Marker_Load_Dir[iMarker_Load_Dir] == val_marker) break;
  return Load_Dir_Multiplier[iMarker_Load_Dir];
}

su2double CConfig::GetDisp_Dir_Value(string val_marker) {
  unsigned short iMarker_Disp_Dir;
  for (iMarker_Disp_Dir = 0; iMarker_Disp_Dir < nMarker_Disp_Dir; iMarker_Disp_Dir++)
    if (Marker_Disp_Dir[iMarker_Disp_Dir] == val_marker) break;
  return Disp_Dir_Value[iMarker_Disp_Dir];
}

su2double CConfig::GetDisp_Dir_Multiplier(string val_marker) {
  unsigned short iMarker_Disp_Dir;
  for (iMarker_Disp_Dir = 0; iMarker_Disp_Dir < nMarker_Disp_Dir; iMarker_Disp_Dir++)
    if (Marker_Disp_Dir[iMarker_Disp_Dir] == val_marker) break;
  return Disp_Dir_Multiplier[iMarker_Disp_Dir];
}

su2double* CConfig::GetLoad_Dir(string val_marker) {
  unsigned short iMarker_Load_Dir;
  for (iMarker_Load_Dir = 0; iMarker_Load_Dir < nMarker_Load_Dir; iMarker_Load_Dir++)
    if (Marker_Load_Dir[iMarker_Load_Dir] == val_marker) break;
  return Load_Dir[iMarker_Load_Dir];
}

su2double* CConfig::GetDisp_Dir(string val_marker) {
  unsigned short iMarker_Disp_Dir;
  for (iMarker_Disp_Dir = 0; iMarker_Disp_Dir < nMarker_Disp_Dir; iMarker_Disp_Dir++)
    if (Marker_Disp_Dir[iMarker_Disp_Dir] == val_marker) break;
  return Disp_Dir[iMarker_Disp_Dir];
}

su2double CConfig::GetLoad_Sine_Amplitude(string val_marker) {
  unsigned short iMarker_Load_Sine;
  for (iMarker_Load_Sine = 0; iMarker_Load_Sine < nMarker_Load_Sine; iMarker_Load_Sine++)
    if (Marker_Load_Sine[iMarker_Load_Sine] == val_marker) break;
  return Load_Sine_Amplitude[iMarker_Load_Sine];
}

su2double CConfig::GetLoad_Sine_Frequency(string val_marker) {
  unsigned short iMarker_Load_Sine;
  for (iMarker_Load_Sine = 0; iMarker_Load_Sine < nMarker_Load_Sine; iMarker_Load_Sine++)
    if (Marker_Load_Sine[iMarker_Load_Sine] == val_marker) break;
  return Load_Sine_Frequency[iMarker_Load_Sine];
}

su2double* CConfig::GetLoad_Sine_Dir(string val_marker) {
  unsigned short iMarker_Load_Sine;
  for (iMarker_Load_Sine = 0; iMarker_Load_Sine < nMarker_Load_Sine; iMarker_Load_Sine++)
    if (Marker_Load_Sine[iMarker_Load_Sine] == val_marker) break;
  return Load_Sine_Dir[iMarker_Load_Sine];
}

su2double CConfig::GetFlowLoad_Value(string val_marker) {
  unsigned short iMarker_FlowLoad;
  for (iMarker_FlowLoad = 0; iMarker_FlowLoad < nMarker_FlowLoad; iMarker_FlowLoad++)
    if (Marker_FlowLoad[iMarker_FlowLoad] == val_marker) break;
  return FlowLoad_Value[iMarker_FlowLoad];
}

void CConfig::SetSpline(vector<su2double> &x, vector<su2double> &y, unsigned long n, su2double yp1, su2double ypn, vector<su2double> &y2) {
  unsigned long i, k;
  su2double p, qn, sig, un, *u;

  u = new su2double [n];

  if (yp1 > 0.99e30)			// The lower boundary condition is set either to be "nat
    y2[0]=u[0]=0.0;			  // -ural"
  else {									// or else to have a specified first derivative.
    y2[0] = -0.5;
    u[0]=(3.0/(x[1]-x[0]))*((y[1]-y[0])/(x[1]-x[0])-yp1);
  }

  for (i=2; i<=n-1; i++) {									//  This is the decomposition loop of the tridiagonal al-
    sig=(x[i-1]-x[i-2])/(x[i]-x[i-2]);		//	gorithm. y2 and u are used for tem-
    p=sig*y2[i-2]+2.0;										//	porary storage of the decomposed
    y2[i-1]=(sig-1.0)/p;										//	factors.
    u[i-1]=(y[i]-y[i-1])/(x[i]-x[i-1]) - (y[i-1]-y[i-2])/(x[i-1]-x[i-2]);
    u[i-1]=(6.0*u[i-1]/(x[i]-x[i-2])-sig*u[i-2])/p;
  }

  if (ypn > 0.99e30)						// The upper boundary condition is set either to be
    qn=un=0.0;									// "natural"
  else {												// or else to have a specified first derivative.
    qn=0.5;
    un=(3.0/(x[n-1]-x[n-2]))*(ypn-(y[n-1]-y[n-2])/(x[n-1]-x[n-2]));
  }
  y2[n-1]=(un-qn*u[n-2])/(qn*y2[n-2]+1.0);
  for (k=n-1; k>=1; k--)					// This is the backsubstitution loop of the tridiagonal
    y2[k-1]=y2[k-1]*y2[k]+u[k-1];	  // algorithm.

  delete[] u;

}

su2double CConfig::GetSpline(vector<su2double>&xa, vector<su2double>&ya, vector<su2double>&y2a, unsigned long n, su2double x) {
  unsigned long klo, khi, k;
  su2double h, b, a, y;

  klo=1;										// We will find the right place in the table by means of
  khi=n;										// bisection. This is optimal if sequential calls to this
  while (khi-klo > 1) {			// routine are at random values of x. If sequential calls
    k=(khi+klo) >> 1;				// are in order, and closely spaced, one would do better
    if (xa[k-1] > x) khi=k;		// to store previous values of klo and khi and test if
    else klo=k;							// they remain appropriate on the next call.
  }								// klo and khi now bracket the input value of x
  h=xa[khi-1]-xa[klo-1];
  if (h == 0.0) cout << "Bad xa input to routine splint" << endl;	// The xa?s must be dis-
  a=(xa[khi-1]-x)/h;																					      // tinct.
  b=(x-xa[klo-1])/h;				// Cubic spline polynomial is now evaluated.
  y=a*ya[klo-1]+b*ya[khi-1]+((a*a*a-a)*y2a[klo-1]+(b*b*b-b)*y2a[khi-1])*(h*h)/6.0;

  return y;
}

void CConfig::Tick(double *val_start_time) {

#ifdef PROFILE
#ifndef HAVE_MPI
  *val_start_time = double(clock())/double(CLOCKS_PER_SEC);
#else
  *val_start_time = MPI_Wtime();
#endif

#endif

}

void CConfig::Tock(double val_start_time, string val_function_name, int val_group_id) {

#ifdef PROFILE

  double val_stop_time = 0.0, val_elapsed_time = 0.0;

#ifndef HAVE_MPI
  val_stop_time = double(clock())/double(CLOCKS_PER_SEC);
#else
  val_stop_time = MPI_Wtime();
#endif

  /*--- Compute the elapsed time for this subroutine ---*/
  val_elapsed_time = val_stop_time - val_start_time;

  /*--- Store the subroutine name and the elapsed time ---*/
  Profile_Function_tp.push_back(val_function_name);
  Profile_Time_tp.push_back(val_elapsed_time);
  Profile_ID_tp.push_back(val_group_id);

#endif

}

void CConfig::SetProfilingCSV(void) {

#ifdef PROFILE

  int rank = MASTER_NODE;
  int size = SINGLE_NODE;
#ifdef HAVE_MPI
  SU2_MPI::Comm_rank(MPI_COMM_WORLD, &rank);
  SU2_MPI::Comm_size(MPI_COMM_WORLD, &size);
#endif

  /*--- Each rank has the same stack trace, so the they have the same
   function calls and ordering in the vectors. We're going to reduce
   the timings from each rank and extract the avg, min, and max timings. ---*/

  /*--- First, create a local mapping, so that we can extract the
   min and max values for each function. ---*/

  for (unsigned int i = 0; i < Profile_Function_tp.size(); i++) {

    /*--- Add the function and initialize if not already stored (the ID
     only needs to be stored the first time).---*/
    if (Profile_Map_tp.find(Profile_Function_tp[i]) == Profile_Map_tp.end()) {

      vector<int> profile; profile.push_back(i);
      Profile_Map_tp.insert(pair<string,vector<int> >(Profile_Function_tp[i],profile));

    } else {

      /*--- This function has already been added, so simply increment the
       number of calls and total time for this function. ---*/

      Profile_Map_tp[Profile_Function_tp[i]].push_back(i);

    }
  }

  /*--- We now have everything gathered by function name, so we can loop over
   each function and store the min/max times. ---*/

  int map_size = 0;
  for (map<string,vector<int> >::iterator it=Profile_Map_tp.begin(); it!=Profile_Map_tp.end(); ++it) {
    map_size++;
  }

  /*--- Allocate and initialize memory ---*/

  double *l_min_red = NULL, *l_max_red = NULL, *l_tot_red = NULL, *l_avg_red = NULL;
  int *n_calls_red = NULL;
  double* l_min = new double[map_size];
  double* l_max = new double[map_size];
  double* l_tot = new double[map_size];
  double* l_avg = new double[map_size];
  int* n_calls  = new int[map_size];
  for (int i = 0; i < map_size; i++)
  {
    l_min[i]   = 1e10;
    l_max[i]   = 0.0;
    l_tot[i]   = 0.0;
    l_avg[i]   = 0.0;
    n_calls[i] = 0;
  }

  /*--- Collect the info for each function from the current rank ---*/

  int func_counter = 0;
  for (map<string,vector<int> >::iterator it=Profile_Map_tp.begin(); it!=Profile_Map_tp.end(); ++it) {

    for (unsigned int i = 0; i < (it->second).size(); i++) {
      n_calls[func_counter]++;
      l_tot[func_counter] += Profile_Time_tp[(it->second)[i]];
      if (Profile_Time_tp[(it->second)[i]] < l_min[func_counter])
        l_min[func_counter] = Profile_Time_tp[(it->second)[i]];
      if (Profile_Time_tp[(it->second)[i]] > l_max[func_counter])
        l_max[func_counter] = Profile_Time_tp[(it->second)[i]];

    }
    l_avg[func_counter] = l_tot[func_counter]/((double)n_calls[func_counter]);
    func_counter++;
  }

  /*--- Now reduce the data ---*/

  if (rank == MASTER_NODE) {
    l_min_red = new double[map_size];
    l_max_red = new double[map_size];
    l_tot_red = new double[map_size];
    l_avg_red = new double[map_size];
    n_calls_red  = new int[map_size];
  }

#ifdef HAVE_MPI
  MPI_Reduce(n_calls, n_calls_red, map_size, MPI_INT, MPI_SUM, MASTER_NODE, MPI_COMM_WORLD);
  MPI_Reduce(l_tot, l_tot_red, map_size, MPI_DOUBLE, MPI_SUM, MASTER_NODE, MPI_COMM_WORLD);
  MPI_Reduce(l_avg, l_avg_red, map_size, MPI_DOUBLE, MPI_SUM, MASTER_NODE, MPI_COMM_WORLD);
  MPI_Reduce(l_min, l_min_red, map_size, MPI_DOUBLE, MPI_MIN, MASTER_NODE, MPI_COMM_WORLD);
  MPI_Reduce(l_max, l_max_red, map_size, MPI_DOUBLE, MPI_MAX, MASTER_NODE, MPI_COMM_WORLD);
#else
  memcpy(n_calls_red, n_calls, map_size*sizeof(int));
  memcpy(l_tot_red,   l_tot,   map_size*sizeof(double));
  memcpy(l_avg_red,   l_avg,   map_size*sizeof(double));
  memcpy(l_min_red,   l_min,   map_size*sizeof(double));
  memcpy(l_max_red,   l_max,   map_size*sizeof(double));
#endif

  /*--- The master rank will write the file ---*/

  if (rank == MASTER_NODE) {

    /*--- Take averages over all ranks on the master ---*/

    for (int i = 0; i < map_size; i++) {
      l_tot_red[i]   = l_tot_red[i]/(double)size;
      l_avg_red[i]   = l_avg_red[i]/(double)size;
      n_calls_red[i] = n_calls_red[i]/size;
    }

    /*--- Now write a CSV file with the processed results ---*/

    char cstr[200];
    ofstream Profile_File;
    strcpy (cstr, "profiling.csv");

    /*--- Prepare and open the file ---*/

    Profile_File.precision(15);
    Profile_File.open(cstr, ios::out);

    /*--- Create the CSV header ---*/

    Profile_File << "\"Function_Name\", \"N_Calls\", \"Avg_Total_Time\", \"Avg_Time\", \"Min_Time\", \"Max_Time\", \"Function_ID\"" << endl;

    /*--- Loop through the map and write the results to the file ---*/

    func_counter = 0;
    for (map<string,vector<int> >::iterator it=Profile_Map_tp.begin(); it!=Profile_Map_tp.end(); ++it) {

      Profile_File << scientific << it->first << ", " << n_calls_red[func_counter] << ", " << l_tot_red[func_counter] << ", " << l_avg_red[func_counter] << ", " << l_min_red[func_counter] << ", " << l_max_red[func_counter] << ", " << (int)Profile_ID_tp[(it->second)[0]] << endl;
      func_counter++;
    }

    Profile_File.close();

  }

  delete [] l_min;
  delete [] l_max;
  delete [] l_avg;
  delete [] l_tot;
  delete [] n_calls;
  if (rank == MASTER_NODE) {
    delete [] l_min_red;
    delete [] l_max_red;
    delete [] l_avg_red;
    delete [] l_tot_red;
    delete [] n_calls_red;
  }

#endif

}

void CConfig::GEMM_Tick(double *val_start_time) {

#ifdef PROFILE

#ifdef HAVE_MKL
  *val_start_time = dsecnd();
#elif HAVE_MPI
  *val_start_time = MPI_Wtime();
#else
  *val_start_time = double(clock())/double(CLOCKS_PER_SEC);
#endif

#endif

}

void CConfig::GEMM_Tock(double val_start_time, int M, int N, int K) {

#ifdef PROFILE

  /* Determine the timing value. The actual function called depends on
     the type of executable. */
  double val_stop_time = 0.0;

#ifdef HAVE_MKL
  val_stop_time = dsecnd();
#elif HAVE_MPI
  val_stop_time = MPI_Wtime();
#else
  val_stop_time = double(clock())/double(CLOCKS_PER_SEC);
#endif

  /* Compute the elapsed time. */
  const double val_elapsed_time = val_stop_time - val_start_time;

  /* Create the CLong3T from the M-N-K values and check if it is already
     stored in the map GEMM_Profile_MNK. */
  CLong3T MNK(M, N, K);
  map<CLong3T, int>::iterator MI = GEMM_Profile_MNK.find(MNK);

  if(MI == GEMM_Profile_MNK.end()) {

    /* Entry is not present yet. Create it. */
    const int ind = GEMM_Profile_MNK.size();
    GEMM_Profile_MNK[MNK] = ind;

    GEMM_Profile_NCalls.push_back(1);
    GEMM_Profile_TotTime.push_back(val_elapsed_time);
    GEMM_Profile_MinTime.push_back(val_elapsed_time);
    GEMM_Profile_MaxTime.push_back(val_elapsed_time);
  }
  else {

    /* Entry is already present. Determine its index in the
       map and update the corresponding vectors. */
    const int ind = MI->second;
    ++GEMM_Profile_NCalls[ind];
    GEMM_Profile_TotTime[ind] += val_elapsed_time;
    GEMM_Profile_MinTime[ind]  = min(GEMM_Profile_MinTime[ind], val_elapsed_time);
    GEMM_Profile_MaxTime[ind]  = max(GEMM_Profile_MaxTime[ind], val_elapsed_time);
  }

#endif

}

void CConfig::GEMMProfilingCSV(void) {

#ifdef PROFILE

  /* Initialize the rank to the master node. */
  int rank = MASTER_NODE;

#ifdef HAVE_MPI
  /* Parallel executable. The profiling data must be sent to the master node.
     First determine the rank and size. */
  int size;
  SU2_MPI::Comm_rank(MPI_COMM_WORLD, &rank);
  SU2_MPI::Comm_size(MPI_COMM_WORLD, &size);

  /* Check for the master node. */
  if(rank == MASTER_NODE) {

    /* Master node. Loop over the other ranks to receive their data. */
    for(int proc=1; proc<size; ++proc) {

      /* Block until a message from this processor arrives. Determine
         the number of entries in the receive buffers. */
      SU2_MPI::Status status;
      SU2_MPI::Probe(proc, 0, MPI_COMM_WORLD, &status);

      int nEntries;
      SU2_MPI::Get_count(&status, MPI_LONG, &nEntries);

      /* Allocate the memory for the receive buffers and receive the
         three messages using blocking receives. */
      vector<long>   recvBufNCalls(nEntries);
      vector<double> recvBufTotTime(nEntries);
      vector<double> recvBufMinTime(nEntries);
      vector<double> recvBufMaxTime(nEntries);
      vector<long>   recvBufMNK(3*nEntries);

      SU2_MPI::Recv(recvBufNCalls.data(), recvBufNCalls.size(),
                    MPI_LONG, proc, 0, MPI_COMM_WORLD, &status);
      SU2_MPI::Recv(recvBufTotTime.data(), recvBufTotTime.size(),
                    MPI_DOUBLE, proc, 1, MPI_COMM_WORLD, &status);
      SU2_MPI::Recv(recvBufMinTime.data(), recvBufMinTime.size(),
                    MPI_DOUBLE, proc, 2, MPI_COMM_WORLD, &status);
      SU2_MPI::Recv(recvBufMaxTime.data(), recvBufMaxTime.size(),
                    MPI_DOUBLE, proc, 3, MPI_COMM_WORLD, &status);
      SU2_MPI::Recv(recvBufMNK.data(), recvBufMNK.size(),
                    MPI_LONG, proc, 4, MPI_COMM_WORLD, &status);

      /* Loop over the number of entries. */
      for(int i=0; i<nEntries; ++i) {

        /* Create the CLong3T from the M-N-K values and check if it is already
           stored in the map GEMM_Profile_MNK. */
        CLong3T MNK(recvBufMNK[3*i], recvBufMNK[3*i+1], recvBufMNK[3*i+2]);
        map<CLong3T, int>::iterator MI = GEMM_Profile_MNK.find(MNK);

        if(MI == GEMM_Profile_MNK.end()) {

          /* Entry is not present yet. Create it. */
          const int ind = GEMM_Profile_MNK.size();
          GEMM_Profile_MNK[MNK] = ind;

          GEMM_Profile_NCalls.push_back(recvBufNCalls[i]);
          GEMM_Profile_TotTime.push_back(recvBufTotTime[i]);
          GEMM_Profile_MinTime.push_back(recvBufMinTime[i]);
          GEMM_Profile_MaxTime.push_back(recvBufMaxTime[i]);
        }
        else {

          /* Entry is already present. Determine its index in the
             map and update the corresponding vectors. */
          const int ind = MI->second;
          GEMM_Profile_NCalls[ind]  += recvBufNCalls[i];
          GEMM_Profile_TotTime[ind] += recvBufTotTime[i];
          GEMM_Profile_MinTime[ind]  = min(GEMM_Profile_MinTime[ind], recvBufMinTime[i]);
          GEMM_Profile_MaxTime[ind]  = max(GEMM_Profile_MaxTime[ind], recvBufMaxTime[i]);
        }
      }
    }
  }
  else {

    /* Not the master node. Create the send buffer for the MNK data. */
    vector<long> sendBufMNK(3*GEMM_Profile_NCalls.size());
    for(map<CLong3T, int>::iterator MI =GEMM_Profile_MNK.begin();
                                    MI!=GEMM_Profile_MNK.end(); ++MI) {

      const int ind = 3*MI->second;
      sendBufMNK[ind]   = MI->first.long0;
      sendBufMNK[ind+1] = MI->first.long1;
      sendBufMNK[ind+2] = MI->first.long2;
    }

    /* Send the data to the master node using blocking sends. */
    SU2_MPI::Send(GEMM_Profile_NCalls.data(), GEMM_Profile_NCalls.size(),
                  MPI_LONG, MASTER_NODE, 0, MPI_COMM_WORLD);
    SU2_MPI::Send(GEMM_Profile_TotTime.data(), GEMM_Profile_TotTime.size(),
                  MPI_DOUBLE, MASTER_NODE, 1, MPI_COMM_WORLD);
    SU2_MPI::Send(GEMM_Profile_MinTime.data(), GEMM_Profile_MinTime.size(),
                  MPI_DOUBLE, MASTER_NODE, 2, MPI_COMM_WORLD);
    SU2_MPI::Send(GEMM_Profile_MaxTime.data(), GEMM_Profile_MaxTime.size(),
                  MPI_DOUBLE, MASTER_NODE, 3, MPI_COMM_WORLD);
    SU2_MPI::Send(sendBufMNK.data(), sendBufMNK.size(),
                  MPI_LONG, MASTER_NODE, 4, MPI_COMM_WORLD);
  }

#endif

  /*--- The master rank will write the file ---*/
  if (rank == MASTER_NODE) {

    /* Store the elements of the map GEMM_Profile_MNK in
       vectors for post processing reasons. */
    const unsigned int nItems = GEMM_Profile_MNK.size();
    vector<long> M(nItems), N(nItems), K(nItems);
    for(map<CLong3T, int>::iterator MI =GEMM_Profile_MNK.begin();
                                    MI!=GEMM_Profile_MNK.end(); ++MI) {

      const int ind = MI->second;
      M[ind] = MI->first.long0;
      N[ind] = MI->first.long1;
      K[ind] = MI->first.long2;
    }

    /* In order to create a nicer output the profiling data is sorted in
       terms of CPU time spent. Create a vector of pairs for carrying
       out this sort. */
    vector<pair<double, unsigned int> > sortedTime;

    for(unsigned int i=0; i<GEMM_Profile_TotTime.size(); ++i)
      sortedTime.push_back(make_pair(GEMM_Profile_TotTime[i], i));

    sort(sortedTime.begin(), sortedTime.end());

    /* Open the profiling file. */
    char cstr[200];
    ofstream Profile_File;
    strcpy (cstr, "gemm_profiling.csv");

    Profile_File.precision(15);
    Profile_File.open(cstr, ios::out);

    /* Create the CSV header */
    Profile_File << "\"Total_Time\", \"N_Calls\", \"Avg_Time\", \"Min_Time\", \"Max_Time\", \"M\", \"N\", \"K\", \"Avg GFLOPs\"" << endl;

    /* Loop through the different items, where the item with the largest total time is
       written first. As sortedTime is sorted in increasing order, the sequence of
       sortedTime must be reversed. */
    for(vector<pair<double, unsigned int> >::reverse_iterator rit =sortedTime.rbegin();
                                                              rit!=sortedTime.rend(); ++rit) {
      /* Determine the original index in the profiling vectors. */
      const unsigned int ind = rit->second;
      const double AvgTime = GEMM_Profile_TotTime[ind]/GEMM_Profile_NCalls[ind];
      const double GFlops   = 2.0e-9*M[ind]*N[ind]*K[ind]/AvgTime;

      /* Write the data. */
      Profile_File << scientific << GEMM_Profile_TotTime[ind] << ", " << GEMM_Profile_NCalls[ind] << ", "
                   << AvgTime << ", " << GEMM_Profile_MinTime[ind] << ", " << GEMM_Profile_MaxTime[ind] << ", "
                   << M[ind] << ", " << N[ind] << ", " << K[ind] << ", " << GFlops << endl;
    }

    /* Close the file. */
    Profile_File.close();
  }

#endif

}

void CConfig::SetFreeStreamTurboNormal(su2double* turboNormal){

  FreeStreamTurboNormal[0] = turboNormal[0];
  FreeStreamTurboNormal[1] = turboNormal[1];
  FreeStreamTurboNormal[2] = 0.0;

}

void CConfig::SetMultizone(CConfig *driver_config, CConfig **config_container){
  
  for (unsigned short iZone = 0; iZone < nZone; iZone++){
    
    if (config_container[iZone]->GetTime_Domain() != GetTime_Domain()){
      SU2_MPI::Error("Option TIME_DOMAIN must be the same in all zones.", CURRENT_FUNCTION);
    }
    if (config_container[iZone]->GetnTime_Iter() != GetnTime_Iter()){
      SU2_MPI::Error("Option TIME_ITER must be the same in all zones.", CURRENT_FUNCTION);
    }
    if (config_container[iZone]->GetnOuter_Iter() != GetnOuter_Iter()){
      SU2_MPI::Error("Option OUTER_ITER must be the same in all zones.", CURRENT_FUNCTION);
    }
    if (config_container[iZone]->GetTime_Step() != GetTime_Step()){
      SU2_MPI::Error("Option TIME_STEP must be the same in all zones.", CURRENT_FUNCTION);
    }
    if (config_container[iZone]->GetMultizone_Problem() != GetMultizone_Problem()){
      SU2_MPI::Error("Option MULTIZONE must be the same in all zones.", CURRENT_FUNCTION);
    }
    if (config_container[iZone]->GetMultizone_Mesh() != GetMultizone_Mesh()){
      SU2_MPI::Error("Option MULTIZONE_MESH must be the same in all zones.", CURRENT_FUNCTION);
    }
  }

  /*--- Set the Restart iter for time dependent problems ---*/
  if (driver_config->GetRestart()){
    Unst_RestartIter = driver_config->GetRestart_Iter();
    Dyn_RestartIter  = driver_config->GetRestart_Iter();
  }

  /*--- Fix the Time Step for all subdomains, for the case of time-dependent problems ---*/
  if (driver_config->GetTime_Domain()){
    Delta_UnstTime = driver_config->GetTime_Step();
    Delta_DynTime  = driver_config->GetTime_Step();

    Time_Domain = true;
  }

  /*------------------------------------------------------------*/
  /*------ Determine the special properties of the problem -----*/
  /*------------------------------------------------------------*/

  bool structural_zone = false;
  bool fluid_zone = false;

  unsigned short iZone = 0;

  /*--- If there is at least a fluid and a structural zone ---*/
  for (iZone = 0; iZone < nZone; iZone++){
    switch (config_container[iZone]->GetKind_Solver()) {
    case EULER: case NAVIER_STOKES: case RANS:
    case INC_EULER: case INC_NAVIER_STOKES: case INC_RANS:    
      fluid_zone = true;
      break;
    case FEM_ELASTICITY:
      structural_zone = true;
      Relaxation = true;
      break;
    }
  }

  /*--- If the problem has FSI properties ---*/
  if (fluid_zone && structural_zone) FSI_Problem = true;

  Multizone_Residual = true;

}
<|MERGE_RESOLUTION|>--- conflicted
+++ resolved
@@ -2907,9 +2907,11 @@
   }
 
 #ifndef HAVE_TECIO
-  if (Output_FileFormat == TECPLOT_BINARY) {
-    cout << "Tecplot binary file requested but SU2 was built without TecIO support." << "\n";
-    Output_FileFormat = TECPLOT;
+  for (unsigned short iOutputFile = 0; iOutputFile < nVolumeOutputFiles; iOutputFile++) {
+    if (VolumeOutputFiles[iOutputFile] == TECPLOT_BINARY) {
+      cout << "Tecplot binary file requested but SU2 was built without TecIO support.\n Writing Tecplot ASCII instead." << "\n";
+      VolumeOutputFiles[iOutputFile] = TECPLOT;
+    }
   }
 #endif
 
@@ -4563,7 +4565,6 @@
     RampOutletPressure = false;
     RampRotatingFrame = false;
   }
-<<<<<<< HEAD
   
   /* 2nd-order MUSCL is not possible for the continuous adjoint
    turbulence model. */
@@ -4611,8 +4612,6 @@
                    CURRENT_FUNCTION);
   }
   
-=======
->>>>>>> 8d2cc941
 }
 
 void CConfig::SetMarkers(unsigned short val_software) {
