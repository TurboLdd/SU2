/*!
 * \file config_structure.cpp
 * \brief Main file for managing the config file
 * \author F. Palacios, T. Economon, B. Tracey
 * \version 4.3.0 "Cardinal"
 *
 * SU2 Lead Developers: Dr. Francisco Palacios (Francisco.D.Palacios@boeing.com).
 *                      Dr. Thomas D. Economon (economon@stanford.edu).
 *
 * SU2 Developers: Prof. Juan J. Alonso's group at Stanford University.
 *                 Prof. Piero Colonna's group at Delft University of Technology.
 *                 Prof. Nicolas R. Gauger's group at Kaiserslautern University of Technology.
 *                 Prof. Alberto Guardone's group at Polytechnic University of Milan.
 *                 Prof. Rafael Palacios' group at Imperial College London.
 *                 Prof. Edwin van der Weide's group at the University of Twente.
 *                 Prof. Vincent Terrapon's group at the University of Liege.
 *
 * Copyright (C) 2012-2016 SU2, the open-source CFD code.
 *
 * SU2 is free software; you can redistribute it and/or
 * modify it under the terms of the GNU Lesser General Public
 * License as published by the Free Software Foundation; either
 * version 2.1 of the License, or (at your option) any later version.
 *
 * SU2 is distributed in the hope that it will be useful,
 * but WITHOUT ANY WARRANTY; without even the implied warranty of
 * MERCHANTABILITY or FITNESS FOR A PARTICULAR PURPOSE. See the GNU
 * Lesser General Public License for more details.
 *
 * You should have received a copy of the GNU Lesser General Public
 * License along with SU2. If not, see <http://www.gnu.org/licenses/>.
 */

#include "../include/config_structure.hpp"


CConfig::CConfig(char case_filename[MAX_STRING_SIZE], unsigned short val_software, unsigned short val_iZone, unsigned short val_nZone, unsigned short val_nDim, unsigned short verb_level) {

  int rank = MASTER_NODE;
#ifdef HAVE_MPI
  MPI_Comm_rank(MPI_COMM_WORLD, &rank);
#endif

  /*--- Initialize pointers to Null---*/

  SetPointersNull();

  /*--- Reading config options  ---*/

  SetConfig_Options(val_iZone, val_nZone);

  /*--- Parsing the config file  ---*/

  SetConfig_Parsing(case_filename);

  /*--- Configuration file postprocessing ---*/

  SetPostprocessing(val_software, val_iZone, val_nDim);

  /*--- Configuration file boundaries/markers setting ---*/

  SetMarkers(val_software);

  /*--- Configuration file output ---*/

  if ((rank == MASTER_NODE) && (verb_level == VERB_HIGH) && (val_iZone != 1))
    SetOutput(val_software, val_iZone);

}

CConfig::CConfig(char case_filename[MAX_STRING_SIZE], unsigned short val_software) {

  /*--- Initialize pointers to Null---*/

  SetPointersNull();

  /*--- Reading config options  ---*/

  SetConfig_Options(0, 1);

  /*--- Parsing the config file  ---*/

  SetConfig_Parsing(case_filename);

  /*--- Configuration file postprocessing ---*/

  SetPostprocessing(val_software, 0, 1);

}

CConfig::CConfig(char case_filename[MAX_STRING_SIZE], CConfig *config) {

  bool runtime_file = false;

  /*--- Initialize pointers to Null---*/

  SetPointersNull();

  /*--- Reading config options  ---*/

  SetRunTime_Options();

  /*--- Parsing the config file  ---*/

  runtime_file = SetRunTime_Parsing(case_filename);

  /*--- Update original config file ---*/

  if (runtime_file) {
    config->SetnExtIter(nExtIter);
  }

}

unsigned short CConfig::GetnZone(string val_mesh_filename, unsigned short val_format, CConfig *config) {
  string text_line, Marker_Tag;
  ifstream mesh_file;
  short nZone = 1; // Default value
  unsigned short iLine, nLine = 10;
  char cstr[200];
  string::size_type position;

  /*--- Search the mesh file for the 'NZONE' keyword. ---*/

  switch (val_format) {
    case SU2:

      /*--- Open grid file ---*/

      strcpy (cstr, val_mesh_filename.c_str());
      mesh_file.open(cstr, ios::in);
      if (mesh_file.fail()) {
        cout << "cstr=" << cstr << endl;
        cout << "There is no geometry file (GetnZone))!" << endl;

#ifndef HAVE_MPI
        exit(EXIT_FAILURE);
#else
        MPI_Abort(MPI_COMM_WORLD,1);
        MPI_Finalize();
#endif
      }

      /*--- Read the SU2 mesh file ---*/

      for (iLine = 0; iLine < nLine ; iLine++) {

        getline (mesh_file, text_line);

        /*--- Search for the "NZONE" keyword to see if there are multiple Zones ---*/

        position = text_line.find ("NZONE=",0);
        if (position != string::npos) {
          text_line.erase (0,6); nZone = atoi(text_line.c_str());
        }
      }

      break;

  }

  /*--- For harmonic balance integration, nZones = nTimeInstances. ---*/

  if (config->GetUnsteady_Simulation() == HARMONIC_BALANCE && (config->GetKind_SU2() != SU2_DEF)   ) {
  	nZone = config->GetnTimeInstances();
  }

  return (unsigned short) nZone;
}

unsigned short CConfig::GetnDim(string val_mesh_filename, unsigned short val_format) {

  string text_line, Marker_Tag;
  ifstream mesh_file;
  short nDim = 3;
  unsigned short iLine, nLine = 10;
  char cstr[200];
  string::size_type position;

  /*--- Open grid file ---*/

  strcpy (cstr, val_mesh_filename.c_str());
  mesh_file.open(cstr, ios::in);

  switch (val_format) {
  case SU2:

    /*--- Read SU2 mesh file ---*/

    for (iLine = 0; iLine < nLine ; iLine++) {

      getline (mesh_file, text_line);

      /*--- Search for the "NDIM" keyword to see if there are multiple Zones ---*/

      position = text_line.find ("NDIME=",0);
      if (position != string::npos) {
        text_line.erase (0,6); nDim = atoi(text_line.c_str());
      }
    }
    break;

  case CGNS:

#ifdef HAVE_CGNS

    /*--- Local variables which are needed when calling the CGNS mid-level API. ---*/

    int fn, nbases = 0, nzones = 0, file_type;
    int cell_dim = 0, phys_dim = 0;
    char basename[CGNS_STRING_SIZE];

    /*--- Check whether the supplied file is truly a CGNS file. ---*/

    if ( cg_is_cgns(val_mesh_filename.c_str(), &file_type) != CG_OK ) {
      printf( "\n\n   !!! Error !!!\n" );
      printf( " %s is not a CGNS file.\n", val_mesh_filename.c_str());
      printf( " Now exiting...\n\n");
      exit(EXIT_FAILURE);
    }

    /*--- Open the CGNS file for reading. The value of fn returned
       is the specific index number for this file and will be
       repeatedly used in the function calls. ---*/

    if (cg_open(val_mesh_filename.c_str(), CG_MODE_READ, &fn)) cg_error_exit();

    /*--- Get the number of databases. This is the highest node
       in the CGNS heirarchy. ---*/

    if (cg_nbases(fn, &nbases)) cg_error_exit();

    /*--- Check if there is more than one database. Throw an
       error if there is because this reader can currently
       only handle one database. ---*/

    if ( nbases > 1 ) {
      printf("\n\n   !!! Error !!!\n" );
      printf("CGNS reader currently incapable of handling more than 1 database.");
      printf("Now exiting...\n\n");
      exit(EXIT_FAILURE);
    }

    /*--- Read the databases. Note that the indexing starts at 1. ---*/

    for ( int i = 1; i <= nbases; i++ ) {

      if (cg_base_read(fn, i, basename, &cell_dim, &phys_dim)) cg_error_exit();

      /*--- Get the number of zones for this base. ---*/

      if (cg_nzones(fn, i, &nzones)) cg_error_exit();

    }

    /*--- Set the problem dimension as read from the CGNS file ---*/

    nDim = cell_dim;

#endif

    break;

  }

  mesh_file.close();

  return (unsigned short) nDim;
}
void CConfig::SetPointersNull(void) {
  
  Marker_CfgFile_Out_1D = NULL;        Marker_All_Out_1D = NULL;
  Marker_CfgFile_GeoEval = NULL;       Marker_All_GeoEval = NULL;
  Marker_CfgFile_Monitoring = NULL;    Marker_All_Monitoring = NULL;
  Marker_CfgFile_Designing = NULL;     Marker_All_Designing = NULL;
  Marker_CfgFile_Plotting = NULL;      Marker_All_Plotting = NULL;
  Marker_CfgFile_Analyze = NULL; Marker_All_Analyze = NULL;
  Marker_CfgFile_DV = NULL;            Marker_All_DV = NULL;
  Marker_CfgFile_Moving = NULL;        Marker_All_Moving = NULL;
  Marker_CfgFile_PerBound = NULL;      Marker_All_PerBound = NULL;   Marker_PerBound = NULL;
  Marker_CfgFile_FSIinterface = NULL;
  
  Marker_DV = NULL;  Marker_Moving = NULL;  Marker_Monitoring = NULL;
  Marker_Designing = NULL;  Marker_GeoEval = NULL;  Marker_Plotting = NULL;
  Marker_Analyze = NULL;
  Marker_CfgFile_KindBC = NULL;       Marker_All_KindBC = NULL;
  
  /*--- Marker Pointers ---*/

  Marker_Euler = NULL;            Marker_FarField = NULL;           Marker_Custom = NULL;
  Marker_SymWall = NULL;          Marker_Pressure = NULL;           Marker_PerBound = NULL;
  Marker_PerDonor = NULL;         Marker_NearFieldBound = NULL;     Marker_InterfaceBound = NULL;
  Marker_Dirichlet = NULL;        Marker_Inlet = NULL;
  Marker_Supersonic_Inlet = NULL; Marker_Outlet = NULL;             Marker_Out_1D = NULL;
  Marker_Isothermal = NULL;       Marker_HeatFlux = NULL;           Marker_EngineInflow = NULL;
  Marker_Supersonic_Outlet = NULL;
  Marker_EngineExhaust = NULL;    Marker_Displacement = NULL;       Marker_Load = NULL;
  Marker_Load_Dir = NULL;         Marker_Load_Sine = NULL;          Marker_Clamped = NULL;
  Marker_FlowLoad = NULL;         Marker_Neumann = NULL;            Marker_Internal = NULL;
  Marker_All_TagBound = NULL;     Marker_CfgFile_TagBound = NULL;   Marker_All_KindBC = NULL;
  Marker_CfgFile_KindBC = NULL;   Marker_All_SendRecv = NULL;       Marker_All_PerBound = NULL;
  Marker_FSIinterface = NULL;     Marker_All_FSIinterface = NULL;     Marker_Riemann = NULL;
  Marker_Load = NULL;
  
  /*--- Boundary Condition settings ---*/

  Dirichlet_Value = NULL;         Isothermal_Temperature = NULL;
  Heat_Flux = NULL;               Displ_Value = NULL;               Load_Value = NULL;
  FlowLoad_Value = NULL;
  
  /*--- Inlet Outlet Boundary Condition settings ---*/

  Inlet_Ttotal = NULL;            Inlet_Ptotal = NULL;
  Inlet_FlowDir = NULL;           Inlet_Temperature = NULL;         Inlet_Pressure = NULL;
  Inlet_Velocity = NULL;
  Outlet_Pressure = NULL;
  
  /*--- Engine Boundary Condition settings ---*/
  
  Inflow_Pressure = NULL;       Inflow_MassFlow = NULL;          Inflow_ReverseMassFlow = NULL;
  Inflow_TotalPressure = NULL;  Inflow_Temperature = NULL;       Inflow_TotalTemperature = NULL;
  Inflow_RamDrag = NULL;        Inflow_Force = NULL;             Inflow_Power = NULL;
  Inflow_Mach = NULL;
  
  Exhaust_Pressure = NULL;      Exhaust_Temperature = NULL;      Exhaust_MassFlow = NULL;
  Exhaust_TotalPressure = NULL; Exhaust_TotalTemperature = NULL;
  Exhaust_GrossThrust = NULL;   Exhaust_Force = NULL;
  Exhaust_Power = NULL;         Exhaust_Temperature_Target = NULL;
  Exhaust_Pressure_Target = NULL;
  
  Engine_Mach = NULL;      Engine_Force = NULL;
  Engine_Power = NULL; Engine_NetThrust = NULL; Engine_GrossThrust = NULL;
  Engine_Area = NULL; EngineInflow_Target = NULL;
  
  Periodic_Translate = NULL;    Periodic_Rotation = NULL;    Periodic_Center = NULL;
  Periodic_Translation = NULL;   Periodic_RotAngles = NULL;   Periodic_RotCenter = NULL;

  Load_Dir = NULL;	          Load_Dir_Value = NULL;          Load_Dir_Multiplier = NULL;
  Load_Sine_Dir = NULL;	      Load_Sine_Amplitude = NULL;     Load_Sine_Frequency = NULL;

  /*--- Actuator Disk Boundary Condition settings ---*/
  
  ActDiskInlet_Pressure = NULL;         ActDiskInlet_TotalPressure = NULL; ActDiskInlet_Temperature = NULL;
  ActDiskInlet_TotalTemperature = NULL; ActDiskInlet_MassFlow = NULL;      ActDiskInlet_RamDrag = NULL;
  ActDiskInlet_Force = NULL;            ActDiskInlet_Power = NULL;

  ActDiskOutlet_Pressure = NULL;
  ActDiskOutlet_TotalPressure = NULL;   ActDiskOutlet_GrossThrust=NULL;    ActDiskOutlet_Force = NULL;
  ActDiskOutlet_Power = NULL;           ActDiskOutlet_Temperature = NULL;  ActDiskOutlet_TotalTemperature = NULL;
  ActDiskOutlet_MassFlow = NULL;
  
  ActDisk_DeltaPress = NULL;            ActDisk_DeltaTemp = NULL;
  ActDisk_TotalPressRatio = NULL;       ActDisk_TotalTempRatio = NULL;     ActDisk_StaticPressRatio = NULL;
  ActDisk_StaticTempRatio = NULL;       ActDisk_NetThrust = NULL;          ActDisk_GrossThrust = NULL;
  ActDisk_Power = NULL;                 ActDisk_MassFlow = NULL;           ActDisk_Area = NULL;
  ActDisk_ReverseMassFlow = NULL;       Surface_MassFlow = NULL;           Surface_DC60 = NULL;               Surface_IDC = NULL;
  Surface_IDC_Mach = NULL;              Surface_IDR = NULL;                ActDisk_Mach = NULL;
  ActDisk_Force = NULL;                 ActDisk_BCThrust = NULL;           ActDisk_BCThrust_Old = NULL;
  
  /*--- Miscellaneous/unsorted ---*/

  Aeroelastic_plunge = NULL;    Aeroelastic_pitch = NULL;
  MassFrac_FreeStream = NULL;
  Velocity_FreeStream = NULL;
  RefOriginMoment = NULL;
  CFL_AdaptParam = NULL;            CFL = NULL;
  HTP_Axis = NULL;
  PlaneTag = NULL;
  Kappa_Flow = NULL;    Kappa_AdjFlow = NULL;
  Section_Location = NULL;
  ParamDV = NULL;     DV_Value = NULL;    Design_Variable = NULL;
  MG_PreSmooth = NULL;
  MG_PostSmooth = NULL;
  MG_CorrecSmooth = NULL;
  SubsonicEngine_Cyl = NULL;
  Hold_GridFixed_Coord = NULL;
  EA_IntLimit = NULL;
  RK_Alpha_Step = NULL;
  Int_Coeffs = NULL;
  Kind_ObjFunc = NULL;
  Weight_ObjFunc = NULL;

  /*--- Moving mesh pointers ---*/

  Kind_GridMovement = NULL;
  Motion_Origin_X = NULL;     Motion_Origin_Y = NULL;     Motion_Origin_Z = NULL;
  Translation_Rate_X = NULL;  Translation_Rate_Y = NULL;  Translation_Rate_Z = NULL;
  Rotation_Rate_X = NULL;     Rotation_Rate_Y = NULL;     Rotation_Rate_Z = NULL;
  Pitching_Omega_X = NULL;    Pitching_Omega_Y = NULL;    Pitching_Omega_Z = NULL;
  Pitching_Ampl_X = NULL;     Pitching_Ampl_Y = NULL;     Pitching_Ampl_Z = NULL;
  Pitching_Phase_X = NULL;    Pitching_Phase_Y = NULL;    Pitching_Phase_Z = NULL;
  Plunging_Omega_X = NULL;    Plunging_Omega_Y = NULL;    Plunging_Omega_Z = NULL;
  Plunging_Ampl_X = NULL;     Plunging_Ampl_Y = NULL;     Plunging_Ampl_Z = NULL;
  RefOriginMoment_X = NULL;   RefOriginMoment_Y = NULL;   RefOriginMoment_Z = NULL;
  MoveMotion_Origin = NULL;

  /* Harmonic Balance Frequency pointer */
  Omega_HB = NULL;
    
  /*--- Initialize some default arrays to NULL. ---*/
  
  default_vel_inf       = NULL;
  default_eng_box       = NULL;
  default_eng_val       = NULL;
  default_cfl_adapt     = NULL;
  default_ad_coeff_flow = NULL;
  default_ad_coeff_adj  = NULL;
  default_obj_coeff     = NULL;
  default_geo_loc       = NULL;
  default_distortion    = NULL;
  default_ea_lim        = NULL;
  default_grid_fix      = NULL;
  default_inc_crit      = NULL;
  default_htp_axis      = NULL;

  Riemann_FlowDir= NULL;
  NRBC_FlowDir = NULL;
  CoordFFDBox= NULL;
  DegreeFFDBox= NULL;
  FFDTag = NULL;
  nDV_Value = NULL;
  TagFFDBox = NULL;
 
  Kind_Data_Riemann = NULL;
  Riemann_Var1 = NULL;
  Riemann_Var2 = NULL;
  Kind_Data_NRBC = NULL;
  NRBC_Var1 = NULL;
  NRBC_Var2 = NULL;
  Marker_TurboBoundIn = NULL;
  Marker_TurboBoundOut = NULL;
  Kind_TurboPerformance = NULL;
  Marker_NRBC = NULL;
  
  /*--- Variable initialization ---*/
  
  ExtIter = 0;
  IntIter = 0;
  AoA_Offset = 0;
  AoS_Offset = 0;

  nMarker_PerBound = 0;
  nPeriodic_Index = 0;

  Grid_Movement = false;
  Aeroelastic_Simulation = false;
  
}

void CConfig::SetRunTime_Options(void) {
  
  /* DESCRIPTION: Number of external iterations */
  
  addUnsignedLongOption("EXT_ITER", nExtIter, 999999);

}

void CConfig::SetConfig_Options(unsigned short val_iZone, unsigned short val_nZone) {
  
  nZone = val_nZone;
  iZone = val_iZone;

  /*--- Allocate some default arrays needed for lists of doubles. ---*/
  
  default_vel_inf       = new su2double[3];
  default_eng_box       = new su2double[6];
  default_eng_val       = new su2double[5];
  default_cfl_adapt     = new su2double[4];
  default_ad_coeff_flow = new su2double[3];
  default_ad_coeff_adj  = new su2double[3];
  default_obj_coeff     = new su2double[5];
  default_geo_loc       = new su2double[2];
  default_distortion    = new su2double[2];
  default_ea_lim        = new su2double[3];
  default_grid_fix      = new su2double[6];
  default_inc_crit      = new su2double[3];
  default_htp_axis      = new su2double[2];

  // This config file is parsed by a number of programs to make it easy to write SU2
  // wrapper scripts (in python, go, etc.) so please do
  // the best you can to follow the established format. It's very hard to parse c++ code
  // and none of us that write the parsers want to write a full c++ interpreter. Please
  // play nice with the existing format so that you don't break the existing scripts.

  /* BEGIN_CONFIG_OPTIONS */

  /*!\par CONFIG_CATEGORY: Problem Definition \ingroup Config */
  /*--- Options related to problem definition and partitioning ---*/

  /*!\brief REGIME_TYPE \n  DESCRIPTION: Regime type \n OPTIONS: see \link Regime_Map \endlink \ingroup Config*/
  addEnumOption("REGIME_TYPE", Kind_Regime, Regime_Map, COMPRESSIBLE);
  
  /*!\brief PHYSICAL_PROBLEM \n DESCRIPTION: Physical governing equations \n Options: see \link Solver_Map \endlink \n DEFAULT: NO_SOLVER \ingroup Config*/
  addEnumOption("PHYSICAL_PROBLEM", Kind_Solver, Solver_Map, NO_SOLVER);
  /*!\brief MATH_PROBLEM  \n DESCRIPTION: Mathematical problem \n  Options: DIRECT, ADJOINT \ingroup Config*/
  addMathProblemOption("MATH_PROBLEM", ContinuousAdjoint, false, DiscreteAdjoint, false, Restart_Flow, false);
  /*!\brief KIND_TURB_MODEL \n DESCRIPTION: Specify turbulence model \n Options: see \link Turb_Model_Map \endlink \n DEFAULT: NO_TURB_MODEL \ingroup Config*/
  addEnumOption("KIND_TURB_MODEL", Kind_Turb_Model, Turb_Model_Map, NO_TURB_MODEL);

  /*!\brief KIND_TRANS_MODEL \n DESCRIPTION: Specify transition model OPTIONS: see \link Trans_Model_Map \endlink \n DEFAULT: NO_TRANS_MODEL \ingroup Config*/
  addEnumOption("KIND_TRANS_MODEL", Kind_Trans_Model, Trans_Model_Map, NO_TRANS_MODEL);

  /*\brief AXISYMMETRIC \n DESCRIPTION: Axisymmetric simulation \n DEFAULT: false \ingroup Config */
  addBoolOption("AXISYMMETRIC", Axisymmetric, false);
  /* DESCRIPTION: Add the gravity force */
  addBoolOption("GRAVITY_FORCE", GravityForce, false);
  /* DESCRIPTION: Perform a low fidelity simulation */
  addBoolOption("LOW_FIDELITY_SIMULATION", LowFidelitySim, false);
  /*!\brief RESTART_SOL \n DESCRIPTION: Restart solution from native solution file \n Options: NO, YES \ingroup Config */
  addBoolOption("RESTART_SOL", Restart, false);
  /*!\brief SYSTEM_MEASUREMENTS \n DESCRIPTION: System of measurements \n OPTIONS: see \link Measurements_Map \endlink \n DEFAULT: SI \ingroup Config*/
  addEnumOption("SYSTEM_MEASUREMENTS", SystemMeasurements, Measurements_Map, SI);

  /*!\par CONFIG_CATEGORY: FluidModel \ingroup Config*/
  /*!\brief FLUID_MODEL \n DESCRIPTION: Fluid model \n OPTIONS: See \link FluidModel_Map \endlink \n DEFAULT: STANDARD_AIR \ingroup Config*/
  addEnumOption("FLUID_MODEL", Kind_FluidModel, FluidModel_Map, STANDARD_AIR);


  /*!\par CONFIG_CATEGORY: Freestream Conditions \ingroup Config*/
  /*--- Options related to freestream specification ---*/

  /*!\brief GAS_CONSTANT \n DESCRIPTION: Specific gas constant (287.058 J/kg*K (air), only for compressible flows) \ingroup Config*/
  addDoubleOption("GAS_CONSTANT", Gas_Constant, 287.058);
  /*!\brief GAMMA_VALUE  \n DESCRIPTION: Ratio of specific heats (1.4 (air), only for compressible flows) \ingroup Config*/
  addDoubleOption("GAMMA_VALUE", Gamma, 1.4);


  /*--- Options related to VAN der WAALS MODEL and PENG ROBINSON ---*/

  /* DESCRIPTION: Critical Temperature, default value for AIR */
  addDoubleOption("CRITICAL_TEMPERATURE", Temperature_Critical, 131.00);
  /* DESCRIPTION: Critical Pressure, default value for MDM */
  addDoubleOption("CRITICAL_PRESSURE", Pressure_Critical, 3588550.0);
  /* DESCRIPTION: Critical Density, default value for MDM */
  addDoubleOption("CRITICAL_DENSITY", Density_Critical, 263.0);

  /*--- Options related to VAN der WAALS MODEL and PENG ROBINSON ---*/
  /* DESCRIPTION: Critical Density, default value for MDM */
   addDoubleOption("ACENTRIC_FACTOR", Acentric_Factor, 0.035);

   /*--- Options related to Viscosity Model ---*/
  /*!\brief VISCOSITY_MODEL \n DESCRIPTION: model of the viscosity \n OPTIONS: See \link ViscosityModel_Map \endlink \n DEFAULT: SUTHERLAND \ingroup Config*/
  addEnumOption("VISCOSITY_MODEL", Kind_ViscosityModel, ViscosityModel_Map, SUTHERLAND);

  /*--- Options related to Constant Viscosity Model ---*/

  /* DESCRIPTION: default value for AIR */
  addDoubleOption("MU_CONSTANT", Mu_ConstantND , 1.716E-5);

  /*--- Options related to Sutherland Viscosity Model ---*/

  /* DESCRIPTION: Sutherland Viscosity Ref default value for AIR SI */
  addDoubleOption("MU_REF", Mu_RefND, 1.716E-5);
  /* DESCRIPTION: Sutherland Temperature Ref, default value for AIR SI */
  addDoubleOption("MU_T_REF", Mu_Temperature_RefND, 273.15);
  /* DESCRIPTION: Sutherland constant, default value for AIR SI */
  addDoubleOption("SUTHERLAND_CONSTANT", Mu_SND, 110.4);

  /*--- Options related to Thermal Conductivity Model ---*/

  addEnumOption("CONDUCTIVITY_MODEL", Kind_ConductivityModel, ConductivityModel_Map, CONSTANT_PRANDTL);

 /*--- Options related to Constant Thermal Conductivity Model ---*/

 /* DESCRIPTION: default value for AIR */
  addDoubleOption("KT_CONSTANT", Kt_ConstantND , 0.0257);

  /*!\brief REYNOLDS_NUMBER \n DESCRIPTION: Reynolds number (non-dimensional, based on the free-stream values). Needed for viscous solvers. For incompressible solvers the Reynolds length will always be 1.0 \n DEFAULT: 0.0 \ingroup Config */
  addDoubleOption("REYNOLDS_NUMBER", Reynolds, 0.0);
  /*!\brief REYNOLDS_LENGTH \n DESCRIPTION: Reynolds length (1 m by default). Used for compressible solver: incompressible solver will use 1.0. \ingroup Config */
  addDoubleOption("REYNOLDS_LENGTH", Length_Reynolds, 1.0);
  /*!\brief PRANDTL_LAM \n DESCRIPTION: Laminar Prandtl number (0.72 (air), only for compressible flows) \n DEFAULT: 0.72 \ingroup Config*/
  addDoubleOption("PRANDTL_LAM", Prandtl_Lam, 0.72);
  /*!\brief PRANDTL_TURB \n DESCRIPTION: Turbulent Prandtl number (0.9 (air), only for compressible flows) \n DEFAULT 0.90 \ingroup Config*/
  addDoubleOption("PRANDTL_TURB", Prandtl_Turb, 0.90);
  /*!\brief BULK_MODULUS \n DESCRIPTION: Value of the Bulk Modulus  \n DEFAULT 1.42E5 \ingroup Config*/
  addDoubleOption("BULK_MODULUS", Bulk_Modulus, 1.42E5);
  /* DESCRIPTION: Artifical compressibility factor  */
  addDoubleOption("ARTCOMP_FACTOR", ArtComp_Factor, 1.0);
  /*!\brief MACH_NUMBER  \n DESCRIPTION:  Mach number (non-dimensional, based on the free-stream values). 0.0 by default \ingroup Config*/
  addDoubleOption("MACH_NUMBER", Mach, 0.0);
  /*!\brief INIT_OPTION \n DESCRIPTION: Init option to choose between Reynolds or thermodynamics quantities for initializing the solution \n OPTIONS: see \link InitOption_Map \endlink \n DEFAULT REYNOLDS \ingroup Config*/
  addEnumOption("INIT_OPTION", Kind_InitOption, InitOption_Map, REYNOLDS);
  /* DESCRIPTION: Free-stream option to choose between density and temperature for initializing the solution */
  addEnumOption("FREESTREAM_OPTION", Kind_FreeStreamOption, FreeStreamOption_Map, TEMPERATURE_FS);
  /*!\brief FREESTREAM_PRESSURE\n DESCRIPTION: Free-stream pressure (101325.0 N/m^2 by default) \ingroup Config*/
  addDoubleOption("FREESTREAM_PRESSURE", Pressure_FreeStream, 101325.0);
  /*!\brief FREESTREAM_DENSITY\n DESCRIPTION: Free-stream density (1.2886 Kg/m^3 (air), 998.2 Kg/m^3 (water)) \n DEFAULT -1.0 (calculated from others) \ingroup Config*/
  addDoubleOption("FREESTREAM_DENSITY", Density_FreeStream, -1.0);
  /*!\brief FREESTREAM_TEMPERATURE\n DESCRIPTION: Free-stream temperature (288.15 K by default) \ingroup Config*/
  addDoubleOption("FREESTREAM_TEMPERATURE", Temperature_FreeStream, 288.15);
  /*!\brief FREESTREAM_TEMPERATURE_VE\n DESCRIPTION: Free-stream vibrational-electronic temperature (288.15 K by default) \ingroup Config*/
  addDoubleOption("FREESTREAM_TEMPERATURE_VE", Temperature_ve_FreeStream, 288.15);
  default_vel_inf[0] = 1.0; default_vel_inf[1] = 0.0; default_vel_inf[2] = 0.0;
  /*!\brief FREESTREAM_VELOCITY\n DESCRIPTION: Free-stream velocity (m/s) */
  addDoubleArrayOption("FREESTREAM_VELOCITY", 3, Velocity_FreeStream, default_vel_inf);
  /* DESCRIPTION: Free-stream viscosity (1.853E-5 Ns/m^2 (air), 0.798E-3 Ns/m^2 (water)) */
  addDoubleOption("FREESTREAM_VISCOSITY", Viscosity_FreeStream, -1.0);
  /* DESCRIPTION:  */
  addDoubleOption("FREESTREAM_INTERMITTENCY", Intermittency_FreeStream, 1.0);
  /* DESCRIPTION:  */
  addDoubleOption("FREESTREAM_TURBULENCEINTENSITY", TurbulenceIntensity_FreeStream, 0.05);
  /* DESCRIPTION:  */
  addDoubleOption("FREESTREAM_NU_FACTOR", NuFactor_FreeStream, 3.0);
  /* DESCRIPTION:  */
  addDoubleOption("ENGINE_NU_FACTOR", NuFactor_Engine, 30.0);
  /* DESCRIPTION:  */
  addDoubleOption("ACTDISK_NU_FACTOR", NuFactor_ActDisk, 3.0);
  /* DESCRIPTION:  */
  addDoubleOption("ACTDISK_SECONDARY_FLOW", SecondaryFlow_ActDisk, 0.0);
  /* DESCRIPTION:  */
  addDoubleOption("INITIAL_BCTHRUST", Initial_BCThrust, 4000.0);
  /* DESCRIPTION:  */
  addDoubleOption("FREESTREAM_TURB2LAMVISCRATIO", Turb2LamViscRatio_FreeStream, 10.0);
  /* DESCRIPTION: Side-slip angle (degrees, only for compressible flows) */
  addDoubleOption("SIDESLIP_ANGLE", AoS, 0.0);
  /*!\brief AOA  \n DESCRIPTION: Angle of attack (degrees, only for compressible flows) \ingroup Config*/
  addDoubleOption("AOA", AoA, 0.0);
  /* DESCRIPTION: Activate fixed CL mode (specify a CL instead of AoA). */
  addBoolOption("FIXED_CL_MODE", Fixed_CL_Mode, false);
  /* DESCRIPTION: Activate fixed CM mode (specify a CM instead of iH). */
  addBoolOption("FIXED_CM_MODE", Fixed_CM_Mode, false);
  /* DESCRIPTION: Activate fixed CL mode (specify a CL instead of AoA). */
  addBoolOption("EVAL_DCD_DCX", Eval_dCD_dCX, false);
  /* DESCRIPTION: DIscard the angle of attack in the solution and the increment in the geometry files. */
  addBoolOption("DISCARD_INFILES", Discard_InFiles, false);
  /* DESCRIPTION: Specify a fixed coefficient of lift instead of AoA (only for compressible flows) */
  addDoubleOption("TARGET_CL", Target_CL, 0.0);
<<<<<<< HEAD
  /* DESCRIPTION: Specify a fixed coefficient of lift instead of AoA (only for compressible flows) */
  addDoubleOption("TARGET_CM", Target_CM, 0.0);
  /* DESCRIPTION: Damping factor for fixed CL mode. */
  addDoubleOption("DCL_DALPHA", dCL_dAlpha, 0.2);
  /* DESCRIPTION: Damping factor for fixed CL mode. */
  addDoubleOption("DCM_DIH", dCM_diH, 0.05);
  /* DESCRIPTION: Number of times Alpha is updated in a fix CL problem. */
  addUnsignedLongOption("UPDATE_ALPHA", Update_Alpha, 5);
  /* DESCRIPTION: Number of times Alpha is updated in a fix CL problem. */
  addUnsignedLongOption("UPDATE_IH", Update_iH, 5);
=======
  /* DESCRIPTION: Lift cure slope for fixed CL mode (0.2 per deg by default). */
  addDoubleOption("DCL_DALPHA", dCl_dAlpha, 0.2);
  /* DESCRIPTION: Damping factor for fixed CL mode. */
  addDoubleOption("DNETTHRUST_DBCTHRUST", dNetThrust_dBCThrust, 2.0);
  /* DESCRIPTION: Iterations to re-evaluate the angle of attack. */
  addUnsignedLongOption("ITER_FIXED_CL", Iter_Fixed_CL, 500);
  /* DESCRIPTION: Number of times Alpha is updated in a fix CL problem. */
  addUnsignedLongOption("UPDATE_BCTHRUST", Update_BCThrust, 5);
>>>>>>> 29ab279d


  /*!\par CONFIG_CATEGORY: Reference Conditions \ingroup Config*/
  /*--- Options related to reference values for nondimensionalization ---*/

  Length_Ref = 1.0; //<---- NOTE: this should be given an option or set as a const

  /*!\brief REF_ORIGIN_MOMENT_X\n DESCRIPTION: X Reference origin for moment computation \ingroup Config*/
  addDoubleListOption("REF_ORIGIN_MOMENT_X", nRefOriginMoment_X, RefOriginMoment_X);
  /*!\brief REF_ORIGIN_MOMENT_Y\n DESCRIPTION: Y Reference origin for moment computation \ingroup Config*/
  addDoubleListOption("REF_ORIGIN_MOMENT_Y", nRefOriginMoment_Y, RefOriginMoment_Y);
  /*!\brief REF_ORIGIN_MOMENT_Z\n DESCRIPTION: Z Reference origin for moment computation \ingroup Config*/
  addDoubleListOption("REF_ORIGIN_MOMENT_Z", nRefOriginMoment_Z, RefOriginMoment_Z);
  /*!\brief REF_AREA\n DESCRIPTION: Reference area for force coefficients (0 implies automatic calculation) \ingroup Config*/
  addDoubleOption("REF_AREA", RefAreaCoeff, 1.0);
  /*!\brief REF_LENGTH_MOMENT\n DESCRIPTION: Reference length for pitching, rolling, and yawing non-dimensional moment \ingroup Config*/
  addDoubleOption("REF_LENGTH_MOMENT", RefLengthMoment, 1.0);
  /*!\brief REF_ELEM_LENGTH\n DESCRIPTION: Reference element length for computing the slope limiter epsilon \ingroup Config*/
  addDoubleOption("REF_ELEM_LENGTH", RefElemLength, 0.1);
  /*!\brief REF_SHARP_EDGES\n DESCRIPTION: Reference coefficient for detecting sharp edges \ingroup Config*/
  addDoubleOption("REF_SHARP_EDGES", RefSharpEdges, 3.0);
	/*!\brief REF_VELOCITY\n DESCRIPTION: Reference velocity (incompressible only)  \ingroup Config*/
  addDoubleOption("REF_VELOCITY", Velocity_Ref, -1.0);
	/* !\brief REF_VISCOSITY  \n DESCRIPTION: Reference viscosity (incompressible only)  \ingroup Config*/
  addDoubleOption("REF_VISCOSITY", Viscosity_Ref, -1.0);
  /* DESCRIPTION: Type of mesh motion */
  addEnumOption("REF_DIMENSIONALIZATION", Ref_NonDim, NonDim_Map, DIMENSIONAL);

  /*!\par CONFIG_CATEGORY: Boundary Markers \ingroup Config*/
  /*--- Options related to various boundary markers ---*/

  /*!\brief HTP_AXIS\n DESCRIPTION: Location of the HTP axis*/
  default_htp_axis[0] = 0.0; default_htp_axis[1] = 0.0;
  addDoubleArrayOption("HTP_AXIS", 2, HTP_Axis, default_htp_axis);
  /*!\brief MARKER_PLOTTING\n DESCRIPTION: Marker(s) of the surface in the surface flow solution file  \ingroup Config*/
  addStringListOption("MARKER_PLOTTING", nMarker_Plotting, Marker_Plotting);
  /*!\brief MARKER_MONITORING\n DESCRIPTION: Marker(s) of the surface where evaluate the non-dimensional coefficients \ingroup Config*/
  addStringListOption("MARKER_MONITORING", nMarker_Monitoring, Marker_Monitoring);
  /*!\brief MARKER_CONTROL_VOLUME\n DESCRIPTION: Marker(s) of the surface in the surface flow solution file  \ingroup Config*/
  addStringListOption("MARKER_ANALYZE", nMarker_Analyze, Marker_Analyze);
  /*!\brief MARKER_DESIGNING\n DESCRIPTION: Marker(s) of the surface where objective function (design problem) will be evaluated \ingroup Config*/
  addStringListOption("MARKER_DESIGNING", nMarker_Designing, Marker_Designing);
  /*!\brief MARKER_OUT_1D \n DESCRIPTION: Outlet boundary marker(s) over which to calculate 1-D flow properties
   Format: ( outlet marker) \ingroup Config*/
  addStringListOption("MARKER_OUT_1D", nMarker_Out_1D, Marker_Out_1D);
  /*!\brief GEO_MARKER\n DESCRIPTION: Marker(s) of the surface where evaluate the geometrical functions \ingroup Config*/
  addStringListOption("GEO_MARKER", nMarker_GeoEval, Marker_GeoEval);
  /*!\brief MARKER_EULER\n DESCRIPTION: Euler wall boundary marker(s) \ingroup Config*/
  addStringListOption("MARKER_EULER", nMarker_Euler, Marker_Euler);
  /*!\brief MARKER_FAR\n DESCRIPTION: Far-field boundary marker(s) \ingroup Config*/
  addStringListOption("MARKER_FAR", nMarker_FarField, Marker_FarField);
  /*!\brief MARKER_SYM\n DESCRIPTION: Symmetry boundary condition \ingroup Config*/
  addStringListOption("MARKER_SYM", nMarker_SymWall, Marker_SymWall);
  /*!\brief MARKER_PRESSURE\n DESCRIPTION: Symmetry boundary condition \ingroup Config*/
  addStringListOption("MARKER_PRESSURE", nMarker_Pressure, Marker_Pressure);
  /*!\brief MARKER_NEARFIELD\n DESCRIPTION: Near-Field boundary condition \ingroup Config*/
  addStringListOption("MARKER_NEARFIELD", nMarker_NearFieldBound, Marker_NearFieldBound);
  /*!\brief MARKER_INTERFACE\n DESCRIPTION: Zone interface boundary marker(s) \ingroup Config*/
  addStringListOption("MARKER_INTERFACE", nMarker_InterfaceBound, Marker_InterfaceBound);
  /*!\brief MARKER_FSI_INTERFACE \n DESCRIPTION: FSI interface boundary marker(s) \ingroup Config*/
  addStringListOption("MARKER_FSI_INTERFACE", nMarker_FSIinterface, Marker_FSIinterface);
  /*!\brief MARKER_DIRICHLET  \n DESCRIPTION: Dirichlet boundary marker(s) \ingroup Config*/
  addStringListOption("MARKER_DIRICHLET", nMarker_Dirichlet, Marker_Dirichlet);
  /* DESCRIPTION: Neumann boundary marker(s) */
  addStringListOption("MARKER_NEUMANN", nMarker_Neumann, Marker_Neumann);
  /* DESCRIPTION: Neumann boundary marker(s) */
  addStringListOption("MARKER_INTERNAL", nMarker_Internal, Marker_Internal);
  /* DESCRIPTION: Custom boundary marker(s) */
  addStringListOption("MARKER_CUSTOM", nMarker_Custom, Marker_Custom);
  /* DESCRIPTION: Periodic boundary marker(s) for use with SU2_MSH
   Format: ( periodic marker, donor marker, rotation_center_x, rotation_center_y,
   rotation_center_z, rotation_angle_x-axis, rotation_angle_y-axis,
   rotation_angle_z-axis, translation_x, translation_y, translation_z, ... ) */
  addPeriodicOption("MARKER_PERIODIC", nMarker_PerBound, Marker_PerBound, Marker_PerDonor,
                    Periodic_RotCenter, Periodic_RotAngles, Periodic_Translation);

  /*!\brief ACTDISK_TYPE  \n DESCRIPTION: Actuator Disk boundary type \n OPTIONS: see \link ActDisk_Map \endlink \n Default: VARIABLES_JUMP \ingroup Config*/
  addEnumOption("ACTDISK_TYPE", Kind_ActDisk, ActDisk_Map, VARIABLES_JUMP);

  /*!\brief MARKER_ACTDISK\n DESCRIPTION: Periodic boundary marker(s) for use with SU2_MSH
   Format: ( periodic marker, donor marker, rotation_center_x, rotation_center_y,
   rotation_center_z, rotation_angle_x-axis, rotation_angle_y-axis,
   rotation_angle_z-axis, translation_x, translation_y, translation_z, ... ) \ingroup Config*/
  addActDiskOption("MARKER_ACTDISK",
                   nMarker_ActDiskInlet, nMarker_ActDiskOutlet,  Marker_ActDiskInlet, Marker_ActDiskOutlet,
                   ActDisk_PressJump, ActDisk_TempJump, ActDisk_Omega);

  /*!\brief INLET_TYPE  \n DESCRIPTION: Inlet boundary type \n OPTIONS: see \link Inlet_Map \endlink \n DEFAULT: TOTAL_CONDITIONS \ingroup Config*/
  addEnumOption("INLET_TYPE", Kind_Inlet, Inlet_Map, TOTAL_CONDITIONS);

  /*!\brief MARKER_INLET  \n DESCRIPTION: Inlet boundary marker(s) with the following formats,
   Total Conditions: (inlet marker, total temp, total pressure, flow_direction_x,
   flow_direction_y, flow_direction_z, ... ) where flow_direction is
   a unit vector.
   Mass Flow: (inlet marker, density, velocity magnitude, flow_direction_x,
   flow_direction_y, flow_direction_z, ... ) where flow_direction is
   a unit vector. \ingroup Config*/
  addInletOption("MARKER_INLET", nMarker_Inlet, Marker_Inlet, Inlet_Ttotal, Inlet_Ptotal, Inlet_FlowDir);

  /*!\brief MARKER_RIEMANN \n DESCRIPTION: Riemann boundary marker(s) with the following formats, a unit vector.
   * \n OPTIONS: See \link Riemann_Map \endlink. The variables indicated by the option and the flow direction unit vector must be specified. \ingroup Config*/
  addRiemannOption("MARKER_RIEMANN", nMarker_Riemann, Marker_Riemann, Kind_Data_Riemann, Riemann_Map, Riemann_Var1, Riemann_Var2, Riemann_FlowDir);
  /*!\brief MARKER_NRBC \n DESCRIPTION: Riemann boundary marker(s) with the following formats, a unit vector. \ingroup Config*/
  addNRBCOption("MARKER_NRBC", nMarker_NRBC, Marker_NRBC, Kind_Data_NRBC, NRBC_Map, NRBC_Var1, NRBC_Var2, NRBC_FlowDir);
  /*!\brief MIXING_PROCESS_TYPE \n DESCRIPTION: types of mixing process for averaging quantities at the boundaries.
    \n OPTIONS: see \link MixingProcess_Map \endlink \n DEFAULT: AREA_AVERAGE \ingroup Config*/
  addEnumOption("MIXING_PROCESS_TYPE", Kind_MixingProcess, MixingProcess_Map, AREA_AVERAGE);
  /*!\brief MARKER_MIXINGPLANE \n DESCRIPTION: Identify the boundaries in which the mixing plane is applied. \ingroup Config*/
  addMixingPlaneOption("MARKER_MIXINGPLANE", nMarker_MixBound, Marker_MixBound, Marker_MixDonor);
  /*!\brief MARKER_MIXINGPLANE \n DESCRIPTION: Identify the boundaries in which the mixing plane is applied. \ingroup Config*/
  addTurboPerfOption("MARKER_TURBO_PERFORMANCE", nMarker_TurboPerf, Marker_TurboBoundIn, Marker_TurboBoundOut, Kind_TurboPerformance, TurboPerformance_Map);
  /*!\brief MARKER_SUPERSONIC_INLET  \n DESCRIPTION: Supersonic inlet boundary marker(s)
   * \n   Format: (inlet marker, temperature, static pressure, velocity_x,   velocity_y, velocity_z, ... ), i.e. primitive variables specified. \ingroup Config*/
  addInletOption("MARKER_SUPERSONIC_INLET", nMarker_Supersonic_Inlet, Marker_Supersonic_Inlet,
                 Inlet_Temperature, Inlet_Pressure, Inlet_Velocity);
  /*!\brief MARKER_SUPERSONIC_OUTLET \n DESCRIPTION: Supersonic outlet boundary marker(s) \ingroup Config*/
  addStringListOption("MARKER_SUPERSONIC_OUTLET", nMarker_Supersonic_Outlet, Marker_Supersonic_Outlet);
  /*!\brief MARKER_OUTLET  \n DESCRIPTION: Outlet boundary marker(s)\n
   Format: ( outlet marker, back pressure (static), ... ) \ingroup Config*/
  addStringDoubleListOption("MARKER_OUTLET", nMarker_Outlet, Marker_Outlet, Outlet_Pressure);
  /*!\brief MARKER_ISOTHERMAL DESCRIPTION: Isothermal wall boundary marker(s)\n
   * Format: ( isothermal marker, wall temperature (static), ... ) \ingroup Config  */
  addStringDoubleListOption("MARKER_ISOTHERMAL", nMarker_Isothermal, Marker_Isothermal, Isothermal_Temperature);
  /*!\brief MARKER_HEATFLUX  \n DESCRIPTION: Specified heat flux wall boundary marker(s)
   Format: ( Heat flux marker, wall heat flux (static), ... ) \ingroup Config*/
  addStringDoubleListOption("MARKER_HEATFLUX", nMarker_HeatFlux, Marker_HeatFlux, Heat_Flux);
  /*!\brief MARKER_ENGINE_INFLOW  \n DESCRIPTION: Engine inflow boundary marker(s)
   Format: ( nacelle inflow marker, fan face Mach, ... ) \ingroup Config*/
  addStringDoubleListOption("MARKER_ENGINE_INFLOW", nMarker_EngineInflow, Marker_EngineInflow, EngineInflow_Target);
  /* DESCRIPTION: Highlite area */
  addDoubleOption("HIGHLITE_AREA", Highlite_Area, 1.0);
  /* DESCRIPTION: Fan poly efficiency */
  addDoubleOption("FAN_POLY_EFF", Fan_Poly_Eff, 1.0);
  /*!\brief SUBSONIC_ENGINE\n DESCRIPTION: Engine subsonic intake region \ingroup Config*/
  addBoolOption("SUBSONIC_ENGINE", SubsonicEngine, false);
  /* DESCRIPTION: Actuator disk double surface */
  addBoolOption("ACTDISK_DOUBLE_SURFACE", ActDisk_DoubleSurface, false);
  /* DESCRIPTION: Actuator disk double surface */
  addBoolOption("ACTDISK_SU2_DEF", ActDisk_SU2_DEF, false);
  /* DESCRIPTION: Limits for the pressure (Min, Max) */
  default_distortion[0] =  0.0; default_distortion[1] =  1E6;
  addDoubleArrayOption("DISTORTION_RACK", 2, DistortionRack, default_distortion);
  /* DESCRIPTION: Values of the box to impose a subsonic nacellle (mach, Pressure, Temperature) */
  default_eng_val[0]=0.0; default_eng_val[1]=0.0; default_eng_val[2]=0.0;
  default_eng_val[3]=0.0;  default_eng_val[4]=0.0;
  addDoubleArrayOption("SUBSONIC_ENGINE_VALUES", 5, SubsonicEngine_Values, default_eng_val);
  /* DESCRIPTION: Coordinates of the box to impose a subsonic nacellle (Xmin, Ymin, Zmin, Xmax, Ymax, Zmax) */
  default_eng_box[0] = -1E15; default_eng_box[1] = -1E15; default_eng_box[2] = -1E15;
  default_eng_box[3] =  1E15; default_eng_box[4] =  1E15; default_eng_box[5] =  1E15;
  addDoubleArrayOption("SUBSONIC_ENGINE_CYL", 7, SubsonicEngine_Cyl, default_eng_box);
  /* DESCRIPTION: Engine exhaust boundary marker(s)
   Format: (nacelle exhaust marker, total nozzle temp, total nozzle pressure, ... )*/
  addExhaustOption("MARKER_ENGINE_EXHAUST", nMarker_EngineExhaust, Marker_EngineExhaust, Exhaust_Temperature_Target, Exhaust_Pressure_Target);
  /* DESCRIPTION: Clamped boundary marker(s) */
  addStringListOption("MARKER_CLAMPED", nMarker_Clamped, Marker_Clamped);
  /* DESCRIPTION: Displacement boundary marker(s) */
  addStringDoubleListOption("MARKER_NORMAL_DISPL", nMarker_Displacement, Marker_Displacement, Displ_Value);
  /* DESCRIPTION: Load boundary marker(s) */
  addStringDoubleListOption("MARKER_NORMAL_LOAD", nMarker_Load, Marker_Load, Load_Value);
  /* DESCRIPTION: Load boundary marker(s)
   Format: (inlet marker, load, multiplier, dir_x, dir_y, dir_z, ... ), i.e. primitive variables specified. */
  addInletOption("MARKER_LOAD", nMarker_Load_Dir, Marker_Load_Dir, Load_Dir_Value, Load_Dir_Multiplier, Load_Dir);
  /* DESCRIPTION: Sine load boundary marker(s)
   Format: (inlet marker, load, multiplier, dir_x, dir_y, dir_z, ... ), i.e. primitive variables specified. */
  addInletOption("MARKER_SINE_LOAD", nMarker_Load_Sine, Marker_Load_Sine, Load_Sine_Amplitude, Load_Sine_Frequency, Load_Sine_Dir);

  /* DESCRIPTION: Flow load boundary marker(s) */
  addStringDoubleListOption("MARKER_FLOWLOAD", nMarker_FlowLoad, Marker_FlowLoad, FlowLoad_Value);
  /* DESCRIPTION: Damping factor for engine inlet condition */
  addDoubleOption("DAMP_ENGINE_INFLOW", Damp_Engine_Inflow, 0.95);
  /* DESCRIPTION: Damping factor for engine exhaust condition */
  addDoubleOption("DAMP_ENGINE_EXHAUST", Damp_Engine_Exhaust, 0.95);
  /*!\brief ENGINE_INFLOW_TYPE  \n DESCRIPTION: Inlet boundary type \n OPTIONS: see \link Engine_Inflow_Map \endlink \n Default: FAN_FACE_MACH \ingroup Config*/
  addEnumOption("ENGINE_INFLOW_TYPE", Kind_Engine_Inflow, Engine_Inflow_Map, FAN_FACE_MACH);


  /*!\par CONFIG_CATEGORY: Time-marching \ingroup Config*/
  /*--- Options related to time-marching ---*/

  /* DESCRIPTION: Unsteady simulation  */
  addEnumOption("UNSTEADY_SIMULATION", Unsteady_Simulation, Unsteady_Map, STEADY);
  /* DESCRIPTION:  Courant-Friedrichs-Lewy condition of the finest grid */
  addDoubleOption("CFL_NUMBER", CFLFineGrid, 1.25);
  /* DESCRIPTION:  Max time step in local time stepping simulations */
  addDoubleOption("MAX_DELTA_TIME", Max_DeltaTime, 1000000);
  /* DESCRIPTION: Activate The adaptive CFL number. */
  addBoolOption("CFL_ADAPT", CFL_Adapt, false);
  /* !\brief CFL_ADAPT_PARAM
   * DESCRIPTION: Parameters of the adaptive CFL number (factor down, factor up, CFL limit (min and max) )
   * Factor down generally >1.0, factor up generally < 1.0 to cause the CFL to increase when residual is decreasing,
   * and decrease when the residual is increasing or stalled. \ingroup Config*/
  default_cfl_adapt[0] = 0.0; default_cfl_adapt[1] = 0.0; default_cfl_adapt[2] = 1.0; default_cfl_adapt[3] = 100.0;
  addDoubleArrayOption("CFL_ADAPT_PARAM", 4, CFL_AdaptParam, default_cfl_adapt);
  /* DESCRIPTION: Reduction factor of the CFL coefficient in the adjoint problem */
  addDoubleOption("CFL_REDUCTION_ADJFLOW", CFLRedCoeff_AdjFlow, 0.8);
  /* DESCRIPTION: Reduction factor of the CFL coefficient in the level set problem */
  addDoubleOption("CFL_REDUCTION_TURB", CFLRedCoeff_Turb, 1.0);
  /* DESCRIPTION: Reduction factor of the CFL coefficient in the turbulent adjoint problem */
  addDoubleOption("CFL_REDUCTION_ADJTURB", CFLRedCoeff_AdjTurb, 1.0);
  /* DESCRIPTION: Number of total iterations */
  addUnsignedLongOption("EXT_ITER", nExtIter, 999999);
  // these options share nRKStep as their size, which is not a good idea in general
  /* DESCRIPTION: Runge-Kutta alpha coefficients */
  addDoubleListOption("RK_ALPHA_COEFF", nRKStep, RK_Alpha_Step);
  /* DESCRIPTION: Time Step for dual time stepping simulations (s) */
  addDoubleOption("UNST_TIMESTEP", Delta_UnstTime, 0.0);
  /* DESCRIPTION: Total Physical Time for dual time stepping simulations (s) */
  addDoubleOption("UNST_TIME", Total_UnstTime, 1.0);
  /* DESCRIPTION: Unsteady Courant-Friedrichs-Lewy number of the finest grid */
  addDoubleOption("UNST_CFL_NUMBER", Unst_CFL, 0.0);
  /* DESCRIPTION: Number of internal iterations (dual time method) */
  addUnsignedLongOption("UNST_INT_ITER", Unst_nIntIter, 100);
  /* DESCRIPTION: Integer number of periodic time instances for Harmonic Balance */
  addUnsignedShortOption("TIME_INSTANCES", nTimeInstances, 1);
  /* DESCRIPTION: Time period for Harmonic Balance wihtout moving meshes */
  addDoubleOption("HB_PERIOD", HarmonicBalance_Period, -1.0);
  /* DESCRIPTION: Iteration number to begin unsteady restarts (dual time method) */
  addLongOption("UNST_RESTART_ITER", Unst_RestartIter, 0);
  /* DESCRIPTION: Starting direct solver iteration for the unsteady adjoint */
  addLongOption("UNST_ADJOINT_ITER", Unst_AdjointIter, 0);
  /* DESCRIPTION: Number of iterations to average the objective */
  addLongOption("ITER_AVERAGE_OBJ", Iter_Avg_Objective , 0);
  /* DESCRIPTION: Iteration number to begin unsteady restarts (structural analysis) */
  addLongOption("DYN_RESTART_ITER", Dyn_RestartIter, 0);
  /* DESCRIPTION: Time discretization */
  addEnumOption("TIME_DISCRE_FLOW", Kind_TimeIntScheme_Flow, Time_Int_Map, EULER_IMPLICIT);
  /* DESCRIPTION: Time discretization */
  addEnumOption("TIME_DISCRE_ADJLEVELSET", Kind_TimeIntScheme_AdjLevelSet, Time_Int_Map, EULER_IMPLICIT);
  /* DESCRIPTION: Time discretization */
  addEnumOption("TIME_DISCRE_ADJFLOW", Kind_TimeIntScheme_AdjFlow, Time_Int_Map, EULER_IMPLICIT);
  /* DESCRIPTION: Time discretization */
  addEnumOption("TIME_DISCRE_TURB", Kind_TimeIntScheme_Turb, Time_Int_Map, EULER_IMPLICIT);
  /* DESCRIPTION: Time discretization */
  addEnumOption("TIME_DISCRE_ADJTURB", Kind_TimeIntScheme_AdjTurb, Time_Int_Map, EULER_IMPLICIT);
  /* DESCRIPTION: Time discretization */
  addEnumOption("TIME_DISCRE_WAVE", Kind_TimeIntScheme_Wave, Time_Int_Map, EULER_IMPLICIT);
  /* DESCRIPTION: Time discretization */
  addEnumOption("TIME_DISCRE_FEA", Kind_TimeIntScheme_FEA, Time_Int_Map_FEA, NEWMARK_IMPLICIT);
  /* DESCRIPTION: Time discretization */
  addEnumOption("TIME_DISCRE_HEAT", Kind_TimeIntScheme_Heat, Time_Int_Map, EULER_IMPLICIT);
  /* DESCRIPTION: Time discretization */
  addEnumOption("TIME_DISCRE_POISSON", Kind_TimeIntScheme_Poisson, Time_Int_Map, EULER_IMPLICIT);

  /*!\par CONFIG_CATEGORY: Linear solver definition \ingroup Config*/
  /*--- Options related to the linear solvers ---*/

  /*!\brief LINEAR_SOLVER
   *  \n DESCRIPTION: Linear solver for the implicit, mesh deformation, or discrete adjoint systems \n OPTIONS: see \link Linear_Solver_Map \endlink \n DEFAULT: FGMRES \ingroup Config*/
  addEnumOption("LINEAR_SOLVER", Kind_Linear_Solver, Linear_Solver_Map, FGMRES);
  /*!\brief LINEAR_SOLVER_PREC
   *  \n DESCRIPTION: Preconditioner for the Krylov linear solvers \n OPTIONS: see \link Linear_Solver_Prec_Map \endlink \n DEFAULT: LU_SGS \ingroup Config*/
  addEnumOption("LINEAR_SOLVER_PREC", Kind_Linear_Solver_Prec, Linear_Solver_Prec_Map, LU_SGS);
  /* DESCRIPTION: Minimum error threshold for the linear solver for the implicit formulation */
  addDoubleOption("LINEAR_SOLVER_ERROR", Linear_Solver_Error, 1E-5);
  /* DESCRIPTION: Maximum number of iterations of the linear solver for the implicit formulation */
  addUnsignedLongOption("LINEAR_SOLVER_ITER", Linear_Solver_Iter, 10);
  /* DESCRIPTION: Maximum number of iterations of the linear solver for the implicit formulation */
  addUnsignedLongOption("LINEAR_SOLVER_RESTART_FREQUENCY", Linear_Solver_Restart_Frequency, 10);
  /* DESCRIPTION: Relaxation of the flow equations solver for the implicit formulation */
  addDoubleOption("RELAXATION_FACTOR_FLOW", Relaxation_Factor_Flow, 1.0);
  /* DESCRIPTION: Relaxation of the turb equations solver for the implicit formulation */
  addDoubleOption("RELAXATION_FACTOR_TURB", Relaxation_Factor_Turb, 1.0);
  /* DESCRIPTION: Relaxation of the adjoint flow equations solver for the implicit formulation */
  addDoubleOption("RELAXATION_FACTOR_ADJFLOW", Relaxation_Factor_AdjFlow, 1.0);
  /* DESCRIPTION: Roe coefficient */
  addDoubleOption("ROE_KAPPA", Roe_Kappa, 0.5);
  /* DESCRIPTION: Roe-Turkel preconditioning for low Mach number flows */
  addBoolOption("ROE_TURKEL_PREC", Low_Mach_Precon, false);
  /* DESCRIPTION: Post-reconstruction correction for low Mach number flows */
  addBoolOption("LOW_MACH_CORR", Low_Mach_Corr, false);
  /* DESCRIPTION: Time Step for dual time stepping simulations (s) */
  addDoubleOption("MIN_ROE_TURKEL_PREC", Min_Beta_RoeTurkel, 0.01);
  /* DESCRIPTION: Time Step for dual time stepping simulations (s) */
  addDoubleOption("MAX_ROE_TURKEL_PREC", Max_Beta_RoeTurkel, 0.2);
  /* DESCRIPTION: Linear solver for the turbulent adjoint systems */
  addEnumOption("ADJTURB_LIN_SOLVER", Kind_AdjTurb_Linear_Solver, Linear_Solver_Map, FGMRES);
  /* DESCRIPTION: Preconditioner for the turbulent adjoint Krylov linear solvers */
  addEnumOption("ADJTURB_LIN_PREC", Kind_AdjTurb_Linear_Prec, Linear_Solver_Prec_Map, LU_SGS);
  /* DESCRIPTION: Minimum error threshold for the turbulent adjoint linear solver for the implicit formulation */
  addDoubleOption("ADJTURB_LIN_ERROR", AdjTurb_Linear_Error, 1E-5);
  /* DESCRIPTION: Maximum number of iterations of the turbulent adjoint linear solver for the implicit formulation */
  addUnsignedShortOption("ADJTURB_LIN_ITER", AdjTurb_Linear_Iter, 10);
  /* DESCRIPTION: Entropy fix factor */
  addDoubleOption("ENTROPY_FIX_COEFF", EntropyFix_Coeff, 0.001);
  /* DESCRIPTION: Linear solver for the discete adjoint systems */
  addEnumOption("DISCADJ_LIN_SOLVER", Kind_DiscAdj_Linear_Solver, Linear_Solver_Map, FGMRES);
  /* DESCRIPTION: Preconditioner for the discrete adjoint Krylov linear solvers */
  addEnumOption("DISCADJ_LIN_PREC", Kind_DiscAdj_Linear_Prec, Linear_Solver_Prec_Map, ILU);
  
  /*!\par CONFIG_CATEGORY: Convergence\ingroup Config*/
  /*--- Options related to convergence ---*/
  
  /*!\brief CONV_CRITERIA
   *  \n DESCRIPTION: Convergence criteria \n OPTIONS: see \link Converge_Crit_Map \endlink \n DEFAULT: RESIDUAL \ingroup Config*/
  addEnumOption("CONV_CRITERIA", ConvCriteria, Converge_Crit_Map, RESIDUAL);
  /*!\brief RESIDUAL_REDUCTION \n DESCRIPTION: Residual reduction (order of magnitude with respect to the initial value)\n DEFAULT: 3.0 \ingroup Config*/
  addDoubleOption("RESIDUAL_REDUCTION", OrderMagResidual, 3.0);
  /*!\brief RESIDUAL_MINVAL\n DESCRIPTION: Min value of the residual (log10 of the residual)\n DEFAULT: -8.0 \ingroup Config*/
  addDoubleOption("RESIDUAL_MINVAL", MinLogResidual, -8.0);
  /* DESCRIPTION: Residual reduction (order of magnitude with respect to the initial value) */
  addDoubleOption("RESIDUAL_REDUCTION_FSI", OrderMagResidualFSI, 3.0);
  /* DESCRIPTION: Min value of the residual (log10 of the residual) */
  addDoubleOption("RESIDUAL_MINVAL_FSI", MinLogResidualFSI, -5.0);
  /* DESCRIPTION: FEM: UTOL = norm(Delta_U(k)) / norm(U(k)) */
  addDoubleOption("RESIDUAL_FEM_UTOL", Res_FEM_UTOL, -9.0);
  /* DESCRIPTION: FEM: RTOL = norm(Residual(k)) / norm(Residual(0)) */
  addDoubleOption("RESIDUAL_FEM_RTOL", Res_FEM_RTOL, -9.0);
  /* DESCRIPTION: FEM: ETOL = Delta_U(k) * Residual(k) / Delta_U(0) * Residual(0) */
  addDoubleOption("RESIDUAL_FEM_ETOL", Res_FEM_ETOL, -9.0);
  /*!\brief RESIDUAL_FUNC_FLOW\n DESCRIPTION: Flow functional for the Residual criteria\n OPTIONS: See \link Residual_Map \endlink \n DEFAULT: RHO_RESIDUAL \ingroup Config*/
  addEnumOption("RESIDUAL_FUNC_FLOW", Residual_Func_Flow, Residual_Map, RHO_RESIDUAL);
  /*!\brief STARTCONV_ITER\n DESCRIPTION: Iteration number to begin convergence monitoring\n DEFAULT: 5 \ingroup Config*/
  addUnsignedLongOption("STARTCONV_ITER", StartConv_Iter, 5);
  /*!\brief CAUCHY_ELEMS\n DESCRIPTION: Number of elements to apply the criteria. \n DEFAULT 100 \ingroup Config*/
  addUnsignedShortOption("CAUCHY_ELEMS", Cauchy_Elems, 100);
  /*!\brief CAUCHY_EPS\n DESCRIPTION: Epsilon to control the series convergence \n DEFAULT: 1e-10 \ingroup Config*/
  addDoubleOption("CAUCHY_EPS", Cauchy_Eps, 1E-10);
  /*!\brief CAUCHY_FUNC_FLOW
   *  \n DESCRIPTION: Flow functional for the Cauchy criteria \n OPTIONS: see \link Objective_Map \endlink \n DEFAULT: DRAG_COEFFICIENT \ingroup Config*/
  addEnumOption("CAUCHY_FUNC_FLOW", Cauchy_Func_Flow, Objective_Map, DRAG_COEFFICIENT);
  /*!\brief CAUCHY_FUNC_ADJFLOW\n DESCRIPTION: Adjoint functional for the Cauchy criteria.\n OPTIONS: See \link Sens_Map \endlink. \n DEFAULT: SENS_GEOMETRY \ingroup Config*/
  addEnumOption("CAUCHY_FUNC_ADJFLOW", Cauchy_Func_AdjFlow, Sens_Map, SENS_GEOMETRY);

  /*!\par CONFIG_CATEGORY: Multi-grid \ingroup Config*/
  /*--- Options related to Multi-grid ---*/

  /*!\brief START_UP_ITER \n DESCRIPTION: Start up iterations using the fine grid only. DEFAULT: 0 \ingroup Config*/
  addUnsignedShortOption("START_UP_ITER", nStartUpIter, 0);
  /*!\brief MGLEVEL\n DESCRIPTION: Multi-grid Levels. DEFAULT: 0 \ingroup Config*/
  addUnsignedShortOption("MGLEVEL", nMGLevels, 0);
  /*!\brief MGCYCLE\n DESCRIPTION: Multi-grid cycle. OPTIONS: See \link MG_Cycle_Map \endlink. Defualt V_CYCLE \ingroup Config*/
  addEnumOption("MGCYCLE", MGCycle, MG_Cycle_Map, V_CYCLE);
  /*!\brief MG_PRE_SMOOTH\n DESCRIPTION: Multi-grid pre-smoothing level \ingroup Config*/
  addUShortListOption("MG_PRE_SMOOTH", nMG_PreSmooth, MG_PreSmooth);
  /*!\brief MG_POST_SMOOTH\n DESCRIPTION: Multi-grid post-smoothing level \ingroup Config*/
  addUShortListOption("MG_POST_SMOOTH", nMG_PostSmooth, MG_PostSmooth);
  /*!\brief MG_CORRECTION_SMOOTH\n DESCRIPTION: Jacobi implicit smoothing of the correction \ingroup Config*/
  addUShortListOption("MG_CORRECTION_SMOOTH", nMG_CorrecSmooth, MG_CorrecSmooth);
  /*!\brief MG_DAMP_RESTRICTION\n DESCRIPTION: Damping factor for the residual restriction. DEFAULT: 0.75 \ingroup Config*/
  addDoubleOption("MG_DAMP_RESTRICTION", Damp_Res_Restric, 0.75);
  /*!\brief MG_DAMP_PROLONGATION\n DESCRIPTION: Damping factor for the correction prolongation. DEFAULT 0.75 \ingroup Config*/
  addDoubleOption("MG_DAMP_PROLONGATION", Damp_Correc_Prolong, 0.75);

  /*!\par CONFIG_CATEGORY: Spatial Discretization \ingroup Config*/
  /*--- Options related to the spatial discretization ---*/

  /*!\brief NUM_METHOD_GRAD
   *  \n DESCRIPTION: Numerical method for spatial gradients \n OPTIONS: See \link Gradient_Map \endlink. \n DEFAULT: WEIGHTED_LEAST_SQUARES. \ingroup Config*/
  addEnumOption("NUM_METHOD_GRAD", Kind_Gradient_Method, Gradient_Map, WEIGHTED_LEAST_SQUARES);
  /*!\brief LIMITER_COEFF
   *  \n DESCRIPTION: Coefficient for the limiter. DEFAULT value 0.5. Larger values decrease the extent of limiting, values approaching zero cause lower-order approximation to the solution. \ingroup Config */
  addDoubleOption("LIMITER_COEFF", LimiterCoeff, 0.5);
  /*!\brief LIMITER_ITER
   *  \n DESCRIPTION: Freeze the value of the limiter after a number of iterations. DEFAULT value 999999. \ingroup Config*/
  addUnsignedLongOption("LIMITER_ITER", LimiterIter, 999999);
  /*!\brief SHARP_EDGES_COEFF
   *  \n DESCRIPTION: Coefficient for detecting the limit of the sharp edges. DEFAULT value 3.0.  Use with sharp edges limiter. \ingroup Config*/
  addDoubleOption("SHARP_EDGES_COEFF", SharpEdgesCoeff, 3.0);

  /*!\brief CONV_NUM_METHOD_FLOW
   *  \n DESCRIPTION: Convective numerical method \n OPTIONS: See \link Upwind_Map \endlink , \link Centered_Map \endlink. \ingroup Config*/
  addConvectOption("CONV_NUM_METHOD_FLOW", Kind_ConvNumScheme_Flow, Kind_Centered_Flow, Kind_Upwind_Flow);
  /*!\brief SPATIAL_ORDER_FLOW
   *  \n DESCRIPTION: Spatial numerical order integration \n OPTIONS: See \link SpatialOrder_Map \endlink \n DEFAULT: SECOND_ORDER \ingroup Config*/
  addEnumOption("SPATIAL_ORDER_FLOW", SpatialOrder_Flow, SpatialOrder_Map, SECOND_ORDER);
  /*!\brief SLOPE_LIMITER_FLOW
   * DESCRIPTION: Slope limiter for the direct solution. \n OPTIONS: See \link Limiter_Map \endlink \n DEFAULT VENKATAKRISHNAN \ingroup Config*/
  addEnumOption("SLOPE_LIMITER_FLOW", Kind_SlopeLimit_Flow, Limiter_Map, VENKATAKRISHNAN);
  default_ad_coeff_flow[0] = 0.15; default_ad_coeff_flow[1] = 0.5; default_ad_coeff_flow[2] = 0.02;
  /*!\brief AD_COEFF_FLOW \n DESCRIPTION: 1st, 2nd and 4th order artificial dissipation coefficients \ingroup Config*/
  addDoubleArrayOption("AD_COEFF_FLOW", 3, Kappa_Flow, default_ad_coeff_flow);

  /*!\brief CONV_NUM_METHOD_ADJFLOW
   *  \n DESCRIPTION: Convective numerical method for the adjoint solver.
   *  \n OPTIONS:  See \link Upwind_Map \endlink , \link Centered_Map \endlink. Note: not all methods are guaranteed to be implemented for the adjoint solver. \ingroup Config */
  addConvectOption("CONV_NUM_METHOD_ADJFLOW", Kind_ConvNumScheme_AdjFlow, Kind_Centered_AdjFlow, Kind_Upwind_AdjFlow);
  /*!\brief SPATIAL_ORDER_ADJFLOW
   *  \n DESCRIPTION: Spatial numerical order integration \n OPTIONS: See \link SpatialOrder_Map \endlink \n DEFAULT: SECOND_ORDER \ingroup Config*/
  addEnumOption("SPATIAL_ORDER_ADJFLOW", SpatialOrder_AdjFlow, SpatialOrder_Map, SECOND_ORDER);
  /*!\brief SLOPE_LIMITER_ADJFLOW
     * DESCRIPTION: Slope limiter for the adjoint solution. \n OPTIONS: See \link Limiter_Map \endlink \n DEFAULT VENKATAKRISHNAN \ingroup Config*/
  addEnumOption("SLOPE_LIMITER_ADJFLOW", Kind_SlopeLimit_AdjFlow, Limiter_Map, VENKATAKRISHNAN);
  default_ad_coeff_adj[0] = 0.15; default_ad_coeff_adj[1] = 0.5; default_ad_coeff_adj[2] = 0.02;
  /*!\brief AD_COEFF_ADJFLOW
   *  \n DESCRIPTION: 1st, 2nd and 4th order artificial dissipation coefficients for the adjoint solver.
   *  \n FORMAT and default values: AD_COEFF_ADJFLOW = (0.15, 0.5, 0.02) \ingroup Config*/
  addDoubleArrayOption("AD_COEFF_ADJFLOW", 3, Kappa_AdjFlow, default_ad_coeff_adj);

  /*!\brief SPATIAL_ORDER_TURB
   *  \n DESCRIPTION: Spatial numerical order integration.\n OPTIONS: See \link SpatialOrder_Map \endlink \n DEFAULT: FIRST_ORDER \ingroup Config*/
  addEnumOption("SPATIAL_ORDER_TURB", SpatialOrder_Turb, SpatialOrder_Map, FIRST_ORDER);
  /*!\brief SLOPE_LIMITER_TURB
   *  \n DESCRIPTION: Slope limiter  \n OPTIONS: See \link Limiter_Map \endlink \n DEFAULT VENKATAKRISHNAN \ingroup Config*/
  addEnumOption("SLOPE_LIMITER_TURB", Kind_SlopeLimit_Turb, Limiter_Map, VENKATAKRISHNAN);
  /*!\brief CONV_NUM_METHOD_TURB
   *  \n DESCRIPTION: Convective numerical method \ingroup Config*/
  addConvectOption("CONV_NUM_METHOD_TURB", Kind_ConvNumScheme_Turb, Kind_Centered_Turb, Kind_Upwind_Turb);
  
  /*!\brief SPATIAL_ORDER_ADJTURB
   *  \n DESCRIPTION: Spatial numerical order integration \n OPTIONS: See \link SpatialOrder_Map \endlink \n DEFAULT: FIRST_ORDER \ingroup Config*/
  addEnumOption("SPATIAL_ORDER_ADJTURB", SpatialOrder_AdjTurb, SpatialOrder_Map, FIRST_ORDER);
  /*!\brief SLOPE_LIMITER_ADJTURB
   *  \n DESCRIPTION: Slope limiter \n OPTIONS: See \link Limiter_Map \endlink \n DEFAULT VENKATAKRISHNAN \ingroup Config */
  addEnumOption("SLOPE_LIMITER_ADJTURB", Kind_SlopeLimit_AdjTurb, Limiter_Map, VENKATAKRISHNAN);
  /*!\brief CONV_NUM_METHOD_ADJTURB\n DESCRIPTION: Convective numerical method for the adjoint/turbulent problem \ingroup Config*/
  addConvectOption("CONV_NUM_METHOD_ADJTURB", Kind_ConvNumScheme_AdjTurb, Kind_Centered_AdjTurb, Kind_Upwind_AdjTurb);

  /*!\brief SPATIAL_ORDER_ADJLEVELSET
   *  \n DESCRIPTION: Spatial numerical order integration \n OPTIONS: See \link SpatialOrder_Map \endlink \n DEFAULT: 2ND_ORDER \ingroup Config*/
  addEnumOption("SPATIAL_ORDER_ADJLEVELSET", SpatialOrder_AdjLevelSet, SpatialOrder_Map, SECOND_ORDER);
  /*!\brief SLOPE_LIMITER_ADJLEVELTSET
   *  \n DESCRIPTION: Slope limiter\n OPTIONS: See \link Limiter_Map \endlink \n DEFAULT VENKATAKRISHNAN \ingroup Config */
  addEnumOption("SLOPE_LIMITER_ADJLEVELSET", Kind_SlopeLimit_AdjLevelSet, Limiter_Map, VENKATAKRISHNAN);
  /*!\brief CONV_NUM_METHOD_ADJLEVELSET
   *  \n DESCRIPTION: Convective numerical method for the adjoint levelset problem. \ingroup Config*/
  addConvectOption("CONV_NUM_METHOD_ADJLEVELSET", Kind_ConvNumScheme_AdjLevelSet, Kind_Centered_AdjLevelSet, Kind_Upwind_AdjLevelSet);

  /* DESCRIPTION: Viscous limiter mean flow equations */
  addBoolOption("VISCOUS_LIMITER_FLOW", Viscous_Limiter_Flow, false);
  /* DESCRIPTION: Viscous limiter turbulent equations */
  addBoolOption("VISCOUS_LIMITER_TURB", Viscous_Limiter_Turb, false);
  
  /*!\par CONFIG_CATEGORY: Adjoint and Gradient \ingroup Config*/
  /*--- Options related to the adjoint and gradient ---*/

  /*!\brief LIMIT_ADJFLOW \n DESCRIPTION: Limit value for the adjoint variable.\n DEFAULT: 1E6. \ingroup Config*/
  addDoubleOption("LIMIT_ADJFLOW", AdjointLimit, 1E6);
  /*!\brief MG_ADJFLOW\n DESCRIPTION: Multigrid with the adjoint problem. \n Defualt: YES \ingroup Config*/
  addBoolOption("MG_ADJFLOW", MG_AdjointFlow, true);

  /*!\brief OBJECTIVE_WEIGHT  \n DESCRIPTION: Adjoint problem boundary condition weights. Applies scaling factor to objective(s) \ingroup Config*/
  addDoubleListOption("OBJECTIVE_WEIGHT", nObjW, Weight_ObjFunc);
  /*!\brief OBJECTIVE_FUNCTION
   *  \n DESCRIPTION: Adjoint problem boundary condition \n OPTIONS: see \link Objective_Map \endlink \n DEFAULT: DRAG_COEFFICIENT \ingroup Config*/
  addEnumListOption("OBJECTIVE_FUNCTION", nObj, Kind_ObjFunc, Objective_Map);

  /* DESCRIPTION: parameter for the definition of a complex objective function */
  addDoubleOption("DCD_DCL_VALUE", dCD_dCL, 0.0);
  /* DESCRIPTION: parameter for the definition of a complex objective function */
  addDoubleOption("DCD_DCM_VALUE", dCD_dCM, 0.0);

  default_obj_coeff[0]=0.0; default_obj_coeff[1]=0.0; default_obj_coeff[2]=0.0;
  default_obj_coeff[3]=0.0;  default_obj_coeff[4]=0.0;
  /*!\brief OBJ_CHAIN_RULE_COEFF
  * \n DESCRIPTION: Coefficients defining the objective function gradient using the chain rule
  * with area-averaged outlet primitive variables. This is used with the genereralized outflow
  * objective.  \ingroup Config   */
  addDoubleArrayOption("OBJ_CHAIN_RULE_COEFF",5,Obj_ChainRuleCoeff,default_obj_coeff);

  default_geo_loc[0] = 0.0; default_geo_loc[1] = 1.0;
  /* DESCRIPTION: Definition of the airfoil section */
  addDoubleArrayOption("GEO_LOCATION_SECTIONS", 2, Section_Location, default_geo_loc);
  /* DESCRIPTION: Identify the axis of the section */
  addEnumOption("GEO_ORIENTATION_SECTIONS", Axis_Orientation, Axis_Orientation_Map, Y_AXIS);
  /* DESCRIPTION: Percentage of new elements (% of the original number of elements) */
  addUnsignedShortOption("GEO_NUMBER_SECTIONS", nSections, 5);
  /* DESCRIPTION: Number of section cuts to make when calculating internal volume */
  addUnsignedShortOption("GEO_VOLUME_SECTIONS", nVolSections, 101);
  /* DESCRIPTION: Output sectional forces for specified markers. */
  addBoolOption("GEO_PLOT_SECTIONS", Plot_Section_Forces, false);
  /* DESCRIPTION: Mode of the GDC code (analysis, or gradient) */
  addEnumOption("GEO_MODE", GeometryMode, GeometryMode_Map, FUNCTION);

  /* DESCRIPTION: Drag weight in sonic boom Objective Function (from 0.0 to 1.0) */
  addDoubleOption("DRAG_IN_SONICBOOM", WeightCd, 0.0);
  /* DESCRIPTION: Sensitivity smoothing  */
  addEnumOption("SENS_SMOOTHING", Kind_SensSmooth, Sens_Smoothing_Map, NO_SMOOTH);
  /* DESCRIPTION: Adjoint frozen viscosity */
  addBoolOption("FROZEN_VISC", Frozen_Visc, true);
   /* DESCRIPTION:  */
  addDoubleOption("FIX_AZIMUTHAL_LINE", FixAzimuthalLine, 90.0);
  /*!\brief SENS_REMOVE_SHARP
   * \n DESCRIPTION: Remove sharp edges from the sensitivity evaluation  \n Format: SENS_REMOVE_SHARP = YES \n DEFAULT: NO \ingroup Config*/
  addBoolOption("SENS_REMOVE_SHARP", Sens_Remove_Sharp, false);

  /*!\par CONFIG_CATEGORY: Input/output files and formats \ingroup Config */
  /*--- Options related to input/output files and formats ---*/

  /*!\brief OUTPUT_FORMAT \n DESCRIPTION: I/O format for output plots. \n OPTIONS: see \link Output_Map \endlink \n DEFAULT: TECPLOT \ingroup Config */
  addEnumOption("OUTPUT_FORMAT", Output_FileFormat, Output_Map, TECPLOT);
  /*!\brief ACTDISK_JUMP \n DESCRIPTION: The jump is given by the difference in values or a ratio */
  addEnumOption("ACTDISK_JUMP", ActDisk_Jump, Jump_Map, DIFFERENCE);
  /*!\brief MESH_FORMAT \n DESCRIPTION: Mesh input file format \n OPTIONS: see \link Input_Map \endlink \n DEFAULT: SU2 \ingroup Config*/
  addEnumOption("MESH_FORMAT", Mesh_FileFormat, Input_Map, SU2);
  /* DESCRIPTION:  Mesh input file */
  addStringOption("MESH_FILENAME", Mesh_FileName, string("mesh.su2"));
  /*!\brief MESH_OUT_FILENAME \n DESCRIPTION: Mesh output file name. Used when converting, scaling, or deforming a mesh. \n DEFAULT: mesh_out.su2 \ingroup Config*/
  addStringOption("MESH_OUT_FILENAME", Mesh_Out_FileName, string("mesh_out.su2"));

  /*!\brief CONV_FILENAME \n DESCRIPTION: Output file convergence history (w/o extension) \n DEFAULT: history \ingroup Config*/
  addStringOption("CONV_FILENAME", Conv_FileName, string("history"));
  /*!\brief BREAKDOWN_FILENAME \n DESCRIPTION: Output file forces breakdown \ingroup Config*/
  addStringOption("BREAKDOWN_FILENAME", Breakdown_FileName, string("forces_breakdown.dat"));
  /*!\brief CONV_FILENAME \n DESCRIPTION: Output file convergence history (w/o extension) \n DEFAULT: history \ingroup Config*/
  addStringOption("CONV_FILENAME_FSI", Conv_FileName_FSI, string("historyFSI.csv"));
  /* DESCRIPTION: Viscous limiter turbulent equations */
  addBoolOption("WRITE_CONV_FILENAME_FSI", Write_Conv_FSI, false);
  /*!\brief SOLUTION_FLOW_FILENAME \n DESCRIPTION: Restart flow input file (the file output under the filename set by RESTART_FLOW_FILENAME) \n DEFAULT: solution_flow.dat \ingroup Config */
  addStringOption("SOLUTION_FLOW_FILENAME", Solution_FlowFileName, string("solution_flow.dat"));
  /*!\brief SOLUTION_ADJ_FILENAME\n DESCRIPTION: Restart adjoint input file. Objective function abbreviation is expected. \ingroup Config*/
  addStringOption("SOLUTION_ADJ_FILENAME", Solution_AdjFileName, string("solution_adj.dat"));
  /*!\brief SOLUTION_FLOW_FILENAME \n DESCRIPTION: Restart structure input file (the file output under the filename set by RESTART_FLOW_FILENAME) \n Default: solution_flow.dat \ingroup Config */
  addStringOption("SOLUTION_STRUCTURE_FILENAME", Solution_FEMFileName, string("solution_structure.dat"));
  /*!\brief RESTART_FLOW_FILENAME \n DESCRIPTION: Output file restart flow \ingroup Config*/
  addStringOption("RESTART_FLOW_FILENAME", Restart_FlowFileName, string("restart_flow.dat"));
  /*!\brief RESTART_ADJ_FILENAME  \n DESCRIPTION: Output file restart adjoint. Objective function abbreviation will be appended. \ingroup Config*/
  addStringOption("RESTART_ADJ_FILENAME", Restart_AdjFileName, string("restart_adj.dat"));
  /*!\brief RESTART_WAVE_FILENAME \n DESCRIPTION: Output file restart wave \ingroup Config*/
  addStringOption("RESTART_WAVE_FILENAME", Restart_WaveFileName, string("restart_wave.dat"));
  /*!\brief RESTART_FLOW_FILENAME \n DESCRIPTION: Output file restart structure \ingroup Config*/
  addStringOption("RESTART_STRUCTURE_FILENAME", Restart_FEMFileName, string("restart_structure.dat"));
  /*!\brief VOLUME_FLOW_FILENAME  \n DESCRIPTION: Output file flow (w/o extension) variables \ingroup Config */
  addStringOption("VOLUME_FLOW_FILENAME", Flow_FileName, string("flow"));
  /*!\brief VOLUME_STRUCTURE_FILENAME
   * \n  DESCRIPTION: Output file structure (w/o extension) variables \ingroup Config*/
  addStringOption("VOLUME_STRUCTURE_FILENAME", Structure_FileName, string("structure"));
  /*!\brief SURFACE_STRUCTURE_FILENAME
   *  \n DESCRIPTION: Output file structure (w/o extension) variables \ingroup Config*/
  addStringOption("SURFACE_STRUCTURE_FILENAME", SurfStructure_FileName, string("surface_structure"));
  /*!\brief SURFACE_WAVE_FILENAME
   *  \n DESCRIPTION: Output file structure (w/o extension) variables \ingroup Config*/
  addStringOption("SURFACE_WAVE_FILENAME", SurfWave_FileName, string("surface_wave"));
  /*!\brief SURFACE_HEAT_FILENAME
   *  \n DESCRIPTION: Output file structure (w/o extension) variables \ingroup Config */
  addStringOption("SURFACE_HEAT_FILENAME", SurfHeat_FileName, string("surface_heat"));
  /*!\brief VOLUME_WAVE_FILENAME
   *  \n DESCRIPTION: Output file wave (w/o extension) variables  \ingroup Config*/
  addStringOption("VOLUME_WAVE_FILENAME", Wave_FileName, string("wave"));
  /*!\brief VOLUME_HEAT_FILENAME
   *  \n DESCRIPTION: Output file wave (w/o extension) variables  \ingroup Config*/
  addStringOption("VOLUME_HEAT_FILENAME", Heat_FileName, string("heat"));
  /*!\brief VOLUME_ADJWAVE_FILENAME
   *  \n DESCRIPTION: Output file adj. wave (w/o extension) variables  \ingroup Config*/
  addStringOption("VOLUME_ADJWAVE_FILENAME", AdjWave_FileName, string("adjoint_wave"));
  /*!\brief VOLUME_ADJ_FILENAME
   *  \n DESCRIPTION: Output file adjoint (w/o extension) variables  \ingroup Config*/
  addStringOption("VOLUME_ADJ_FILENAME", Adj_FileName, string("adjoint"));
  /*!\brief GRAD_OBJFUNC_FILENAME
   *  \n DESCRIPTION: Output objective function gradient  \ingroup Config*/
  addStringOption("GRAD_OBJFUNC_FILENAME", ObjFunc_Grad_FileName, string("of_grad.dat"));
  /*!\brief VALUE_OBJFUNC_FILENAME
   *  \n DESCRIPTION: Output objective function  \ingroup Config*/
  addStringOption("VALUE_OBJFUNC_FILENAME", ObjFunc_Value_FileName, string("of_func.dat"));
  /*!\brief SURFACE_FLOW_FILENAME
   *  \n DESCRIPTION: Output file surface flow coefficient (w/o extension)  \ingroup Config*/
  addStringOption("SURFACE_FLOW_FILENAME", SurfFlowCoeff_FileName, string("surface_flow"));
  /*!\brief SURFACE_ADJ_FILENAME
   *  \n DESCRIPTION: Output file surface adjoint coefficient (w/o extension)  \ingroup Config*/
  addStringOption("SURFACE_ADJ_FILENAME", SurfAdjCoeff_FileName, string("surface_adjoint"));
  /*!\brief SURFACE_SENS_FILENAME_FILENAME
   *  \n DESCRIPTION: Output file surface sensitivity (discrete adjoint) (w/o extension)  \ingroup Config*/
  addStringOption("SURFACE_SENS_FILENAME", SurfSens_FileName, string("surface_sens"));
  /*!\brief VOLUME_SENS_FILENAME
   *  \n DESCRIPTION: Output file volume sensitivity (discrete adjoint))  \ingroup Config*/
  addStringOption("VOLUME_SENS_FILENAME", VolSens_FileName, string("volume_sens"));
  /*!\brief WRT_SOL_FREQ
   *  \n DESCRIPTION: Writing solution file frequency  \ingroup Config*/
  addUnsignedLongOption("WRT_SOL_FREQ", Wrt_Sol_Freq, 1000);
  /*!\brief WRT_SOL_FREQ_DUALTIME
   *  \n DESCRIPTION: Writing solution file frequency for dual time  \ingroup Config*/
  addUnsignedLongOption("WRT_SOL_FREQ_DUALTIME", Wrt_Sol_Freq_DualTime, 1);
  /*!\brief WRT_CON_FREQ
   *  \n DESCRIPTION: Writing convergence history frequency  \ingroup Config*/
  addUnsignedLongOption("WRT_CON_FREQ",  Wrt_Con_Freq, 1);
  /*!\brief WRT_CON_FREQ_DUALTIME
   *  \n DESCRIPTION: Writing convergence history frequency for the dual time  \ingroup Config*/
  addUnsignedLongOption("WRT_CON_FREQ_DUALTIME",  Wrt_Con_Freq_DualTime, 10);
  /*!\brief LOW_MEMORY_OUTPUT
   *  \n DESCRIPTION: Output less information for lower memory use.  \ingroup Config*/
  addBoolOption("LOW_MEMORY_OUTPUT", Low_MemoryOutput, false);
  /*!\brief WRT_VOL_SOL
   *  \n DESCRIPTION: Write a volume solution file  \ingroup Config*/
  addBoolOption("WRT_VOL_SOL", Wrt_Vol_Sol, true);
  /*!\brief WRT_SRF_SOL
   *  \n DESCRIPTION: Write a surface solution file  \ingroup Config*/
  addBoolOption("WRT_SRF_SOL", Wrt_Srf_Sol, true);
  /*!\brief WRT_CSV_SOL
   *  \n DESCRIPTION: Write a surface CSV solution file  \ingroup Config*/
  addBoolOption("WRT_CSV_SOL", Wrt_Csv_Sol, true);
  /*!\brief WRT_RESIDUALS
   *  \n DESCRIPTION: Output residual info to solution/restart file  \ingroup Config*/
  addBoolOption("WRT_RESIDUALS", Wrt_Residuals, false);
  /*!\brief WRT_LIMITERS
   *  \n DESCRIPTION: Output limiter value information to solution/restart file  \ingroup Config*/
  addBoolOption("WRT_LIMITERS", Wrt_Limiters, false);
  /*!\brief WRT_SHARPEDGES
   *  \n DESCRIPTION: Output sharp edge limiter information to solution/restart file  \ingroup Config*/
  addBoolOption("WRT_SHARPEDGES", Wrt_SharpEdges, false);
  /* DESCRIPTION: Output the rind layers in the solution files  \ingroup Config*/
  addBoolOption("WRT_HALO", Wrt_Halo, false);
  /*!\brief ONE_D_OUTPUT
   *  \n DESCRIPTION: Output averaged outlet flow values on specified exit marker. \n Use with MARKER_OUT_1D. \ingroup Config*/
  addBoolOption("ONE_D_OUTPUT", Wrt_1D_Output, false);
  /*!\brief CONSOLE_OUTPUT_VERBOSITY
   *  \n DESCRIPTION: Verbosity level for console output  \ingroup Config*/
  addEnumOption("CONSOLE_OUTPUT_VERBOSITY", Console_Output_Verb, Verb_Map, VERB_HIGH);


  /*!\par CONFIG_CATEGORY: Dynamic mesh definition \ingroup Config*/
  /*--- Options related to dynamic meshes ---*/

  /* DESCRIPTION: Mesh motion for unsteady simulations */
  addBoolOption("GRID_MOVEMENT", Grid_Movement, false);
  /* DESCRIPTION: Type of mesh motion */
  addEnumListOption("GRID_MOVEMENT_KIND", nGridMovement, Kind_GridMovement, GridMovement_Map);
  /* DESCRIPTION: Marker(s) of moving surfaces (MOVING_WALL or DEFORMING grid motion). */
  addStringListOption("MARKER_MOVING", nMarker_Moving, Marker_Moving);
  /* DESCRIPTION: Mach number (non-dimensional, based on the mesh velocity and freestream vals.) */
  addDoubleOption("MACH_MOTION", Mach_Motion, 0.0);
  /* DESCRIPTION: Coordinates of the rigid motion origin */
  addDoubleListOption("MOTION_ORIGIN_X", nMotion_Origin_X, Motion_Origin_X);
  /* DESCRIPTION: Coordinates of the rigid motion origin */
  addDoubleListOption("MOTION_ORIGIN_Y", nMotion_Origin_Y, Motion_Origin_Y);
  /* DESCRIPTION: Coordinates of the rigid motion origin */
  addDoubleListOption("MOTION_ORIGIN_Z", nMotion_Origin_Z, Motion_Origin_Z);
  /* DESCRIPTION: Translational velocity vector (m/s) in the x, y, & z directions (RIGID_MOTION only) */
  addDoubleListOption("TRANSLATION_RATE_X", nTranslation_Rate_X, Translation_Rate_X);
  /* DESCRIPTION: Translational velocity vector (m/s) in the x, y, & z directions (RIGID_MOTION only) */
  addDoubleListOption("TRANSLATION_RATE_Y", nTranslation_Rate_Y, Translation_Rate_Y);
  /* DESCRIPTION: Translational velocity vector (m/s) in the x, y, & z directions (RIGID_MOTION only) */
  addDoubleListOption("TRANSLATION_RATE_Z", nTranslation_Rate_Z, Translation_Rate_Z);
  /* DESCRIPTION: Angular velocity vector (rad/s) about x, y, & z axes (RIGID_MOTION only) */
  addDoubleListOption("ROTATION_RATE_X", nRotation_Rate_X, Rotation_Rate_X);
  /* DESCRIPTION: Angular velocity vector (rad/s) about x, y, & z axes (RIGID_MOTION only) */
  addDoubleListOption("ROTATION_RATE_Y", nRotation_Rate_Y, Rotation_Rate_Y);
  /* DESCRIPTION: Angular velocity vector (rad/s) about x, y, & z axes (RIGID_MOTION only) */
  addDoubleListOption("ROTATION_RATE_Z", nRotation_Rate_Z, Rotation_Rate_Z);
  /* DESCRIPTION: Pitching angular freq. (rad/s) about x, y, & z axes (RIGID_MOTION only) */
  addDoubleListOption("PITCHING_OMEGA_X", nPitching_Omega_X, Pitching_Omega_X);
  /* DESCRIPTION: Pitching angular freq. (rad/s) about x, y, & z axes (RIGID_MOTION only) */
  addDoubleListOption("PITCHING_OMEGA_Y", nPitching_Omega_Y, Pitching_Omega_Y);
  /* DESCRIPTION: Pitching angular freq. (rad/s) about x, y, & z axes (RIGID_MOTION only) */
  addDoubleListOption("PITCHING_OMEGA_Z", nPitching_Omega_Z, Pitching_Omega_Z);
  /* DESCRIPTION: Pitching amplitude (degrees) about x, y, & z axes (RIGID_MOTION only) */
  addDoubleListOption("PITCHING_AMPL_X", nPitching_Ampl_X, Pitching_Ampl_X);
  /* DESCRIPTION: Pitching amplitude (degrees) about x, y, & z axes (RIGID_MOTION only) */
  addDoubleListOption("PITCHING_AMPL_Y", nPitching_Ampl_Y, Pitching_Ampl_Y);
  /* DESCRIPTION: Pitching amplitude (degrees) about x, y, & z axes (RIGID_MOTION only) */
  addDoubleListOption("PITCHING_AMPL_Z", nPitching_Ampl_Z, Pitching_Ampl_Z);
  /* DESCRIPTION: Pitching phase offset (degrees) about x, y, & z axes (RIGID_MOTION only) */
  addDoubleListOption("PITCHING_PHASE_X", nPitching_Phase_X, Pitching_Phase_X);
  /* DESCRIPTION: Pitching phase offset (degrees) about x, y, & z axes (RIGID_MOTION only) */
  addDoubleListOption("PITCHING_PHASE_Y", nPitching_Phase_Y, Pitching_Phase_Y);
  /* DESCRIPTION: Pitching phase offset (degrees) about x, y, & z axes (RIGID_MOTION only) */
  addDoubleListOption("PITCHING_PHASE_Z", nPitching_Phase_Z, Pitching_Phase_Z);
  /* DESCRIPTION: Plunging angular freq. (rad/s) in x, y, & z directions (RIGID_MOTION only) */
  addDoubleListOption("PLUNGING_OMEGA_X", nPlunging_Omega_X, Plunging_Omega_X);
  /* DESCRIPTION: Plunging angular freq. (rad/s) in x, y, & z directions (RIGID_MOTION only) */
  addDoubleListOption("PLUNGING_OMEGA_Y", nPlunging_Omega_Y, Plunging_Omega_Y);
  /* DESCRIPTION: Plunging angular freq. (rad/s) in x, y, & z directions (RIGID_MOTION only) */
  addDoubleListOption("PLUNGING_OMEGA_Z", nPlunging_Omega_Z, Plunging_Omega_Z);
  /* DESCRIPTION: Plunging amplitude (m) in x, y, & z directions (RIGID_MOTION only) */
  addDoubleListOption("PLUNGING_AMPL_X", nPlunging_Ampl_X, Plunging_Ampl_X);
  /* DESCRIPTION: Plunging amplitude (m) in x, y, & z directions (RIGID_MOTION only) */
  addDoubleListOption("PLUNGING_AMPL_Y", nPlunging_Ampl_Y, Plunging_Ampl_Y);
  /* DESCRIPTION: Plunging amplitude (m) in x, y, & z directions (RIGID_MOTION only) */
  addDoubleListOption("PLUNGING_AMPL_Z", nPlunging_Ampl_Z, Plunging_Ampl_Z);
  /* DESCRIPTION: Value to move motion origins (1 or 0) */
  addUShortListOption("MOVE_MOTION_ORIGIN", nMoveMotion_Origin, MoveMotion_Origin);
  /* DESCRIPTION:  */
  addStringOption("MOTION_FILENAME", Motion_Filename, string("mesh_motion.dat"));

  /*!\par CONFIG_CATEGORY: Grid adaptation \ingroup Config*/
  /*--- Options related to grid adaptation ---*/

  /* DESCRIPTION: Kind of grid adaptation */
  addEnumOption("KIND_ADAPT", Kind_Adaptation, Adapt_Map, NO_ADAPT);
  /* DESCRIPTION: Percentage of new elements (% of the original number of elements) */
  addDoubleOption("NEW_ELEMS", New_Elem_Adapt, -1.0);
  /* DESCRIPTION: Scale factor for the dual volume */
  addDoubleOption("DUALVOL_POWER", DualVol_Power, 0.5);
  /* DESCRIPTION: Use analytical definition for surfaces */
  addEnumOption("ANALYTICAL_SURFDEF", Analytical_Surface, Geo_Analytic_Map, NO_GEO_ANALYTIC);
  /* DESCRIPTION: Before each computation, implicitly smooth the nodal coordinates */
  addBoolOption("SMOOTH_GEOMETRY", SmoothNumGrid, false);
  /* DESCRIPTION: Adapt the boundary elements */
  addBoolOption("ADAPT_BOUNDARY", AdaptBoundary, true);

  /*!\par CONFIG_CATEGORY: Aeroelastic Simulation (Typical Section Model) \ingroup Config*/
  /*--- Options related to aeroelastic simulations using the Typical Section Model) ---*/
  /* DESCRIPTION: The flutter speed index (modifies the freestream condition) */
  addDoubleOption("FLUTTER_SPEED_INDEX", FlutterSpeedIndex, 0.6);
  /* DESCRIPTION: Natural frequency of the spring in the plunging direction (rad/s). */
  addDoubleOption("PLUNGE_NATURAL_FREQUENCY", PlungeNaturalFrequency, 100);
  /* DESCRIPTION: Natural frequency of the spring in the pitching direction (rad/s). */
  addDoubleOption("PITCH_NATURAL_FREQUENCY", PitchNaturalFrequency, 100);
  /* DESCRIPTION: The airfoil mass ratio. */
  addDoubleOption("AIRFOIL_MASS_RATIO", AirfoilMassRatio, 60);
  /* DESCRIPTION: Distance in semichords by which the center of gravity lies behind the elastic axis. */
  addDoubleOption("CG_LOCATION", CG_Location, 1.8);
  /* DESCRIPTION: The radius of gyration squared (expressed in semichords) of the typical section about the elastic axis. */
  addDoubleOption("RADIUS_GYRATION_SQUARED", RadiusGyrationSquared, 3.48);
  /* DESCRIPTION: Solve the aeroelastic equations every given number of internal iterations. */
  addUnsignedShortOption("AEROELASTIC_ITER", AeroelasticIter, 3);
  
  /*!\par CONFIG_CATEGORY: Wind Gust \ingroup Config*/
  /*--- Options related to wind gust simulations ---*/

  /* DESCRIPTION: Apply a wind gust */
  addBoolOption("WIND_GUST", Wind_Gust, false);
  /* DESCRIPTION: Type of gust */
  addEnumOption("GUST_TYPE", Gust_Type, Gust_Type_Map, NO_GUST);
  /* DESCRIPTION: Gust wavelenght (meters) */
  addDoubleOption("GUST_WAVELENGTH", Gust_WaveLength, 0.0);
  /* DESCRIPTION: Number of gust periods */
  addDoubleOption("GUST_PERIODS", Gust_Periods, 1.0);
  /* DESCRIPTION: Gust amplitude (m/s) */
  addDoubleOption("GUST_AMPL", Gust_Ampl, 0.0);
  /* DESCRIPTION: Time at which to begin the gust (sec) */
  addDoubleOption("GUST_BEGIN_TIME", Gust_Begin_Time, 0.0);
  /* DESCRIPTION: Location at which the gust begins (meters) */
  addDoubleOption("GUST_BEGIN_LOC", Gust_Begin_Loc, 0.0);
  /* DESCRIPTION: Direction of the gust X or Y dir */
  addEnumOption("GUST_DIR", Gust_Dir, Gust_Dir_Map, Y_DIR);

  /* Harmonic Balance config */
  /* DESCRIPTION: Omega_HB = 2*PI*frequency - frequencies for Harmonic Balance method */
  addDoubleListOption("OMEGA_HB", nOmega_HB, Omega_HB);

  /*!\par CONFIG_CATEGORY: Equivalent Area \ingroup Config*/
  /*--- Options related to the equivalent area ---*/

  /* DESCRIPTION: Evaluate equivalent area on the Near-Field  */
  addBoolOption("EQUIV_AREA", EquivArea, false);
  default_ea_lim[0] = 0.0; default_ea_lim[1] = 1.0; default_ea_lim[2] = 1.0;
  /* DESCRIPTION: Integration limits of the equivalent area ( xmin, xmax, Dist_NearField ) */
  addDoubleArrayOption("EA_INT_LIMIT", 3, EA_IntLimit, default_ea_lim);
  /* DESCRIPTION: Equivalent area scaling factor */
  addDoubleOption("EA_SCALE_FACTOR", EA_ScaleFactor, 1.0);

	/*!\par CONFIG_CATEGORY: Free surface simulation \ingroup Config*/
	/*--- Options related to free surface simulation ---*/

	/* DESCRIPTION: Ratio of density for two phase problems */
  addDoubleOption("RATIO_DENSITY", RatioDensity, 0.1);
	/* DESCRIPTION: Ratio of viscosity for two phase problems */
  addDoubleOption("RATIO_VISCOSITY", RatioViscosity, 0.1);
	/* DESCRIPTION: Location of the freesurface (y or z coordinate) */
  addDoubleOption("FREESURFACE_ZERO", FreeSurface_Zero, 0.0);
	/* DESCRIPTION: Free surface depth surface (x or y coordinate) */
  addDoubleOption("FREESURFACE_DEPTH", FreeSurface_Depth, 1.0);
	/* DESCRIPTION: Thickness of the interface in a free surface problem */
  addDoubleOption("FREESURFACE_THICKNESS", FreeSurface_Thickness, 0.1);
	/* DESCRIPTION: Free surface damping coefficient */
  addDoubleOption("FREESURFACE_DAMPING_COEFF", FreeSurface_Damping_Coeff, 0.0);
	/* DESCRIPTION: Free surface damping length (times the baseline wave) */
  addDoubleOption("FREESURFACE_DAMPING_LENGTH", FreeSurface_Damping_Length, 1.0);
	/* DESCRIPTION: Location of the free surface outlet surface (x or y coordinate) */
  addDoubleOption("FREESURFACE_OUTLET", FreeSurface_Outlet, 0.0);

	// these options share nDV as their size in the option references; not a good idea
	/*!\par CONFIG_CATEGORY: Grid deformation \ingroup Config*/
  /*--- Options related to the grid deformation ---*/

	/* DESCRIPTION: Kind of deformation */
	addEnumListOption("DV_KIND", nDV, Design_Variable, Param_Map);
	/* DESCRIPTION: Marker of the surface to which we are going apply the shape deformation */
  addStringListOption("DV_MARKER", nMarker_DV, Marker_DV);
	/* DESCRIPTION: Parameters of the shape deformation
   - FFD_CONTROL_POINT_2D ( FFDBox ID, i_Ind, j_Ind, x_Disp, y_Disp )
   - FFD_RADIUS_2D ( FFDBox ID )
   - FFD_CAMBER_2D ( FFDBox ID, i_Ind )
   - FFD_THICKNESS_2D ( FFDBox ID, i_Ind )
   - HICKS_HENNE ( Lower Surface (0)/Upper Surface (1)/Only one Surface (2), x_Loc )
   - CST ( Lower Surface (0)/Upper Surface (1), Kulfan parameter number, Total number of Kulfan parameters for surface )
   - COSINE_BUMP ( Lower Surface (0)/Upper Surface (1)/Only one Surface (2), x_Loc, Thickness )
   - FOURIER ( Lower Surface (0)/Upper Surface (1)/Only one Surface (2), index, cos(0)/sin(1) )
   - NACA_4DIGITS ( 1st digit, 2nd digit, 3rd and 4th digit )
   - PARABOLIC ( Center, Thickness )
   - DISPLACEMENT ( x_Disp, y_Disp, z_Disp )
   - ROTATION ( x_Orig, y_Orig, z_Orig, x_End, y_End, z_End )
   - OBSTACLE ( Center, Bump size )
   - SPHERICAL ( ControlPoint_Index, Theta_Disp, R_Disp )
   - FFD_CONTROL_POINT ( FFDBox ID, i_Ind, j_Ind, k_Ind, x_Disp, y_Disp, z_Disp )
   - FFD_DIHEDRAL_ANGLE ( FFDBox ID, x_Orig, y_Orig, z_Orig, x_End, y_End, z_End )
   - FFD_TWIST_ANGLE ( FFDBox ID, x_Orig, y_Orig, z_Orig, x_End, y_End, z_End )
   - FFD_ROTATION ( FFDBox ID, x_Orig, y_Orig, z_Orig, x_End, y_End, z_End )
   - FFD_CONTROL_SURFACE ( FFDBox ID, x_Orig, y_Orig, z_Orig, x_End, y_End, z_End )
   - FFD_CAMBER ( FFDBox ID, i_Ind, j_Ind )
   - FFD_THICKNESS ( FFDBox ID, i_Ind, j_Ind ) */
	addDVParamOption("DV_PARAM", nDV, ParamDV, FFDTag, Design_Variable);
  /* DESCRIPTION: New value of the shape deformation */
  addDVValueOption("DV_VALUE", nDV_Value, DV_Value, nDV, ParamDV, Design_Variable);
	/* DESCRIPTION: Hold the grid fixed in a region */
  addBoolOption("HOLD_GRID_FIXED", Hold_GridFixed, false);
	default_grid_fix[0] = -1E15; default_grid_fix[1] = -1E15; default_grid_fix[2] = -1E15;
	default_grid_fix[3] =  1E15; default_grid_fix[4] =  1E15; default_grid_fix[5] =  1E15;
	/* DESCRIPTION: Coordinates of the box where the grid will be deformed (Xmin, Ymin, Zmin, Xmax, Ymax, Zmax) */
	addDoubleArrayOption("HOLD_GRID_FIXED_COORD", 6, Hold_GridFixed_Coord, default_grid_fix);
	/* DESCRIPTION: Visualize the deformation */
  addBoolOption("VISUALIZE_DEFORMATION", Visualize_Deformation, false);
  /* DESCRIPTION: Print the residuals during mesh deformation to the console */
  addBoolOption("DEFORM_CONSOLE_OUTPUT", Deform_Output, true);
  /* DESCRIPTION: Number of nonlinear deformation iterations (surface deformation increments) */
  addUnsignedLongOption("DEFORM_NONLINEAR_ITER", GridDef_Nonlinear_Iter, 1);
  /* DESCRIPTION: Number of smoothing iterations for FEA mesh deformation */
  addUnsignedLongOption("DEFORM_LINEAR_ITER", GridDef_Linear_Iter, 1000);
  /* DESCRIPTION: Factor to multiply smallest volume for deform tolerance (0.001 default) */
  addDoubleOption("DEFORM_TOL_FACTOR", Deform_Tol_Factor, 1E-6);
  /* DESCRIPTION: Deform coefficient (-1.0 to 0.5) */
  addDoubleOption("DEFORM_COEFF", Deform_Coeff, 1E6);
  /* DESCRIPTION: Type of element stiffness imposed for FEA mesh deformation (INVERSE_VOLUME, WALL_DISTANCE, CONSTANT_STIFFNESS) */
  addEnumOption("DEFORM_STIFFNESS_TYPE", Deform_Stiffness_Type, Deform_Stiffness_Map, WALL_DISTANCE);
  /* DESCRIPTION: Poisson's ratio for constant stiffness FEA method of grid deformation*/
  addDoubleOption("DEFORM_ELASTICITY_MODULUS", Deform_ElasticityMod, 2E11);
  /* DESCRIPTION: Young's modulus and Poisson's ratio for constant stiffness FEA method of grid deformation*/
  addDoubleOption("DEFORM_POISSONS_RATIO", Deform_PoissonRatio, 0.3);
  /*  DESCRIPTION: Linear solver for the mesh deformation\n OPTIONS: see \link Linear_Solver_Map \endlink \n DEFAULT: FGMRES \ingroup Config*/
  addEnumOption("DEFORM_LINEAR_SOLVER", Deform_Linear_Solver, Linear_Solver_Map, FGMRES);

  /*!\par CONFIG_CATEGORY: Rotorcraft problem \ingroup Config*/
  /*--- option related to rotorcraft problems ---*/

  /* DESCRIPTION: MISSING ---*/
  addDoubleOption("CYCLIC_PITCH", Cyclic_Pitch, 0.0);
  /* DESCRIPTION: MISSING ---*/
  addDoubleOption("COLLECTIVE_PITCH", Collective_Pitch, 0.0);


  /*!\par CONFIG_CATEGORY: FEA solver \ingroup Config*/
  /*--- Options related to the FEA solver ---*/

  /* DESCRIPTION: Modulus of elasticity */
  addDoubleOption("ELASTICITY_MODULUS", ElasticyMod, 2E11);
  /* DESCRIPTION: Poisson ratio */
  addDoubleOption("POISSON_RATIO", PoissonRatio, 0.30);
  /* DESCRIPTION: Material density */
  addDoubleOption("MATERIAL_DENSITY", MaterialDensity, 7854);
  /*!\brief BULK_MODULUS_STRUCT \n DESCRIPTION: Value of the Bulk Modulus for a structural problem \n DEFAULT 160E9 */
  /* This is a temporal definition */
  addDoubleOption("BULK_MODULUS_STRUCT", Bulk_Modulus_Struct, 160E9);

  /*!\brief REGIME_TYPE \n  DESCRIPTION: Geometric condition \n OPTIONS: see \link Struct_Map \endlink \ingroup Config*/
  addEnumOption("GEOMETRIC_CONDITIONS", Kind_Struct_Solver, Struct_Map, SMALL_DEFORMATIONS);
  /*!\brief REGIME_TYPE \n  DESCRIPTION: Material model \n OPTIONS: see \link Material_Map \endlink \ingroup Config*/
  addEnumOption("MATERIAL_MODEL", Kind_Material, Material_Map, LINEAR_ELASTIC);
  /*!\brief REGIME_TYPE \n  DESCRIPTION: Compressibility of the material \n OPTIONS: see \link MatComp_Map \endlink \ingroup Config*/
  addEnumOption("MATERIAL_COMPRESSIBILITY", Kind_Material_Compress, MatComp_Map, COMPRESSIBLE_MAT);

  /*  DESCRIPTION: Consider a prestretch in the structural domain
  *  Options: NO, YES \ingroup Config */
  addBoolOption("PRESTRETCH", Prestretch, false);
  /*!\brief PRESTRETCH_FILENAME \n DESCRIPTION: Filename to input for prestretching membranes \n Default: prestretch_file.dat \ingroup Config */
  addStringOption("PRESTRETCH_FILENAME", Prestretch_FEMFileName, string("prestretch_file.dat"));

  /* DESCRIPTION: Iterative method for non-linear structural analysis */
  addEnumOption("NONLINEAR_FEM_SOLUTION_METHOD", Kind_SpaceIteScheme_FEA, Space_Ite_Map_FEA, NEWTON_RAPHSON);
  /* DESCRIPTION: Number of internal iterations for Newton-Raphson Method in nonlinear structural applications */
  addUnsignedLongOption("NONLINEAR_FEM_INT_ITER", Dyn_nIntIter, 10);

  /* DESCRIPTION: Formulation for bidimensional elasticity solver */
  addEnumOption("FORMULATION_ELASTICITY_2D", Kind_2DElasForm, ElasForm_2D, PLANE_STRAIN);
  /*  DESCRIPTION: Apply dead loads
  *  Options: NO, YES \ingroup Config */
  addBoolOption("DEAD_LOAD", DeadLoad, false);
  /* DESCRIPTION: Dynamic or static structural analysis */
  addEnumOption("DYNAMIC_ANALYSIS", Dynamic_Analysis, Dynamic_Map, STATIC);
  /* DESCRIPTION: Time Step for dynamic analysis (s) */
  addDoubleOption("DYN_TIMESTEP", Delta_DynTime, 0.0);
  /* DESCRIPTION: Total Physical Time for dual time stepping simulations (s) */
  addDoubleOption("DYN_TIME", Total_DynTime, 1.0);
  /* DESCRIPTION: Parameter alpha for Newmark scheme (s) */
  addDoubleOption("NEWMARK_ALPHA", Newmark_alpha, 0.25);
  /* DESCRIPTION: Parameter delta for Newmark scheme (s) */
  addDoubleOption("NEWMARK_DELTA", Newmark_delta, 0.5);
  /* DESCRIPTION: Apply the load slowly or suddenly */
  addBoolOption("SIGMOID_LOADING", Sigmoid_Load, false);
  /* DESCRIPTION: Apply the load as a ramp */
  addBoolOption("RAMP_LOADING", Ramp_Load, false);
  /* DESCRIPTION: Time while the load is to be increased linearly */
  addDoubleOption("RAMP_TIME", Ramp_Time, 1.0);
  /* DESCRIPTION: Time while the load is to be increased linearly */
  addDoubleOption("SIGMOID_TIME", Sigmoid_Time, 1.0);
  /* DESCRIPTION: Constant of steepness of the sigmoid */
  addDoubleOption("SIGMOID_K", Sigmoid_K, 10.0);

  /* DESCRIPTION: Newmark - Generalized alpha - coefficients */
  addDoubleListOption("TIME_INT_STRUCT_COEFFS", nIntCoeffs, Int_Coeffs);

  /*  DESCRIPTION: Apply dead loads. Options: NO, YES \ingroup Config */
  addBoolOption("INCREMENTAL_LOAD", IncrementalLoad, false);
  /* DESCRIPTION: Maximum number of increments of the  */
  addUnsignedLongOption("NUMBER_INCREMENTS", IncLoad_Nincrements, 10);

  default_inc_crit[0] = 0.0; default_inc_crit[1] = 0.0; default_inc_crit[2] = 0.0;
  /* DESCRIPTION: Definition of the  UTOL RTOL ETOL*/
  addDoubleArrayOption("INCREMENTAL_CRITERIA", 3, IncLoad_Criteria, default_inc_crit);

  /* DESCRIPTION: Time while the structure is static */
  addDoubleOption("STATIC_TIME", Static_Time, 0.0);

  /* DESCRIPTION: Order of the predictor */
  addUnsignedShortOption("PREDICTOR_ORDER", Pred_Order, 0);

  /* DESCRIPTION: Transfer method used for multiphysics problems */
  addEnumOption("MULTIPHYSICS_TRANSFER_METHOD", Kind_TransferMethod, Transfer_Method_Map, BROADCAST_DATA);


  /* CONFIG_CATEGORY: FSI solver */
  /*--- Options related to the FSI solver ---*/

  /*!\brief PHYSICAL_PROBLEM_FLUID_FSI
   *  DESCRIPTION: Physical governing equations \n
   *  Options: NONE (default),EULER, NAVIER_STOKES, RANS,
   *  \ingroup Config*/
  addEnumOption("FSI_FLUID_PROBLEM", Kind_Solver_Fluid_FSI, FSI_Fluid_Solver_Map, NO_SOLVER_FFSI);

  /*!\brief PHYSICAL_PROBLEM_STRUCTURAL_FSI
   *  DESCRIPTION: Physical governing equations \n
   *  Options: NONE (default), FEM_ELASTICITY
   *  \ingroup Config*/
  addEnumOption("FSI_STRUCTURAL_PROBLEM", Kind_Solver_Struc_FSI, FSI_Struc_Solver_Map, NO_SOLVER_SFSI);

  /* DESCRIPTION: Linear solver for the structural side on FSI problems */
  addEnumOption("FSI_LINEAR_SOLVER_STRUC", Kind_Linear_Solver_FSI_Struc, Linear_Solver_Map, FGMRES);
  /* DESCRIPTION: Preconditioner for the Krylov linear solvers */
  addEnumOption("FSI_LINEAR_SOLVER_PREC_STRUC", Kind_Linear_Solver_Prec_FSI_Struc, Linear_Solver_Prec_Map, LU_SGS);
  /* DESCRIPTION: Maximum number of iterations of the linear solver for the implicit formulation */
  addUnsignedLongOption("FSI_LINEAR_SOLVER_ITER_STRUC", Linear_Solver_Iter_FSI_Struc, 500);
  /* DESCRIPTION: Minimum error threshold for the linear solver for the implicit formulation */
  addDoubleOption("FSI_LINEAR_SOLVER_ERROR_STRUC", Linear_Solver_Error_FSI_Struc, 1E-6);

  /* DESCRIPTION: Restart from a steady state (sets grid velocities to 0 when loading the restart). */
  addBoolOption("RESTART_STEADY_STATE", SteadyRestart, false);

  /*  DESCRIPTION: Apply dead loads
  *  Options: NO, YES \ingroup Config */
  addBoolOption("MATCHING_MESH", MatchingMesh, true);

  /*!\par KIND_INTERPOLATION \n
   * DESCRIPTION: Type of interpolation to use for multi-zone problems. \n OPTIONS: see \link Interpolator_Map \endlink
   * Sets Kind_Interpolation \ingroup Config
   */
  addEnumOption("KIND_INTERPOLATION", Kind_Interpolation, Interpolator_Map, NEAREST_NEIGHBOR);

  /* DESCRIPTION: Maximum number of FSI iterations */
  addUnsignedShortOption("FSI_ITER", nIterFSI, 1);
  /* DESCRIPTION: Aitken's static relaxation factor */
  addDoubleOption("STAT_RELAX_PARAMETER", AitkenStatRelax, 0.4);
  /* DESCRIPTION: Aitken's dynamic maximum relaxation factor for the first iteration */
  addDoubleOption("AITKEN_DYN_MAX_INITIAL", AitkenDynMaxInit, 0.5);
  /* DESCRIPTION: Aitken's dynamic minimum relaxation factor for the first iteration */
  addDoubleOption("AITKEN_DYN_MIN_INITIAL", AitkenDynMinInit, 0.5);
  /* DESCRIPTION: Type of gust */
  addEnumOption("BGS_RELAXATION", Kind_BGS_RelaxMethod, AitkenForm_Map, NO_RELAXATION);


  /*!\par CONFIG_CATEGORY: Wave solver \ingroup Config*/
  /*--- options related to the wave solver ---*/

  /* DESCRIPTION: Constant wave speed */
  addDoubleOption("WAVE_SPEED", Wave_Speed, 331.79);

  /*!\par CONFIG_CATEGORY: Heat solver \ingroup Config*/
  /*--- options related to the heat solver ---*/

  /* DESCRIPTION: Thermal diffusivity constant */
  addDoubleOption("THERMAL_DIFFUSIVITY", Thermal_Diffusivity, 1.172E-5);

  /*!\par CONFIG_CATEGORY: Visualize Control Volumes \ingroup Config*/
  /*--- options related to visualizing control volumes ---*/

  /* DESCRIPTION: Node number for the CV to be visualized */
  addLongOption("VISUALIZE_CV", Visualize_CV, -1);

  /*!\par CONFIG_CATEGORY: Inverse design problem \ingroup Config*/
  /*--- options related to inverse design problem ---*/

  /* DESCRIPTION: Evaluate inverse design on the surface  */
  addBoolOption("INV_DESIGN_CP", InvDesign_Cp, false);

  /* DESCRIPTION: Evaluate inverse design on the surface  */
  addBoolOption("INV_DESIGN_HEATFLUX", InvDesign_HeatFlux, false);

  /*!\par CONFIG_CATEGORY: Unsupported options \ingroup Config*/
  /*--- Options that are experimental and not intended for general use ---*/

  /* DESCRIPTION: Write extra output */
  addBoolOption("EXTRA_OUTPUT", ExtraOutput, false);

  /*--- options related to the FFD problem ---*/
  /*!\par CONFIG_CATEGORY:FFD point inversion \ingroup Config*/

  /* DESCRIPTION: Number of total iterations in the FFD point inversion */
  addUnsignedShortOption("FFD_ITERATIONS", nFFD_Iter, 500);

  /* DESCRIPTION: Free surface damping coefficient */
	addDoubleOption("FFD_TOLERANCE", FFD_Tol, 1E-10);

  /* DESCRIPTION: Definition of the FFD boxes */
  addFFDDefOption("FFD_DEFINITION", nFFDBox, CoordFFDBox, TagFFDBox);
  
  /* DESCRIPTION: Definition of the FFD boxes */
  addFFDDegreeOption("FFD_DEGREE", nFFDBox, DegreeFFDBox);
  
  /* DESCRIPTION: Surface continuity at the intersection with the FFD */
  addEnumOption("FFD_CONTINUITY", FFD_Continuity, Continuity_Map, DERIVATIVE_2ND);


  /*--- Options for the automatic differentiation methods ---*/
  /*!\par CONFIG_CATEGORY: Automatic Differentation options\ingroup Config*/

  /* DESCRIPTION: Direct differentiation mode (forward) */
  addEnumOption("DIRECT_DIFF", DirectDiff, DirectDiff_Var_Map, NO_DERIVATIVE);

  /* DESCRIPTION: Automatic differentiation mode (reverse) */
  addBoolOption("AUTO_DIFF", AD_Mode, NO);

  /*--- options that are used in the python optimization scripts. These have no effect on the c++ toolsuite ---*/
  /*!\par CONFIG_CATEGORY:Python Options\ingroup Config*/

  /* DESCRIPTION: Gradient method */
  addPythonOption("GRADIENT_METHOD");

  /* DESCRIPTION: Geometrical Parameter */
  addPythonOption("GEO_PARAM");

  /* DESCRIPTION: Setup for design variables */
  addPythonOption("DEFINITION_DV");

  /* DESCRIPTION: Maximum number of iterations */
  addPythonOption("OPT_ITERATIONS");
  
  /* DESCRIPTION: Requested accuracy */
  addPythonOption("OPT_ACCURACY");
  
  /* DESCRIPTION: Setup for design variables (upper bound) */
  addPythonOption("OPT_BOUND_UPPER");
  
  /* DESCRIPTION: Setup for design variables (lower bound) */
  addPythonOption("OPT_BOUND_LOWER");
  
  /*!\brief OPT_COMBINE_OBJECTIVE
   *  \n DESCRIPTION: Flag specifying whether to internally combine a multi-objective function or treat separately */
  addPythonOption("OPT_COMBINE_OBJECTIVE");

  /* DESCRIPTION: Current value of the design variables */
  addPythonOption("DV_VALUE_NEW");

  /* DESCRIPTION: Previous value of the design variables */
  addPythonOption("DV_VALUE_OLD");

  /* DESCRIPTION: Number of partitions of the mesh */
  addPythonOption("NUMBER_PART");

  /* DESCRIPTION: Optimization objective function with optional scaling factor*/
  addPythonOption("OPT_OBJECTIVE");

  /* DESCRIPTION: Optimization constraint functions with optional scaling factor */
  addPythonOption("OPT_CONSTRAINT");

  /* DESCRIPTION: Finite different step for gradient estimation */
  addPythonOption("FIN_DIFF_STEP");

  /* DESCRIPTION: Verbosity of the python scripts to Stdout */
  addPythonOption("CONSOLE");

  /* DESCRIPTION: Flag specifying if the mesh was decomposed */
  addPythonOption("DECOMPOSED");

  /* DESCRIPTION: Activate ParMETIS mode for testing */
  addBoolOption("PARMETIS", ParMETIS, false);
  
  /* END_CONFIG_OPTIONS */

}

void CConfig::SetConfig_Parsing(char case_filename[MAX_STRING_SIZE]) {
  string text_line, option_name;
  ifstream case_file;
  vector<string> option_value;
  int rank = MASTER_NODE;
  
#ifdef HAVE_MPI
  MPI_Comm_rank(MPI_COMM_WORLD, &rank);
#endif
  
  /*--- Read the configuration file ---*/
  
  case_file.open(case_filename, ios::in);

  if (case_file.fail()) {
    if (rank == MASTER_NODE) cout << endl << "The configuration file (.cfg) is missing!!" << endl << endl;
    exit(EXIT_FAILURE);
  }

  string errorString;

  int  err_count = 0;  // How many errors have we found in the config file
  int max_err_count = 30; // Maximum number of errors to print before stopping

  map<string, bool> included_options;

  /*--- Parse the configuration file and set the options ---*/
  
  while (getline (case_file, text_line)) {
    
    if (err_count >= max_err_count) {
      errorString.append("too many errors. Stopping parse");

      cout << errorString << endl;
      throw(1);
    }
    
    if (TokenizeString(text_line, option_name, option_value)) {
      
      /*--- See if it's a python option ---*/

      if (option_map.find(option_name) == option_map.end()) {
          string newString;
          newString.append(option_name);
          newString.append(": invalid option name");
          newString.append(". Check current SU2 options in config_template.cfg.");
          newString.append("\n");
          errorString.append(newString);
          err_count++;
        continue;
      }

      /*--- Option exists, check if the option has already been in the config file ---*/
      
      if (included_options.find(option_name) != included_options.end()) {
        string newString;
        newString.append(option_name);
        newString.append(": option appears twice");
        newString.append("\n");
        errorString.append(newString);
        err_count++;
        continue;
      }


      /*--- New found option. Add it to the map, and delete from all options ---*/
      
      included_options.insert(pair<string, bool>(option_name, true));
      all_options.erase(option_name);

      /*--- Set the value and check error ---*/
      
      string out = option_map[option_name]->SetValue(option_value);
      if (out.compare("") != 0) {
        errorString.append(out);
        errorString.append("\n");
        err_count++;
      }
    }
  }

  /*--- See if there were any errors parsing the config file ---*/
      
  if (errorString.size() != 0) {
    if (rank == MASTER_NODE) cout << errorString << endl;
    exit(EXIT_FAILURE);
  }

  /*--- Set the default values for all of the options that weren't set ---*/
      
  for (map<string, bool>::iterator iter = all_options.begin(); iter != all_options.end(); ++iter) {
    option_map[iter->first]->SetDefault();
  }

  case_file.close();
  
}

bool CConfig::SetRunTime_Parsing(char case_filename[MAX_STRING_SIZE]) {
  string text_line, option_name;
  ifstream case_file;
  vector<string> option_value;
  int rank = MASTER_NODE;
  
#ifdef HAVE_MPI
  MPI_Comm_rank(MPI_COMM_WORLD, &rank);
#endif
  
  /*--- Read the configuration file ---*/
  
  case_file.open(case_filename, ios::in);
  
  if (case_file.fail()) { return false; }
  
  string errorString;
  
  int err_count = 0;  // How many errors have we found in the config file
  int max_err_count = 30; // Maximum number of errors to print before stopping
  
  map<string, bool> included_options;
  
  /*--- Parse the configuration file and set the options ---*/
  
  while (getline (case_file, text_line)) {
    
    if (err_count >= max_err_count) {
      errorString.append("too many errors. Stopping parse");
      
      cout << errorString << endl;
      throw(1);
    }
    
    if (TokenizeString(text_line, option_name, option_value)) {
      
      if (option_map.find(option_name) == option_map.end()) {
        
        /*--- See if it's a python option ---*/
        
        string newString;
        newString.append(option_name);
        newString.append(": invalid option name");
        newString.append("\n");
        errorString.append(newString);
        err_count++;
        continue;
      }
      
      /*--- Option exists, check if the option has already been in the config file ---*/
      
      if (included_options.find(option_name) != included_options.end()) {
        string newString;
        newString.append(option_name);
        newString.append(": option appears twice");
        newString.append("\n");
        errorString.append(newString);
        err_count++;
        continue;
      }
      
      /*--- New found option. Add it to the map, and delete from all options ---*/
      
      included_options.insert(pair<string, bool>(option_name, true));
      all_options.erase(option_name);
      
      /*--- Set the value and check error ---*/
      
      string out = option_map[option_name]->SetValue(option_value);
      if (out.compare("") != 0) {
        errorString.append(out);
        errorString.append("\n");
        err_count++;
      }
      
    }
  }
  
  /*--- See if there were any errors parsing the runtime file ---*/
  
  if (errorString.size() != 0) {
    if (rank == MASTER_NODE) cout << errorString << endl;
    exit(EXIT_FAILURE);
  }
  
  case_file.close();
  
  return true;
  
}

void CConfig::SetPostprocessing(unsigned short val_software, unsigned short val_izone, unsigned short val_nDim) {
  
  unsigned short iZone, iCFL, iDim, iMarker;
  bool ideal_gas       = (Kind_FluidModel == STANDARD_AIR || Kind_FluidModel == IDEAL_GAS );
  bool standard_air       = (Kind_FluidModel == STANDARD_AIR);
  
#ifdef HAVE_MPI
  int size = SINGLE_NODE;
  MPI_Comm_size(MPI_COMM_WORLD, &size);
#endif
  
#ifndef HAVE_TECIO
  if (Output_FileFormat == TECPLOT_BINARY) {
    cout << "Tecplot binary file requested but SU2 was built without TecIO support." << "\n";
    Output_FileFormat = TECPLOT;
  }
#endif
  
  /*--- Fixed CM mode requires a static movement of the grid ---*/
  
  if (Fixed_CM_Mode) {
    Grid_Movement= true;
  	 nGridMovement = 1;
  	 Kind_GridMovement = new unsigned short[nGridMovement];
  	 Kind_GridMovement[0] = MOVING_HTP;
  }

  /*--- Store the SU2 module that we are executing. ---*/
  
  Kind_SU2 = val_software;

  /*--- Set the default for thrust in ActDisk ---*/
  
  if ((Kind_ActDisk == NET_THRUST) || (Kind_ActDisk == BC_THRUST)
      || (Kind_ActDisk == DRAG_MINUS_THRUST) || (Kind_ActDisk == MASSFLOW)
      || (Kind_ActDisk == POWER))
    ActDisk_Jump = RATIO;

  /*--- If Kind_Obj has not been specified, these arrays need to take a default --*/
  
  if (Weight_ObjFunc==NULL and Kind_ObjFunc==NULL) {
    Kind_ObjFunc = new unsigned short[1];
    Kind_ObjFunc[0]=DRAG_COEFFICIENT;
    Weight_ObjFunc = new su2double[1];
    Weight_ObjFunc[0]=1.0;
    nObj=1;
    nObjW=1;
  }
  /*-- Correct for case where Weight_ObjFunc has not been provided or has length < kind_objfunc---*/
  
  if (nObjW<nObj) {
    if (Weight_ObjFunc!= NULL) {
      cout <<"The option OBJECTIVE_WEIGHT must either have the same length as OBJECTIVE_FUNCTION,\n"<<
          "or be deleted from the config file (equal weights will be applied)."<< endl;
      exit(EXIT_FAILURE);
    }
    Weight_ObjFunc = new su2double[nObj];
    for (unsigned short iObj=0; iObj<nObj; iObj++)
      Weight_ObjFunc[iObj]=1.0;
  }
  /*--- Ignore weights if only one objective provided ---*/
  
  if (nObj == 1 )
      Weight_ObjFunc[0] = 1.0;

  /*--- Maker sure that nMarker = nObj ---*/

  if (nObj>0) {
    if (nMarker_Monitoring!=nObj and Marker_Monitoring!= NULL) {
      if (nMarker_Monitoring==1) {
        /*-- If only one marker was listed with multiple objectives, set that marker as the marker for each objective ---*/
        nMarker_Monitoring = nObj;
        string marker = Marker_Monitoring[0];
        delete[] Marker_Monitoring;
        Marker_Monitoring = new string[nMarker_Monitoring];
        for (iMarker=0; iMarker<nMarker_Monitoring; iMarker++)
          Marker_Monitoring[iMarker] = marker;
      }
      else if(nObj>1) {
        cout <<"When using more than one OBJECTIVE_FUNCTION, MARKER_MONTIOR must be the same length or length 1. \n "<<
            "For multiple surfaces per objective, list the objective multiple times. \n"<<
            "For multiple objectives per marker either use one marker overall or list the marker multiple times."<<endl;
        exit(EXIT_FAILURE);
      }
    }
  }

  /*--- Low memory only for ASCII Tecplot ---*/

  if (Output_FileFormat != TECPLOT) Low_MemoryOutput = NO;
  
  /*--- Deactivate the multigrid in the adjoint problem ---*/
  
  if ((ContinuousAdjoint && !MG_AdjointFlow) ||
      (Unsteady_Simulation == TIME_STEPPING)) { nMGLevels = 0; }

  /*--- If Fluid Structure Interaction, set the solver for each zone.
   *--- ZONE_0 is the zone of the fluid.
   *--- All the other zones are structure.
   *--- This will allow us to define multiple physics structural problems */

  if (Kind_Solver == FLUID_STRUCTURE_INTERACTION) {
	  if (val_izone == 0) {	Kind_Solver = Kind_Solver_Fluid_FSI; 		FSI_Problem = true;}

	  else {			 	Kind_Solver = Kind_Solver_Struc_FSI;	  	FSI_Problem = true;
	  	  	  	  	  	  	Kind_Linear_Solver = Kind_Linear_Solver_FSI_Struc;
	  	  	  	  	  	  	Kind_Linear_Solver_Prec = Kind_Linear_Solver_Prec_FSI_Struc;
	  	  	  	  	  	  	Linear_Solver_Error = Linear_Solver_Error_FSI_Struc;
	  	  	  	  	  	  	Linear_Solver_Iter = Linear_Solver_Iter_FSI_Struc;}
  }
  else { FSI_Problem = false; }

  if (ContinuousAdjoint && (Ref_NonDim == DIMENSIONAL)) {
    cout << "WARNING: The adjoint solver should use a non-dimensional flow solution." << endl;
  }
  
  /*--- Initialize non-physical points/reconstructions to zero ---*/
  
  Nonphys_Points   = 0;
  Nonphys_Reconstr = 0;
  
  /*--- Don't do any deformation if there is no Design variable information ---*/
  
//  if (Design_Variable == NULL) {
//    Design_Variable = new unsigned short [1];
//    nDV = 1; Design_Variable[0] = NONE;
//  }
  
  /*--- Identification of free-surface problem, this problems are always 
   unsteady and incompressible. ---*/
  
  if (Kind_Regime == FREESURFACE) {
    if (Unsteady_Simulation != DT_STEPPING_2ND) Unsteady_Simulation = DT_STEPPING_1ST;
  }
  
  if (Kind_Solver == POISSON_EQUATION) {
    Unsteady_Simulation = STEADY;
  }
  
  /*--- Set the number of external iterations to 1 for the steady state problem ---*/

  if ((Kind_Solver == HEAT_EQUATION) ||
      (Kind_Solver == WAVE_EQUATION) || (Kind_Solver == POISSON_EQUATION)) {
    nMGLevels = 0;
    if (Unsteady_Simulation == STEADY) nExtIter = 1;
    else Unst_nIntIter = 2;
  }
  
  if (Kind_Solver == FEM_ELASTICITY) {
    nMGLevels = 0;
    if (Dynamic_Analysis == STATIC)
	nExtIter = 1;
  }

  /*--- Decide whether we should be writing unsteady solution files. ---*/
  
  if (Unsteady_Simulation == STEADY ||
      Unsteady_Simulation == HARMONIC_BALANCE  ||
      Kind_Regime == FREESURFACE) { Wrt_Unsteady = false; }
  else { Wrt_Unsteady = true; }

  if (Kind_Solver == FEM_ELASTICITY) {

	  if (Dynamic_Analysis == STATIC) { Wrt_Dynamic = false; }
	  else { Wrt_Dynamic = true; }

  } else {
    Wrt_Dynamic = false;
  }

  
  /*--- Check for Fluid model consistency ---*/

  if (standard_air) {
	if (Gamma != 1.4 || Gas_Constant != 287.058) {
		Gamma = 1.4;
		Gas_Constant = 287.058;
        }
  }
  /*--- Check for Measurement System ---*/
  
  if (SystemMeasurements == US && !standard_air) {
    cout << "Only STANDARD_AIR fluid model can be used with US Measurement System" << endl;
    exit(EXIT_FAILURE);
  }
  
  /*--- Check for Convective scheme available for NICFD ---*/
  
  if (!ideal_gas) {
    if (Kind_ConvNumScheme_Flow != SPACE_UPWIND) {
      cout << "Only ROE Upwind and HLLC Upwind scheme can be used for Non-Ideal Compressible Fluids" << endl;
      exit(EXIT_FAILURE);
    }
    else {
      if (Kind_Upwind_Flow != ROE && Kind_Upwind_Flow != HLLC) {
        cout << "Only ROE Upwind and HLLC Upwind scheme can be used for Non-Ideal Compressible Fluids" << endl;
        exit(EXIT_FAILURE);
      }
    }
  }
  
  /*--- Check for Boundary condition available for NICFD ---*/
  
  if (!ideal_gas) {
    if (nMarker_Inlet != 0) {
      cout << "Riemann Boundary conditions or NRBC must be used for inlet and outlet with Not Ideal Compressible Fluids " << endl;
      exit(EXIT_FAILURE);
    }
    if (nMarker_Outlet != 0) {
      cout << "Riemann Boundary conditions or NRBC must be used outlet with Not Ideal Compressible Fluids " << endl;
      exit(EXIT_FAILURE);
    }
    
    if (nMarker_FarField != 0) {
      cout << "Riemann Boundary conditions or NRBC must be used outlet with Not Ideal Compressible Fluids " << endl;
      exit(EXIT_FAILURE);
    }
    
  }
  
  /*--- Check for Boundary condition available for NICF ---*/
  
  if (ideal_gas) {
    if (SystemMeasurements == US && standard_air) {
      if (Kind_ViscosityModel != SUTHERLAND) {
        cout << "Only SUTHERLAND viscosity model can be used with US Measurement  " << endl;
        exit(EXIT_FAILURE);
      }
    }
    if (Kind_ConductivityModel != CONSTANT_PRANDTL ) {
      cout << "Only CONSTANT_PRANDTL thermal conductivity model can be used with STANDARD_AIR and IDEAL_GAS" << endl;
      exit(EXIT_FAILURE);
    }
    
  }
  
  /*--- Set grid movement kind to NO_MOVEMENT if not specified, which means
   that we also set the Grid_Movement flag to false. We initialize to the
   number of zones here, because we are guaranteed to at least have one. ---*/
  
  if (Kind_GridMovement == NULL) {
    Kind_GridMovement = new unsigned short[nZone];
    for (unsigned short iZone = 0; iZone < nZone; iZone++ )
      Kind_GridMovement[iZone] = NO_MOVEMENT;
    if (Grid_Movement == true) {
      cout << "GRID_MOVEMENT = YES but no type provided in GRID_MOVEMENT_KIND!!" << endl;
      exit(EXIT_FAILURE);
    }
  }
  
  /*--- If we're solving a purely steady problem with no prescribed grid
   movement (both rotating frame and moving walls can be steady), make sure that
   there is no grid motion ---*/
  
  if ((Kind_SU2 == SU2_CFD || Kind_SU2 == SU2_SOL) &&
      (Unsteady_Simulation == STEADY) &&
      ((Kind_GridMovement[ZONE_0] != MOVING_WALL) &&
       (Kind_GridMovement[ZONE_0] != ROTATING_FRAME) &&
       (Kind_GridMovement[ZONE_0] != STEADY_TRANSLATION) &&
       (Kind_GridMovement[ZONE_0] != FLUID_STRUCTURE)))
    Grid_Movement = false;
  
  if ((Kind_SU2 == SU2_CFD || Kind_SU2 == SU2_SOL) &&
      (Unsteady_Simulation == STEADY) &&
      ((Kind_GridMovement[ZONE_0] == MOVING_HTP)))
    Grid_Movement = true;

  /*--- If it is not specified, set the mesh motion mach number
   equal to the freestream value. ---*/
  
  if (Grid_Movement && Mach_Motion == 0.0)
    Mach_Motion = Mach;
  
  /*--- Set the boolean flag if we are in a rotating frame (source term). ---*/
  
  if (Grid_Movement && Kind_GridMovement[ZONE_0] == ROTATING_FRAME)
    Rotating_Frame = true;
  else
    Rotating_Frame = false;
  
  /*--- Check the number of moving markers against the number of grid movement
   types provided (should be equal, except that rigid motion and rotating frame
   do not depend on surface specification). ---*/
  
  if (Grid_Movement &&
      (Kind_GridMovement[ZONE_0] != RIGID_MOTION) &&
      (Kind_GridMovement[ZONE_0] != ROTATING_FRAME) &&
      (Kind_GridMovement[ZONE_0] != MOVING_HTP) &&
      (Kind_GridMovement[ZONE_0] != STEADY_TRANSLATION) &&
      (Kind_GridMovement[ZONE_0] != FLUID_STRUCTURE) &&
      (Kind_GridMovement[ZONE_0] != GUST) &&
      (nGridMovement != nMarker_Moving)) {
    cout << "Number of GRID_MOVEMENT_KIND must match number of MARKER_MOVING!!" << endl;
    exit(EXIT_FAILURE);
  }
  
  /*--- Make sure that there aren't more than one rigid motion or
   rotating frame specified in GRID_MOVEMENT_KIND. ---*/
  
  if (Grid_Movement && (Kind_GridMovement[ZONE_0] == RIGID_MOTION) &&
      (nGridMovement > 1)) {
    cout << "Can not support more than one type of rigid motion in GRID_MOVEMENT_KIND!!" << endl;
    exit(EXIT_FAILURE);
  }
  
  /*--- In case the grid movement parameters have not been declared in the
   config file, set them equal to zero for safety. Also check to make sure
   that for each option, a value has been declared for each moving marker. ---*/
  
  unsigned short nMoving;
  if (nGridMovement > nZone) nMoving = nGridMovement;
  else nMoving = nZone;
  
  /*--- Motion Origin: ---*/
  
  if (Motion_Origin_X == NULL) {
    Motion_Origin_X = new su2double[nMoving];
    for (iZone = 0; iZone < nMoving; iZone++ )
      Motion_Origin_X[iZone] = 0.0;
  } else {
    if (Grid_Movement && (nMotion_Origin_X != nGridMovement)) {
      cout << "Length of MOTION_ORIGIN_X must match GRID_MOVEMENT_KIND!!" << endl;
      exit(EXIT_FAILURE);
    }
  }
  
  if (Motion_Origin_Y == NULL) {
    Motion_Origin_Y = new su2double[nMoving];
    for (iZone = 0; iZone < nMoving; iZone++ )
      Motion_Origin_Y[iZone] = 0.0;
  } else {
    if (Grid_Movement && (nMotion_Origin_Y != nGridMovement)) {
      cout << "Length of MOTION_ORIGIN_Y must match GRID_MOVEMENT_KIND!!" << endl;
      exit(EXIT_FAILURE);
    }
  }
  
  if (Motion_Origin_Z == NULL) {
    Motion_Origin_Z = new su2double[nMoving];
    for (iZone = 0; iZone < nMoving; iZone++ )
      Motion_Origin_Z[iZone] = 0.0;
  } else {
    if (Grid_Movement && (nMotion_Origin_Z != nGridMovement)) {
      cout << "Length of MOTION_ORIGIN_Z must match GRID_MOVEMENT_KIND!!" << endl;
      exit(EXIT_FAILURE);
    }
  }
  
  if (MoveMotion_Origin == NULL) {
    MoveMotion_Origin = new unsigned short[nMoving];
    for (iZone = 0; iZone < nMoving; iZone++ )
      MoveMotion_Origin[iZone] = 0;
  } else {
    if (Grid_Movement && (nMoveMotion_Origin != nGridMovement)) {
      cout << "Length of MOVE_MOTION_ORIGIN must match GRID_MOVEMENT_KIND!!" << endl;
      exit(EXIT_FAILURE);
    }
  }
  
  /*--- Translation: ---*/
  
  if (Translation_Rate_X == NULL) {
    Translation_Rate_X = new su2double[nMoving];
    for (iZone = 0; iZone < nMoving; iZone++ )
      Translation_Rate_X[iZone] = 0.0;
  } else {
    if (Grid_Movement && (nTranslation_Rate_X != nGridMovement)) {
      cout << "Length of TRANSLATION_RATE_X must match GRID_MOVEMENT_KIND!!" << endl;
      exit(EXIT_FAILURE);
    }
  }
  
  if (Translation_Rate_Y == NULL) {
    Translation_Rate_Y = new su2double[nMoving];
    for (iZone = 0; iZone < nMoving; iZone++ )
      Translation_Rate_Y[iZone] = 0.0;
  } else {
    if (Grid_Movement && (nTranslation_Rate_Y != nGridMovement)) {
      cout << "Length of TRANSLATION_RATE_Y must match GRID_MOVEMENT_KIND!!" << endl;
      exit(EXIT_FAILURE);
    }
  }
  
  if (Translation_Rate_Z == NULL) {
    Translation_Rate_Z = new su2double[nMoving];
    for (iZone = 0; iZone < nMoving; iZone++ )
      Translation_Rate_Z[iZone] = 0.0;
  } else {
    if (Grid_Movement && (nTranslation_Rate_Z != nGridMovement)) {
      cout << "Length of TRANSLATION_RATE_Z must match GRID_MOVEMENT_KIND!!" << endl;
      exit(EXIT_FAILURE);
    }
  }
  
  /*--- Rotation: ---*/
  
  if (Rotation_Rate_X == NULL) {
    Rotation_Rate_X = new su2double[nMoving];
    for (iZone = 0; iZone < nMoving; iZone++ )
      Rotation_Rate_X[iZone] = 0.0;
  } else {
    if (Grid_Movement && (nRotation_Rate_X != nGridMovement)) {
      cout << "Length of ROTATION_RATE_X must match GRID_MOVEMENT_KIND!!" << endl;
      exit(EXIT_FAILURE);
    }
  }
  
  if (Rotation_Rate_Y == NULL) {
    Rotation_Rate_Y = new su2double[nMoving];
    for (iZone = 0; iZone < nMoving; iZone++ )
      Rotation_Rate_Y[iZone] = 0.0;
  } else {
    if (Grid_Movement && (nRotation_Rate_Y != nGridMovement)) {
      cout << "Length of ROTATION_RATE_Y must match GRID_MOVEMENT_KIND!!" << endl;
      exit(EXIT_FAILURE);
    }
  }
  
  if (Rotation_Rate_Z == NULL) {
    Rotation_Rate_Z = new su2double[nMoving];
    for (iZone = 0; iZone < nMoving; iZone++ )
      Rotation_Rate_Z[iZone] = 0.0;
  } else {
    if (Grid_Movement && (nRotation_Rate_Z != nGridMovement)) {
      cout << "Length of ROTATION_RATE_Z must match GRID_MOVEMENT_KIND!!" << endl;
      exit(EXIT_FAILURE);
    }
  }
  
  /*--- Pitching: ---*/
  
  if (Pitching_Omega_X == NULL) {
    Pitching_Omega_X = new su2double[nMoving];
    for (iZone = 0; iZone < nMoving; iZone++ )
      Pitching_Omega_X[iZone] = 0.0;
  } else {
    if (Grid_Movement && (nPitching_Omega_X != nGridMovement)) {
      cout << "Length of PITCHING_OMEGA_X must match GRID_MOVEMENT_KIND!!" << endl;
      exit(EXIT_FAILURE);
    }
  }
  
  if (Pitching_Omega_Y == NULL) {
    Pitching_Omega_Y = new su2double[nMoving];
    for (iZone = 0; iZone < nMoving; iZone++ )
      Pitching_Omega_Y[iZone] = 0.0;
  } else {
    if (Grid_Movement && (nPitching_Omega_Y != nGridMovement)) {
      cout << "Length of PITCHING_OMEGA_Y must match GRID_MOVEMENT_KIND!!" << endl;
      exit(EXIT_FAILURE);
    }
  }
  
  if (Pitching_Omega_Z == NULL) {
    Pitching_Omega_Z = new su2double[nMoving];
    for (iZone = 0; iZone < nMoving; iZone++ )
      Pitching_Omega_Z[iZone] = 0.0;
  } else {
    if (Grid_Movement && (nPitching_Omega_Z != nGridMovement)) {
      cout << "Length of PITCHING_OMEGA_Z must match GRID_MOVEMENT_KIND!!" << endl;
      exit(EXIT_FAILURE);
    }
  }
  
  /*--- Pitching Amplitude: ---*/
  
  if (Pitching_Ampl_X == NULL) {
    Pitching_Ampl_X = new su2double[nMoving];
    for (iZone = 0; iZone < nMoving; iZone++ )
      Pitching_Ampl_X[iZone] = 0.0;
  } else {
    if (Grid_Movement && (nPitching_Ampl_X != nGridMovement)) {
      cout << "Length of PITCHING_AMPL_X must match GRID_MOVEMENT_KIND!!" << endl;
      exit(EXIT_FAILURE);
    }
  }
  
  if (Pitching_Ampl_Y == NULL) {
    Pitching_Ampl_Y = new su2double[nMoving];
    for (iZone = 0; iZone < nMoving; iZone++ )
      Pitching_Ampl_Y[iZone] = 0.0;
  } else {
    if (Grid_Movement && (nPitching_Ampl_Y != nGridMovement)) {
      cout << "Length of PITCHING_AMPL_Y must match GRID_MOVEMENT_KIND!!" << endl;
      exit(EXIT_FAILURE);
    }
  }
  
  if (Pitching_Ampl_Z == NULL) {
    Pitching_Ampl_Z = new su2double[nMoving];
    for (iZone = 0; iZone < nMoving; iZone++ )
      Pitching_Ampl_Z[iZone] = 0.0;
  } else {
    if (Grid_Movement && (nPitching_Ampl_Z != nGridMovement)) {
      cout << "Length of PITCHING_AMPL_Z must match GRID_MOVEMENT_KIND!!" << endl;
      exit(EXIT_FAILURE);
    }
  }
  
  /*--- Pitching Phase: ---*/
  
  if (Pitching_Phase_X == NULL) {
    Pitching_Phase_X = new su2double[nMoving];
    for (iZone = 0; iZone < nMoving; iZone++ )
      Pitching_Phase_X[iZone] = 0.0;
  } else {
    if (Grid_Movement && (nPitching_Phase_X != nGridMovement)) {
      cout << "Length of PITCHING_PHASE_X must match GRID_MOVEMENT_KIND!!" << endl;
      exit(EXIT_FAILURE);
    }
  }
  
  if (Pitching_Phase_Y == NULL) {
    Pitching_Phase_Y = new su2double[nMoving];
    for (iZone = 0; iZone < nMoving; iZone++ )
      Pitching_Phase_Y[iZone] = 0.0;
  } else {
    if (Grid_Movement && (nPitching_Phase_Y != nGridMovement)) {
      cout << "Length of PITCHING_PHASE_Y must match GRID_MOVEMENT_KIND!!" << endl;
      exit(EXIT_FAILURE);
    }
  }
  
  if (Pitching_Phase_Z == NULL) {
    Pitching_Phase_Z = new su2double[nMoving];
    for (iZone = 0; iZone < nMoving; iZone++ )
      Pitching_Phase_Z[iZone] = 0.0;
  } else {
    if (Grid_Movement && (nPitching_Phase_Z != nGridMovement)) {
      cout << "Length of PITCHING_PHASE_Z must match GRID_MOVEMENT_KIND!!" << endl;
      exit(EXIT_FAILURE);
    }
  }
  
  /*--- Plunging: ---*/
  
  if (Plunging_Omega_X == NULL) {
    Plunging_Omega_X = new su2double[nMoving];
    for (iZone = 0; iZone < nMoving; iZone++ )
      Plunging_Omega_X[iZone] = 0.0;
  } else {
    if (Grid_Movement && (nPlunging_Omega_X != nGridMovement)) {
      cout << "Length of PLUNGING_OMEGA_X must match GRID_MOVEMENT_KIND!!" << endl;
      exit(EXIT_FAILURE);
    }
  }
  
  if (Plunging_Omega_Y == NULL) {
    Plunging_Omega_Y = new su2double[nMoving];
    for (iZone = 0; iZone < nMoving; iZone++ )
      Plunging_Omega_Y[iZone] = 0.0;
  } else {
    if (Grid_Movement && (nPlunging_Omega_Y != nGridMovement)) {
      cout << "Length of PLUNGING_OMEGA_Y must match GRID_MOVEMENT_KIND!!" << endl;
      exit(EXIT_FAILURE);
    }
  }
  
  if (Plunging_Omega_Z == NULL) {
    Plunging_Omega_Z = new su2double[nMoving];
    for (iZone = 0; iZone < nMoving; iZone++ )
      Plunging_Omega_Z[iZone] = 0.0;
  } else {
    if (Grid_Movement && (nPlunging_Omega_Z != nGridMovement)) {
      cout << "Length of PLUNGING_OMEGA_Z must match GRID_MOVEMENT_KIND!!" << endl;
      exit(EXIT_FAILURE);
    }
  }
  
  /*--- Plunging Amplitude: ---*/
  
  if (Plunging_Ampl_X == NULL) {
    Plunging_Ampl_X = new su2double[nMoving];
    for (iZone = 0; iZone < nMoving; iZone++ )
      Plunging_Ampl_X[iZone] = 0.0;
  } else {
    if (Grid_Movement && (nPlunging_Ampl_X != nGridMovement)) {
      cout << "Length of PLUNGING_AMPL_X must match GRID_MOVEMENT_KIND!!" << endl;
      exit(EXIT_FAILURE);
    }
  }
  
  if (Plunging_Ampl_Y == NULL) {
    Plunging_Ampl_Y = new su2double[nMoving];
    for (iZone = 0; iZone < nMoving; iZone++ )
      Plunging_Ampl_Y[iZone] = 0.0;
  } else {
    if (Grid_Movement && (nPlunging_Ampl_Y != nGridMovement)) {
      cout << "Length of PLUNGING_AMPL_Y must match GRID_MOVEMENT_KIND!!" << endl;
      exit(EXIT_FAILURE);
    }
  }
  
  if (Plunging_Ampl_Z == NULL) {
    Plunging_Ampl_Z = new su2double[nMoving];
    for (iZone = 0; iZone < nMoving; iZone++ )
      Plunging_Ampl_Z[iZone] = 0.0;
  } else {
    if (Grid_Movement && (nPlunging_Ampl_Z != nGridMovement)) {
      cout << "Length of PLUNGING_AMPL_Z must match GRID_MOVEMENT_KIND!!" << endl;
      exit(EXIT_FAILURE);
    }
  }
  
  /*-- Setting Harmonic Balance period from the config file */

  if (Unsteady_Simulation == HARMONIC_BALANCE) {
  	HarmonicBalance_Period = GetHarmonicBalance_Period();
  	if (HarmonicBalance_Period < 0)  {
  		cout << "Not a valid value for time period!!" << endl;
  		exit(EXIT_FAILURE);
  	}
  	/* Initialize the Harmonic balance Frequency pointer */
  	if (Omega_HB == NULL) {
  		Omega_HB = new su2double[nOmega_HB];
  		for (iZone = 0; iZone < nOmega_HB; iZone++ )
  			Omega_HB[iZone] = 0.0;
  	}else {
  		if (nOmega_HB != nTimeInstances) {
  			cout << "Length of omega_HB  must match the number TIME_INSTANCES!!" << endl;
  			exit(EXIT_FAILURE);
  		}
  	}
  }

    /*--- Use the various rigid-motion input frequencies to determine the period to be used with harmonic balance cases.
     There are THREE types of motion to consider, namely: rotation, pitching, and plunging.
     The largest period of motion is the one to be used for harmonic balance  calculations. ---*/
    
  /*if (Unsteady_Simulation == HARMONIC_BALANCE) {
      if (!(GetGrid_Movement())) {
          // No grid movement - Time period from config file //
          HarmonicBalance_Period = GetHarmonicBalance_Period();
      }
      
      else {
          unsigned short N_MOTION_TYPES = 3;
          su2double *periods;
          periods = new su2double[N_MOTION_TYPES];
          
          //--- rotation: ---//
          
          su2double Omega_mag_rot = sqrt(pow(Rotation_Rate_X[ZONE_0],2)+pow(Rotation_Rate_Y[ZONE_0],2)+pow(Rotation_Rate_Z[ZONE_0],2));
          if (Omega_mag_rot > 0)
              periods[0] = 2*PI_NUMBER/Omega_mag_rot;
          else
              periods[0] = 0.0;
          
          //--- pitching: ---//
          
          su2double Omega_mag_pitch = sqrt(pow(Pitching_Omega_X[ZONE_0],2)+pow(Pitching_Omega_Y[ZONE_0],2)+pow(Pitching_Omega_Z[ZONE_0],2));
          if (Omega_mag_pitch > 0)
              periods[1] = 2*PI_NUMBER/Omega_mag_pitch;
          else
              periods[1] = 0.0;
          
          //--- plunging: ---//
          
          su2double Omega_mag_plunge = sqrt(pow(Plunging_Omega_X[ZONE_0],2)+pow(Plunging_Omega_Y[ZONE_0],2)+pow(Plunging_Omega_Z[ZONE_0],2));
          if (Omega_mag_plunge > 0)
              periods[2] = 2*PI_NUMBER/Omega_mag_plunge;
          else
              periods[2] = 0.0;
          
          //--- determine which period is largest ---//
          
          unsigned short iVar;
          HarmonicBalance_Period = 0.0;
          for (iVar = 0; iVar < N_MOTION_TYPES; iVar++) {
              if (periods[iVar] > HarmonicBalance_Period)
                  HarmonicBalance_Period = periods[iVar];
          }
          
          delete periods;
      }
    
  }*/
  

  
    
  /*--- Initialize the RefOriginMoment Pointer ---*/
  
  RefOriginMoment = NULL;
  RefOriginMoment = new su2double[3];
  RefOriginMoment[0] = 0.0; RefOriginMoment[1] = 0.0; RefOriginMoment[2] = 0.0;
  
  /*--- In case the moment origin coordinates have not been declared in the
   config file, set them equal to zero for safety. Also check to make sure
   that for each marker, a value has been declared for the moment origin.
   Unless only one value was specified, then set this value for all the markers
   being monitored. ---*/
  
  
  if ((nRefOriginMoment_X != nRefOriginMoment_Y) || (nRefOriginMoment_X != nRefOriginMoment_Z) ) {
    cout << "ERROR: Length of REF_ORIGIN_MOMENT_X, REF_ORIGIN_MOMENT_Y and REF_ORIGIN_MOMENT_Z must be the same!!" << endl;
    exit(EXIT_FAILURE);
  }
  
  if (RefOriginMoment_X == NULL) {
    RefOriginMoment_X = new su2double[nMarker_Monitoring];
    for (iMarker = 0; iMarker < nMarker_Monitoring; iMarker++ )
      RefOriginMoment_X[iMarker] = 0.0;
  } else {
    if (nRefOriginMoment_X == 1) {
      
      su2double aux_RefOriginMoment_X = RefOriginMoment_X[0];
      delete [] RefOriginMoment_X;
      RefOriginMoment_X = new su2double[nMarker_Monitoring];
      nRefOriginMoment_X = nMarker_Monitoring;
      
      for (iMarker = 0; iMarker < nMarker_Monitoring; iMarker++ )
        RefOriginMoment_X[iMarker] = aux_RefOriginMoment_X;
    }
    else if (nRefOriginMoment_X != nMarker_Monitoring) {
      cout << "ERROR: Length of REF_ORIGIN_MOMENT_X must match number of Monitoring Markers!!" << endl;
      exit(EXIT_FAILURE);
    }
  }
  
  if (RefOriginMoment_Y == NULL) {
    RefOriginMoment_Y = new su2double[nMarker_Monitoring];
    for (iMarker = 0; iMarker < nMarker_Monitoring; iMarker++ )
      RefOriginMoment_Y[iMarker] = 0.0;
  } else {
    if (nRefOriginMoment_Y == 1) {
      
      su2double aux_RefOriginMoment_Y = RefOriginMoment_Y[0];
      delete [] RefOriginMoment_Y;
      RefOriginMoment_Y = new su2double[nMarker_Monitoring];
      nRefOriginMoment_Y = nMarker_Monitoring;
      
      for (iMarker = 0; iMarker < nMarker_Monitoring; iMarker++ )
        RefOriginMoment_Y[iMarker] = aux_RefOriginMoment_Y;
    }
    else if (nRefOriginMoment_Y != nMarker_Monitoring) {
      cout << "ERROR: Length of REF_ORIGIN_MOMENT_Y must match number of Monitoring Markers!!" << endl;
      exit(EXIT_FAILURE);
    }
  }
  
  if (RefOriginMoment_Z == NULL) {
    RefOriginMoment_Z = new su2double[nMarker_Monitoring];
    for (iMarker = 0; iMarker < nMarker_Monitoring; iMarker++ )
      RefOriginMoment_Z[iMarker] = 0.0;
  } else {
    if (nRefOriginMoment_Z == 1) {
      
      su2double aux_RefOriginMoment_Z = RefOriginMoment_Z[0];
      delete [] RefOriginMoment_Z;
      RefOriginMoment_Z = new su2double[nMarker_Monitoring];
      nRefOriginMoment_Z = nMarker_Monitoring;
      
      for (iMarker = 0; iMarker < nMarker_Monitoring; iMarker++ )
        RefOriginMoment_Z[iMarker] = aux_RefOriginMoment_Z;
    }
    else if (nRefOriginMoment_Z != nMarker_Monitoring) {
      cout << "ERROR: Length of REF_ORIGIN_MOMENT_Z must match number of Monitoring Markers!!" << endl;
      exit(EXIT_FAILURE);
    }
  }
  
  /*--- Set the boolean flag if we are carrying out an aeroelastic simulation. ---*/
  
  if (Grid_Movement && (Kind_GridMovement[ZONE_0] == AEROELASTIC || Kind_GridMovement[ZONE_0] == AEROELASTIC_RIGID_MOTION)) Aeroelastic_Simulation = true;
  else Aeroelastic_Simulation = false;
  
  /*--- Initializing the size for the solutions of the Aeroelastic problem. ---*/
  
  
  if (Grid_Movement && Aeroelastic_Simulation) {
    Aeroelastic_np1.resize(nMarker_Monitoring);
    Aeroelastic_n.resize(nMarker_Monitoring);
    Aeroelastic_n1.resize(nMarker_Monitoring);
    for (iMarker = 0; iMarker < nMarker_Monitoring; iMarker++) {
      Aeroelastic_np1[iMarker].resize(2);
      Aeroelastic_n[iMarker].resize(2);
      Aeroelastic_n1[iMarker].resize(2);
      for (int i =0; i<2; i++) {
        Aeroelastic_np1[iMarker][i].resize(2);
        Aeroelastic_n[iMarker][i].resize(2);
        Aeroelastic_n1[iMarker][i].resize(2);
        for (int j=0; j<2; j++) {
          Aeroelastic_np1[iMarker][i][j] = 0.0;
          Aeroelastic_n[iMarker][i][j] = 0.0;
          Aeroelastic_n1[iMarker][i][j] = 0.0;
        }
      }
    }
  }
  
  /*--- Allocate memory for the plunge and pitch and initialized them to zero ---*/
  
  if (Grid_Movement && Aeroelastic_Simulation) {
    Aeroelastic_pitch = new su2double[nMarker_Monitoring];
    Aeroelastic_plunge = new su2double[nMarker_Monitoring];
    for (iMarker = 0; iMarker < nMarker_Monitoring; iMarker++ ) {
      Aeroelastic_pitch[iMarker] = 0.0;
      Aeroelastic_plunge[iMarker] = 0.0;
    }
  }

  /*--- Fluid-Structure Interaction problems ---*/

  if (FSI_Problem) {
	  Kind_GridMovement[val_izone] = FLUID_STRUCTURE;
	  Grid_Movement = true;
  }
  
  if (MGCycle == FULLMG_CYCLE) FinestMesh = nMGLevels;
  else FinestMesh = MESH_0;
  
  if ((Kind_Solver == NAVIER_STOKES) &&
      (Kind_Turb_Model != NONE))
    Kind_Solver = RANS;
  
  if (Kind_Regime == FREESURFACE) GravityForce = true;
  
  Kappa_1st_Flow = Kappa_Flow[0];
  Kappa_2nd_Flow = Kappa_Flow[1];
  Kappa_4th_Flow = Kappa_Flow[2];
  Kappa_1st_AdjFlow = Kappa_AdjFlow[0];
  Kappa_2nd_AdjFlow = Kappa_AdjFlow[1];
  Kappa_4th_AdjFlow = Kappa_AdjFlow[2];
  
  /*--- Make the MG_PreSmooth, MG_PostSmooth, and MG_CorrecSmooth
   arrays consistent with nMGLevels ---*/
  
  unsigned short * tmp_smooth = new unsigned short[nMGLevels+1];
  
  if ((nMG_PreSmooth != nMGLevels+1) && (nMG_PreSmooth != 0)) {
    if (nMG_PreSmooth > nMGLevels+1) {
      
      /*--- Truncate by removing unnecessary elements at the end ---*/
      
      for (unsigned int i = 0; i <= nMGLevels; i++)
        tmp_smooth[i] = MG_PreSmooth[i];
      delete [] MG_PreSmooth;
      MG_PreSmooth=NULL;
    } else {
      
      /*--- Add additional elements equal to last element ---*/
      
      for (unsigned int i = 0; i < nMG_PreSmooth; i++)
        tmp_smooth[i] = MG_PreSmooth[i];
      for (unsigned int i = nMG_PreSmooth; i <= nMGLevels; i++)
        tmp_smooth[i] = MG_PreSmooth[nMG_PreSmooth-1];
      delete [] MG_PreSmooth;
      MG_PreSmooth=NULL;
    }
    
    nMG_PreSmooth = nMGLevels+1;
    MG_PreSmooth = new unsigned short[nMG_PreSmooth];
    for (unsigned int i = 0; i < nMG_PreSmooth; i++)
      MG_PreSmooth[i] = tmp_smooth[i];
  }
  if ((nMGLevels != 0) && (nMG_PreSmooth == 0)) {
    delete [] MG_PreSmooth;
    nMG_PreSmooth = nMGLevels+1;
    MG_PreSmooth = new unsigned short[nMG_PreSmooth];
    for (unsigned int i = 0; i < nMG_PreSmooth; i++)
      MG_PreSmooth[i] = i+1;
  }
  
  if ((nMG_PostSmooth != nMGLevels+1) && (nMG_PostSmooth != 0)) {
    if (nMG_PostSmooth > nMGLevels+1) {
      
      /*--- Truncate by removing unnecessary elements at the end ---*/
      
      for (unsigned int i = 0; i <= nMGLevels; i++)
        tmp_smooth[i] = MG_PostSmooth[i];
      delete [] MG_PostSmooth;
      MG_PostSmooth=NULL;
    } else {
      
      /*--- Add additional elements equal to last element ---*/
       
      for (unsigned int i = 0; i < nMG_PostSmooth; i++)
        tmp_smooth[i] = MG_PostSmooth[i];
      for (unsigned int i = nMG_PostSmooth; i <= nMGLevels; i++)
        tmp_smooth[i] = MG_PostSmooth[nMG_PostSmooth-1];
      delete [] MG_PostSmooth;
      MG_PostSmooth=NULL;
    }
    
    nMG_PostSmooth = nMGLevels+1;
    MG_PostSmooth = new unsigned short[nMG_PostSmooth];
    for (unsigned int i = 0; i < nMG_PostSmooth; i++)
      MG_PostSmooth[i] = tmp_smooth[i];
    
  }
  
  if ((nMGLevels != 0) && (nMG_PostSmooth == 0)) {
    delete [] MG_PostSmooth;
    nMG_PostSmooth = nMGLevels+1;
    MG_PostSmooth = new unsigned short[nMG_PostSmooth];
    for (unsigned int i = 0; i < nMG_PostSmooth; i++)
      MG_PostSmooth[i] = 0;
  }
  
  if ((nMG_CorrecSmooth != nMGLevels+1) && (nMG_CorrecSmooth != 0)) {
    if (nMG_CorrecSmooth > nMGLevels+1) {
      
      /*--- Truncate by removing unnecessary elements at the end ---*/
      
      for (unsigned int i = 0; i <= nMGLevels; i++)
        tmp_smooth[i] = MG_CorrecSmooth[i];
      delete [] MG_CorrecSmooth;
      MG_CorrecSmooth = NULL;
    } else {
      
      /*--- Add additional elements equal to last element ---*/
      
      for (unsigned int i = 0; i < nMG_CorrecSmooth; i++)
        tmp_smooth[i] = MG_CorrecSmooth[i];
      for (unsigned int i = nMG_CorrecSmooth; i <= nMGLevels; i++)
        tmp_smooth[i] = MG_CorrecSmooth[nMG_CorrecSmooth-1];
      delete [] MG_CorrecSmooth;
      MG_CorrecSmooth = NULL;
    }
    nMG_CorrecSmooth = nMGLevels+1;
    MG_CorrecSmooth = new unsigned short[nMG_CorrecSmooth];
    for (unsigned int i = 0; i < nMG_CorrecSmooth; i++)
      MG_CorrecSmooth[i] = tmp_smooth[i];
  }
  
  if ((nMGLevels != 0) && (nMG_CorrecSmooth == 0)) {
    delete [] MG_CorrecSmooth;
    nMG_CorrecSmooth = nMGLevels+1;
    MG_CorrecSmooth = new unsigned short[nMG_CorrecSmooth];
    for (unsigned int i = 0; i < nMG_CorrecSmooth; i++)
      MG_CorrecSmooth[i] = 0;
  }
  
  /*--- Override MG Smooth parameters ---*/
  
  if (nMG_PreSmooth != 0) MG_PreSmooth[MESH_0] = 1;
  if (nMG_PostSmooth != 0) {
    MG_PostSmooth[MESH_0] = 0;
    MG_PostSmooth[nMGLevels] = 0;
  }
  if (nMG_CorrecSmooth != 0) MG_CorrecSmooth[nMGLevels] = 0;
  
  if (Restart) MGCycle = V_CYCLE;
  
  if (ContinuousAdjoint) {
    if (Kind_Solver == EULER) Kind_Solver = ADJ_EULER;
    if (Kind_Solver == NAVIER_STOKES) Kind_Solver = ADJ_NAVIER_STOKES;
    if (Kind_Solver == RANS) Kind_Solver = ADJ_RANS;
  }
  
  nCFL = nMGLevels+1;
  CFL = new su2double[nCFL];
  CFL[0] = CFLFineGrid;
  
  /*--- Evaluate when the Cl should be evaluated ---*/
  
  Iter_Fixed_NetThrust = SU2_TYPE::Int(nExtIter / (su2double(Update_BCThrust)+5.0));

  if (ContinuousAdjoint) {
    CFL[0] = CFL[0] * CFLRedCoeff_AdjFlow;
    CFL_AdaptParam[2] *= CFLRedCoeff_AdjFlow;
    CFL_AdaptParam[3] *= CFLRedCoeff_AdjFlow;
    Iter_Fixed_NetThrust = SU2_TYPE::Int(su2double (Iter_Fixed_NetThrust) / CFLRedCoeff_AdjFlow);
  }
  
  if (Iter_Fixed_NetThrust == 0) { Iter_Fixed_NetThrust = nExtIter+1; Update_BCThrust = 0; }

  for (iCFL = 1; iCFL < nCFL; iCFL++)
    CFL[iCFL] = CFL[iCFL-1];
  
  if (nRKStep == 0) {
    nRKStep = 1;
    RK_Alpha_Step = new su2double[1]; RK_Alpha_Step[0] = 1.0;
  }
  
  if (nIntCoeffs == 0) {
	nIntCoeffs = 2;
	Int_Coeffs = new su2double[2]; Int_Coeffs[0] = 0.25; Int_Coeffs[1] = 0.5;
  }

  if ((Kind_SU2 == SU2_CFD) && (Kind_Solver == NO_SOLVER)) {
    cout << "PHYSICAL_PROBLEM must be set in the configuration file" << endl;
    exit(EXIT_FAILURE);
  }
  
  /*--- Set a flag for viscous simulations ---*/
  
  Viscous = (( Kind_Solver == NAVIER_STOKES          ) ||
             ( Kind_Solver == ADJ_NAVIER_STOKES      ) ||
             ( Kind_Solver == RANS                   ) ||
             ( Kind_Solver == ADJ_RANS               ) );
  
  
  /*--- Re-scale the length based parameters. The US system uses feet,
   but SU2 assumes that the grid is in inches ---*/
  
  if ((SystemMeasurements == US) && (Kind_SU2 == SU2_CFD)) {
    
    for (iMarker = 0; iMarker < nMarker_Monitoring; iMarker++) {
      RefOriginMoment_X[iMarker] = RefOriginMoment_X[iMarker]/12.0;
      RefOriginMoment_Y[iMarker] = RefOriginMoment_Y[iMarker]/12.0;
      RefOriginMoment_Z[iMarker] = RefOriginMoment_Z[iMarker]/12.0;
    }
    
    for (iMarker = 0; iMarker < nGridMovement; iMarker++) {
      Motion_Origin_X[iMarker] = Motion_Origin_X[iMarker]/12.0;
      Motion_Origin_Y[iMarker] = Motion_Origin_Y[iMarker]/12.0;
      Motion_Origin_Z[iMarker] = Motion_Origin_Z[iMarker]/12.0;
    }
    
    RefLengthMoment = RefLengthMoment/12.0;
    if (val_nDim == 2) RefAreaCoeff = RefAreaCoeff/12.0;
    else RefAreaCoeff = RefAreaCoeff/144.0;
    Length_Reynolds = Length_Reynolds/12.0;
    RefElemLength = RefElemLength/12.0;
    Highlite_Area = Highlite_Area/144.0;

    EA_IntLimit[0] = EA_IntLimit[0]/12.0;
    EA_IntLimit[1] = EA_IntLimit[1]/12.0;
    EA_IntLimit[2] = EA_IntLimit[2]/12.0;
    
    Section_Location[0] = Section_Location[0]/12.0;
    Section_Location[1] = Section_Location[1]/12.0;
    
    SubsonicEngine_Cyl[0] = SubsonicEngine_Cyl[0]/12.0;
    SubsonicEngine_Cyl[1] = SubsonicEngine_Cyl[1]/12.0;
    SubsonicEngine_Cyl[2] = SubsonicEngine_Cyl[2]/12.0;
    SubsonicEngine_Cyl[3] = SubsonicEngine_Cyl[3]/12.0;
    SubsonicEngine_Cyl[4] = SubsonicEngine_Cyl[4]/12.0;
    SubsonicEngine_Cyl[5] = SubsonicEngine_Cyl[5]/12.0;
    SubsonicEngine_Cyl[6] = SubsonicEngine_Cyl[6]/12.0;
    
  }
  
  /*--- Check for constant lift mode. Initialize the update flag for
   the AoA with each iteration to false  ---*/
  
  if (Fixed_CL_Mode) Update_AoA = false;
  if (Fixed_CM_Mode) Update_HTPIncidence = false;

  if (DirectDiff != NO_DERIVATIVE) {
#if !defined COMPLEX_TYPE && !defined ADOLC_FORWARD_TYPE && !defined CODI_FORWARD_TYPE
      if (Kind_SU2 == SU2_CFD) {
        cout << "SU2_CFD: Config option DIRECT_DIFF= YES requires AD or complex support!" << endl;
        cout << "Please use SU2_CFD_DIRECTDIFF (configuration/compilation is done using the preconfigure.py script)." << endl;
        exit(EXIT_FAILURE);
      }
#endif
    /*--- Initialize the derivative values ---*/
    switch (DirectDiff) {
      case D_MACH:
        SU2_TYPE::SetDerivative(Mach, 1.0);
        break;
      case D_AOA:
        SU2_TYPE::SetDerivative(AoA, 1.0);
        break;
      case D_SIDESLIP:
        SU2_TYPE::SetDerivative(AoS, 1.0);
        break;
      case D_REYNOLDS:
        SU2_TYPE::SetDerivative(Reynolds, 1.0);
        break;
      case D_TURB2LAM:
       SU2_TYPE::SetDerivative(Turb2LamViscRatio_FreeStream, 1.0);
        break;
      default:
        /*--- All other cases are handled in the specific solver ---*/
        break;
      }
  }

#if defined CODI_REVERSE_TYPE
  AD_Mode = YES;
#else
  if (AD_Mode == YES) {
    cout << "AUTO_DIFF=YES requires Automatic Differentiation support." << endl;
    cout << "Please use correct executables (configuration/compilation is done using the preconfigure.py script)." << endl;
  }
#endif

  if (DiscreteAdjoint) {
#if !defined ADOLC_REVERSE_TYPE && !defined CODI_REVERSE_TYPE
    if (Kind_SU2 == SU2_CFD) {
      cout << "SU2_CFD: Config option MATH_PROBLEM= DISCRETE_ADJOINT requires AD support!" << endl;
      cout << "Please use SU2_CFD_AD (configuration/compilation is done using the preconfigure.py script)." << endl;
      exit(EXIT_FAILURE);
    }
#endif

    /*--- Disable writing of limiters if enabled ---*/
    Wrt_Limiters = false;

    if (Unsteady_Simulation) {

      Restart_Flow = false;

      if (Grid_Movement) {
        cout << "Dynamic mesh movement currently not supported for the discrete adjoint solver." << endl;
        exit(EXIT_FAILURE);
      }

      /*--- If the averaging interval is not set, we average over all time-steps ---*/

      if (Iter_Avg_Objective == 0.0) {
        Iter_Avg_Objective = nExtIter;
      }
    }

    switch(Kind_Solver) {
      case EULER:
        Kind_Solver = DISC_ADJ_EULER;
        break;
      case RANS:
        Kind_Solver = DISC_ADJ_RANS;
        Frozen_Visc = false;
        break;
      case NAVIER_STOKES:
        Kind_Solver = DISC_ADJ_NAVIER_STOKES;
        break;
      default:
        break;
    }
  }

  /*--- Check for 2nd order w/ limiting for JST and correct ---*/
  
  if ((Kind_ConvNumScheme_Flow == SPACE_CENTERED) && (Kind_Centered_Flow == JST) && (SpatialOrder_Flow == SECOND_ORDER_LIMITER))
    SpatialOrder_Flow = SECOND_ORDER;
  
  if ((Kind_ConvNumScheme_AdjFlow == SPACE_CENTERED) && (Kind_Centered_AdjFlow == JST) && (SpatialOrder_AdjFlow == SECOND_ORDER_LIMITER))
    SpatialOrder_AdjFlow = SECOND_ORDER;
  
  delete [] tmp_smooth;
  
}

void CConfig::SetMarkers(unsigned short val_software) {

  unsigned short iMarker_All, iMarker_CfgFile, iMarker_Euler, iMarker_Custom,
  iMarker_FarField, iMarker_SymWall, iMarker_Pressure, iMarker_PerBound,
  iMarker_NearFieldBound, iMarker_InterfaceBound, iMarker_Dirichlet,
  iMarker_Inlet, iMarker_Riemann, iMarker_NRBC, iMarker_Outlet, iMarker_Isothermal,
  iMarker_HeatFlux, iMarker_EngineInflow, iMarker_EngineExhaust,
  iMarker_Displacement, iMarker_Load, iMarker_FlowLoad, iMarker_Neumann, iMarker_Internal,
  iMarker_Monitoring, iMarker_Designing, iMarker_GeoEval, iMarker_Plotting, iMarker_Analyze,
  iMarker_DV, iMarker_Moving, iMarker_Supersonic_Inlet, iMarker_Supersonic_Outlet,
  iMarker_Clamped, iMarker_FSIinterface, iMarker_Load_Dir, iMarker_Load_Sine,
  iMarker_ActDiskInlet, iMarker_ActDiskOutlet, iMarker_Out_1D;

  int size = SINGLE_NODE;
  
#ifdef HAVE_MPI
  if (val_software != SU2_MSH)
    MPI_Comm_size(MPI_COMM_WORLD, &size);
#endif

  /*--- Compute the total number of markers in the config file ---*/
  
  nMarker_CfgFile = nMarker_Euler + nMarker_FarField + nMarker_SymWall +
  nMarker_Pressure + nMarker_PerBound + nMarker_NearFieldBound +
  nMarker_InterfaceBound + nMarker_Dirichlet + nMarker_Neumann + nMarker_Inlet + nMarker_Riemann +
  nMarker_NRBC + nMarker_Outlet + nMarker_Isothermal + nMarker_HeatFlux +
  nMarker_EngineInflow + nMarker_EngineExhaust + nMarker_Internal +
  nMarker_Supersonic_Inlet + nMarker_Supersonic_Outlet + nMarker_Displacement + nMarker_Load +
  nMarker_FlowLoad + nMarker_Custom +
  nMarker_Clamped + nMarker_Load_Sine + nMarker_Load_Dir +
  nMarker_ActDiskInlet + nMarker_ActDiskOutlet + nMarker_Out_1D;
  
  /*--- Add the possible send/receive domains ---*/

  nMarker_Max = nMarker_CfgFile + OVERHEAD*size;
  
  /*--- Basic dimensionalization of the markers (worst scenario) ---*/

  nMarker_All = nMarker_Max;

  /*--- Allocate the memory (markers in each domain) ---*/
  
  Marker_All_TagBound       = new string[nMarker_All];			    // Store the tag that correspond with each marker.
  Marker_All_SendRecv       = new short[nMarker_All];						// +#domain (send), -#domain (receive).
  Marker_All_KindBC         = new unsigned short[nMarker_All];	// Store the kind of boundary condition.
  Marker_All_Monitoring     = new unsigned short[nMarker_All];	// Store whether the boundary should be monitored.
  Marker_All_Designing      = new unsigned short[nMarker_All];  // Store whether the boundary should be designed.
  Marker_All_Plotting       = new unsigned short[nMarker_All];	// Store whether the boundary should be plotted.
  Marker_All_Analyze  = new unsigned short[nMarker_All];	// Store whether the boundary should be plotted.
  Marker_All_FSIinterface   = new unsigned short[nMarker_All];	// Store whether the boundary is in the FSI interface.
  Marker_All_GeoEval        = new unsigned short[nMarker_All];	// Store whether the boundary should be geometry evaluation.
  Marker_All_DV             = new unsigned short[nMarker_All];	// Store whether the boundary should be affected by design variables.
  Marker_All_Moving         = new unsigned short[nMarker_All];	// Store whether the boundary should be in motion.
  Marker_All_PerBound       = new short[nMarker_All];						// Store whether the boundary belongs to a periodic boundary.
  Marker_All_Out_1D         = new unsigned short[nMarker_All];  // Store whether the boundary belongs to a 1-d output boundary.

  for (iMarker_All = 0; iMarker_All < nMarker_All; iMarker_All++) {
    Marker_All_TagBound[iMarker_All]      = "SEND_RECEIVE";
    Marker_All_SendRecv[iMarker_All]      = 0;
    Marker_All_KindBC[iMarker_All]        = 0;
    Marker_All_Monitoring[iMarker_All]    = 0;
    Marker_All_GeoEval[iMarker_All]       = 0;
    Marker_All_Designing[iMarker_All]     = 0;
    Marker_All_Plotting[iMarker_All]      = 0;
    Marker_All_Analyze[iMarker_All] = 0;
    Marker_All_FSIinterface[iMarker_All]  = 0;
    Marker_All_DV[iMarker_All]            = 0;
    Marker_All_Moving[iMarker_All]        = 0;
    Marker_All_PerBound[iMarker_All]      = 0;
    Marker_All_Out_1D[iMarker_All]        = 0;
  }

  /*--- Allocate the memory (markers in the config file) ---*/

  Marker_CfgFile_TagBound      = new string[nMarker_CfgFile];
  Marker_CfgFile_KindBC        = new unsigned short[nMarker_CfgFile];
  Marker_CfgFile_Monitoring    = new unsigned short[nMarker_CfgFile];
  Marker_CfgFile_Designing     = new unsigned short[nMarker_CfgFile];
  Marker_CfgFile_Plotting      = new unsigned short[nMarker_CfgFile];
  Marker_CfgFile_Analyze       = new unsigned short[nMarker_CfgFile];
  Marker_CfgFile_GeoEval       = new unsigned short[nMarker_CfgFile];
  Marker_CfgFile_FSIinterface	 = new unsigned short[nMarker_CfgFile];
  Marker_CfgFile_DV            = new unsigned short[nMarker_CfgFile];
  Marker_CfgFile_Moving        = new unsigned short[nMarker_CfgFile];
  Marker_CfgFile_PerBound      = new unsigned short[nMarker_CfgFile];
  Marker_CfgFile_Out_1D        = new unsigned short[nMarker_CfgFile];

  for (iMarker_CfgFile = 0; iMarker_CfgFile < nMarker_CfgFile; iMarker_CfgFile++) {
    Marker_CfgFile_TagBound[iMarker_CfgFile]      = "SEND_RECEIVE";
    Marker_CfgFile_KindBC[iMarker_CfgFile]        = 0;
    Marker_CfgFile_Monitoring[iMarker_CfgFile]    = 0;
    Marker_CfgFile_GeoEval[iMarker_CfgFile]       = 0;
    Marker_CfgFile_Designing[iMarker_CfgFile]     = 0;
    Marker_CfgFile_Plotting[iMarker_CfgFile]      = 0;
    Marker_CfgFile_Analyze[iMarker_CfgFile] = 0;
    Marker_CfgFile_FSIinterface[iMarker_CfgFile]  = 0;
    Marker_CfgFile_DV[iMarker_CfgFile]            = 0;
    Marker_CfgFile_Moving[iMarker_CfgFile]        = 0;
    Marker_CfgFile_PerBound[iMarker_CfgFile]      = 0;
    Marker_CfgFile_Out_1D[iMarker_CfgFile]        = 0;
  }

  /*--- Allocate memory to store surface information (Analyze BC) ---*/

  Surface_MassFlow = new su2double[nMarker_Analyze];
  Surface_DC60 = new su2double[nMarker_Analyze];
  Surface_IDC = new su2double[nMarker_Analyze];
  Surface_IDC_Mach = new su2double[nMarker_Analyze];
  Surface_IDR = new su2double[nMarker_Analyze];
  for (iMarker_Analyze = 0; iMarker_Analyze < nMarker_Analyze; iMarker_Analyze++) {
     Surface_MassFlow[iMarker_Analyze] = 0.0;
   	 Surface_DC60[iMarker_Analyze] = 0.0;
     Surface_IDC[iMarker_Analyze] = 0.0;
     Surface_IDC_Mach[iMarker_Analyze] = 0.0;
     Surface_IDR[iMarker_Analyze] = 0.0;
   }

  /*--- Populate the marker information in the config file (all domains) ---*/

  iMarker_CfgFile = 0;
  for (iMarker_Euler = 0; iMarker_Euler < nMarker_Euler; iMarker_Euler++) {
    Marker_CfgFile_TagBound[iMarker_CfgFile] = Marker_Euler[iMarker_Euler];
    Marker_CfgFile_KindBC[iMarker_CfgFile] = EULER_WALL;
    iMarker_CfgFile++;
  }

  for (iMarker_FarField = 0; iMarker_FarField < nMarker_FarField; iMarker_FarField++) {
    Marker_CfgFile_TagBound[iMarker_CfgFile] = Marker_FarField[iMarker_FarField];
    Marker_CfgFile_KindBC[iMarker_CfgFile] = FAR_FIELD;
    iMarker_CfgFile++;
  }

  for (iMarker_SymWall = 0; iMarker_SymWall < nMarker_SymWall; iMarker_SymWall++) {
    Marker_CfgFile_TagBound[iMarker_CfgFile] = Marker_SymWall[iMarker_SymWall];
    Marker_CfgFile_KindBC[iMarker_CfgFile] = SYMMETRY_PLANE;
    iMarker_CfgFile++;
  }

  for (iMarker_Pressure = 0; iMarker_Pressure < nMarker_Pressure; iMarker_Pressure++) {
    Marker_CfgFile_TagBound[iMarker_CfgFile] = Marker_Pressure[iMarker_Pressure];
    Marker_CfgFile_KindBC[iMarker_CfgFile] = PRESSURE_BOUNDARY;
    iMarker_CfgFile++;
  }

  for (iMarker_PerBound = 0; iMarker_PerBound < nMarker_PerBound; iMarker_PerBound++) {
    Marker_CfgFile_TagBound[iMarker_CfgFile] = Marker_PerBound[iMarker_PerBound];
    Marker_CfgFile_KindBC[iMarker_CfgFile] = PERIODIC_BOUNDARY;
    Marker_CfgFile_PerBound[iMarker_CfgFile] = iMarker_PerBound + 1;
    iMarker_CfgFile++;
  }

  ActDisk_DeltaPress = new su2double[nMarker_ActDiskInlet];
  ActDisk_DeltaTemp = new su2double[nMarker_ActDiskInlet];
  ActDisk_TotalPressRatio = new su2double[nMarker_ActDiskInlet];
  ActDisk_TotalTempRatio = new su2double[nMarker_ActDiskInlet];
  ActDisk_StaticPressRatio = new su2double[nMarker_ActDiskInlet];
  ActDisk_StaticTempRatio = new su2double[nMarker_ActDiskInlet];
  ActDisk_Power = new su2double[nMarker_ActDiskInlet];
  ActDisk_MassFlow = new su2double[nMarker_ActDiskInlet];
  ActDisk_Mach = new su2double[nMarker_ActDiskInlet];
  ActDisk_Force = new su2double[nMarker_ActDiskInlet];
  ActDisk_NetThrust = new su2double[nMarker_ActDiskInlet];
  ActDisk_BCThrust = new su2double[nMarker_ActDiskInlet];
  ActDisk_BCThrust_Old = new su2double[nMarker_ActDiskInlet];
  ActDisk_GrossThrust = new su2double[nMarker_ActDiskInlet];
  ActDisk_Area = new su2double[nMarker_ActDiskInlet];
  ActDisk_ReverseMassFlow = new su2double[nMarker_ActDiskInlet];
  
  for (iMarker_ActDiskInlet = 0; iMarker_ActDiskInlet < nMarker_ActDiskInlet; iMarker_ActDiskInlet++) {
    ActDisk_DeltaPress[iMarker_ActDiskInlet] = 0.0;
    ActDisk_DeltaTemp[iMarker_ActDiskInlet] = 0.0;
    ActDisk_TotalPressRatio[iMarker_ActDiskInlet] = 0.0;
    ActDisk_TotalTempRatio[iMarker_ActDiskInlet] = 0.0;
    ActDisk_StaticPressRatio[iMarker_ActDiskInlet] = 0.0;
    ActDisk_StaticTempRatio[iMarker_ActDiskInlet] = 0.0;
    ActDisk_Power[iMarker_ActDiskInlet] = 0.0;
    ActDisk_MassFlow[iMarker_ActDiskInlet] = 0.0;
    ActDisk_Mach[iMarker_ActDiskInlet] = 0.0;
    ActDisk_Force[iMarker_ActDiskInlet] = 0.0;
    ActDisk_NetThrust[iMarker_ActDiskInlet] = 0.0;
    ActDisk_BCThrust[iMarker_ActDiskInlet] = 0.0;
    ActDisk_BCThrust_Old[iMarker_ActDiskInlet] = 0.0;
    ActDisk_GrossThrust[iMarker_ActDiskInlet] = 0.0;
    ActDisk_Area[iMarker_ActDiskInlet] = 0.0;
    ActDisk_ReverseMassFlow[iMarker_ActDiskInlet] = 0.0;
  }
  
  
  ActDiskInlet_MassFlow = new su2double[nMarker_ActDiskInlet];
  ActDiskInlet_Temperature = new su2double[nMarker_ActDiskInlet];
  ActDiskInlet_TotalTemperature = new su2double[nMarker_ActDiskInlet];
  ActDiskInlet_Pressure = new su2double[nMarker_ActDiskInlet];
  ActDiskInlet_TotalPressure = new su2double[nMarker_ActDiskInlet];
  ActDiskInlet_RamDrag = new su2double[nMarker_ActDiskInlet];
  ActDiskInlet_Force = new su2double[nMarker_ActDiskInlet];
  ActDiskInlet_Power = new su2double[nMarker_ActDiskInlet];
  
  for (iMarker_ActDiskInlet = 0; iMarker_ActDiskInlet < nMarker_ActDiskInlet; iMarker_ActDiskInlet++) {
    Marker_CfgFile_TagBound[iMarker_CfgFile] = Marker_ActDiskInlet[iMarker_ActDiskInlet];
    Marker_CfgFile_KindBC[iMarker_CfgFile] = ACTDISK_INLET;
    ActDiskInlet_MassFlow[iMarker_ActDiskInlet] = 0.0;
    ActDiskInlet_Temperature[iMarker_ActDiskInlet] = 0.0;
    ActDiskInlet_TotalTemperature[iMarker_ActDiskInlet] = 0.0;
    ActDiskInlet_Pressure[iMarker_ActDiskInlet] = 0.0;
    ActDiskInlet_TotalPressure[iMarker_ActDiskInlet] = 0.0;
    ActDiskInlet_RamDrag[iMarker_ActDiskInlet] = 0.0;
    ActDiskInlet_Force[iMarker_ActDiskInlet] = 0.0;
    ActDiskInlet_Power[iMarker_ActDiskInlet] = 0.0;
    iMarker_CfgFile++;
  }
  
  ActDiskOutlet_MassFlow = new su2double[nMarker_ActDiskOutlet];
  ActDiskOutlet_Temperature = new su2double[nMarker_ActDiskOutlet];
  ActDiskOutlet_TotalTemperature = new su2double[nMarker_ActDiskOutlet];
  ActDiskOutlet_Pressure = new su2double[nMarker_ActDiskOutlet];
  ActDiskOutlet_TotalPressure = new su2double[nMarker_ActDiskOutlet];
  ActDiskOutlet_GrossThrust = new su2double[nMarker_ActDiskOutlet];
  ActDiskOutlet_Force = new su2double[nMarker_ActDiskOutlet];
  ActDiskOutlet_Power = new su2double[nMarker_ActDiskOutlet];
  
  for (iMarker_ActDiskOutlet = 0; iMarker_ActDiskOutlet < nMarker_ActDiskOutlet; iMarker_ActDiskOutlet++) {
    Marker_CfgFile_TagBound[iMarker_CfgFile] = Marker_ActDiskOutlet[iMarker_ActDiskOutlet];
    Marker_CfgFile_KindBC[iMarker_CfgFile] = ACTDISK_OUTLET;
    ActDiskOutlet_MassFlow[iMarker_ActDiskOutlet] = 0.0;
    ActDiskOutlet_Temperature[iMarker_ActDiskOutlet] = 0.0;
    ActDiskOutlet_TotalTemperature[iMarker_ActDiskOutlet] = 0.0;
    ActDiskOutlet_Pressure[iMarker_ActDiskOutlet] = 0.0;
    ActDiskOutlet_TotalPressure[iMarker_ActDiskOutlet] = 0.0;
    ActDiskOutlet_GrossThrust[iMarker_ActDiskOutlet] = 0.0;
    ActDiskOutlet_Force[iMarker_ActDiskOutlet] = 0.0;
    ActDiskOutlet_Power[iMarker_ActDiskOutlet] = 0.0;
    iMarker_CfgFile++;
  }

  for (iMarker_NearFieldBound = 0; iMarker_NearFieldBound < nMarker_NearFieldBound; iMarker_NearFieldBound++) {
    Marker_CfgFile_TagBound[iMarker_CfgFile] = Marker_NearFieldBound[iMarker_NearFieldBound];
    Marker_CfgFile_KindBC[iMarker_CfgFile] = NEARFIELD_BOUNDARY;
    iMarker_CfgFile++;
  }

  for (iMarker_InterfaceBound = 0; iMarker_InterfaceBound < nMarker_InterfaceBound; iMarker_InterfaceBound++) {
    Marker_CfgFile_TagBound[iMarker_CfgFile] = Marker_InterfaceBound[iMarker_InterfaceBound];
    Marker_CfgFile_KindBC[iMarker_CfgFile] = INTERFACE_BOUNDARY;
    iMarker_CfgFile++;
  }

  for (iMarker_Dirichlet = 0; iMarker_Dirichlet < nMarker_Dirichlet; iMarker_Dirichlet++) {
    Marker_CfgFile_TagBound[iMarker_CfgFile] = Marker_Dirichlet[iMarker_Dirichlet];
    Marker_CfgFile_KindBC[iMarker_CfgFile] = DIRICHLET;
    iMarker_CfgFile++;
  }

  for (iMarker_Inlet = 0; iMarker_Inlet < nMarker_Inlet; iMarker_Inlet++) {
    Marker_CfgFile_TagBound[iMarker_CfgFile] = Marker_Inlet[iMarker_Inlet];
    Marker_CfgFile_KindBC[iMarker_CfgFile] = INLET_FLOW;
    iMarker_CfgFile++;
  }

  for (iMarker_Riemann = 0; iMarker_Riemann < nMarker_Riemann; iMarker_Riemann++) {
    Marker_CfgFile_TagBound[iMarker_CfgFile] = Marker_Riemann[iMarker_Riemann];
    Marker_CfgFile_KindBC[iMarker_CfgFile] = RIEMANN_BOUNDARY;
    iMarker_CfgFile++;
  }

  for (iMarker_NRBC = 0; iMarker_NRBC < nMarker_NRBC; iMarker_NRBC++) {
    Marker_CfgFile_TagBound[iMarker_CfgFile] = Marker_NRBC[iMarker_NRBC];
    Marker_CfgFile_KindBC[iMarker_CfgFile] = NRBC_BOUNDARY;
    iMarker_CfgFile++;
  }

  Engine_Power = new su2double[nMarker_EngineInflow];
  Engine_Mach = new su2double[nMarker_EngineInflow];
  Engine_Force = new su2double[nMarker_EngineInflow];
  Engine_Power = new su2double[nMarker_EngineInflow];
  Engine_NetThrust = new su2double[nMarker_EngineInflow];
  Engine_GrossThrust = new su2double[nMarker_EngineInflow];
  Engine_Area = new su2double[nMarker_EngineInflow];
  
  for (iMarker_EngineInflow = 0; iMarker_EngineInflow < nMarker_EngineInflow; iMarker_EngineInflow++) {
    Engine_Power[iMarker_EngineInflow] = 0.0;
    Engine_Mach[iMarker_EngineInflow] = 0.0;
    Engine_Force[iMarker_EngineInflow] = 0.0;
    Engine_Power[iMarker_EngineInflow] = 0.0;
    Engine_NetThrust[iMarker_EngineInflow] = 0.0;
    Engine_GrossThrust[iMarker_EngineInflow] = 0.0;
    Engine_Area[iMarker_EngineInflow] = 0.0;
  }
  
  Inflow_Mach = new su2double[nMarker_EngineInflow];
  Inflow_Pressure = new su2double[nMarker_EngineInflow];
  Inflow_MassFlow = new su2double[nMarker_EngineInflow];
  Inflow_ReverseMassFlow = new su2double[nMarker_EngineInflow];
  Inflow_TotalPressure = new su2double[nMarker_EngineInflow];
  Inflow_Temperature = new su2double[nMarker_EngineInflow];
  Inflow_TotalTemperature = new su2double[nMarker_EngineInflow];
  Inflow_RamDrag = new su2double[nMarker_EngineInflow];
  Inflow_Force = new su2double[nMarker_EngineInflow];
  Inflow_Power = new su2double[nMarker_EngineInflow];
  
  for (iMarker_EngineInflow = 0; iMarker_EngineInflow < nMarker_EngineInflow; iMarker_EngineInflow++) {
    Marker_CfgFile_TagBound[iMarker_CfgFile] = Marker_EngineInflow[iMarker_EngineInflow];
    Marker_CfgFile_KindBC[iMarker_CfgFile] = ENGINE_INFLOW;
    Inflow_Mach[iMarker_EngineInflow] = 0.0;
    Inflow_Pressure[iMarker_EngineInflow] = 0.0;
    Inflow_MassFlow[iMarker_EngineInflow] = 0.0;
    Inflow_ReverseMassFlow[iMarker_EngineInflow] = 0.0;
    Inflow_TotalPressure[iMarker_EngineInflow] = 0.0;
    Inflow_Temperature[iMarker_EngineInflow] = 0.0;
    Inflow_TotalTemperature[iMarker_EngineInflow] = 0.0;
    Inflow_RamDrag[iMarker_EngineInflow] = 0.0;
    Inflow_Force[iMarker_EngineInflow] = 0.0;
    Inflow_Power[iMarker_EngineInflow] = 0.0;
    iMarker_CfgFile++;
  }
  
  Exhaust_Pressure = new su2double[nMarker_EngineExhaust];
  Exhaust_Temperature = new su2double[nMarker_EngineExhaust];
  Exhaust_MassFlow = new su2double[nMarker_EngineExhaust];
  Exhaust_TotalPressure = new su2double[nMarker_EngineExhaust];
  Exhaust_TotalTemperature = new su2double[nMarker_EngineExhaust];
  Exhaust_GrossThrust = new su2double[nMarker_EngineExhaust];
  Exhaust_Force = new su2double[nMarker_EngineExhaust];
  Exhaust_Power = new su2double[nMarker_EngineExhaust];
  
  for (iMarker_EngineExhaust = 0; iMarker_EngineExhaust < nMarker_EngineExhaust; iMarker_EngineExhaust++) {
    Marker_CfgFile_TagBound[iMarker_CfgFile] = Marker_EngineExhaust[iMarker_EngineExhaust];
    Marker_CfgFile_KindBC[iMarker_CfgFile] = ENGINE_EXHAUST;
    Exhaust_Pressure[iMarker_EngineExhaust] = 0.0;
    Exhaust_Temperature[iMarker_EngineExhaust] = 0.0;
    Exhaust_MassFlow[iMarker_EngineExhaust] = 0.0;
    Exhaust_TotalPressure[iMarker_EngineExhaust] = 0.0;
    Exhaust_TotalTemperature[iMarker_EngineExhaust] = 0.0;
    Exhaust_GrossThrust[iMarker_EngineExhaust] = 0.0;
    Exhaust_Force[iMarker_EngineExhaust] = 0.0;
    Exhaust_Power[iMarker_EngineExhaust] = 0.0;
    iMarker_CfgFile++;
  }
  
  for (iMarker_Supersonic_Inlet = 0; iMarker_Supersonic_Inlet < nMarker_Supersonic_Inlet; iMarker_Supersonic_Inlet++) {
    Marker_CfgFile_TagBound[iMarker_CfgFile] = Marker_Supersonic_Inlet[iMarker_Supersonic_Inlet];
    Marker_CfgFile_KindBC[iMarker_CfgFile] = SUPERSONIC_INLET;
    iMarker_CfgFile++;
  }
  
  for (iMarker_Supersonic_Outlet = 0; iMarker_Supersonic_Outlet < nMarker_Supersonic_Outlet; iMarker_Supersonic_Outlet++) {
    Marker_CfgFile_TagBound[iMarker_CfgFile] = Marker_Supersonic_Outlet[iMarker_Supersonic_Outlet];
    Marker_CfgFile_KindBC[iMarker_CfgFile] = SUPERSONIC_OUTLET;
    iMarker_CfgFile++;
  }

  for (iMarker_Neumann = 0; iMarker_Neumann < nMarker_Neumann; iMarker_Neumann++) {
    Marker_CfgFile_TagBound[iMarker_CfgFile] = Marker_Neumann[iMarker_Neumann];
    Marker_CfgFile_KindBC[iMarker_CfgFile] = NEUMANN;
    iMarker_CfgFile++;
  }
  
  for (iMarker_Internal = 0; iMarker_Internal < nMarker_Internal; iMarker_Internal++) {
    Marker_CfgFile_TagBound[iMarker_CfgFile] = Marker_Internal[iMarker_Internal];
    Marker_CfgFile_KindBC[iMarker_CfgFile] = INTERNAL_BOUNDARY;
    iMarker_CfgFile++;
  }

  for (iMarker_Custom = 0; iMarker_Custom < nMarker_Custom; iMarker_Custom++) {
    Marker_CfgFile_TagBound[iMarker_CfgFile] = Marker_Custom[iMarker_Custom];
    Marker_CfgFile_KindBC[iMarker_CfgFile] = CUSTOM_BOUNDARY;
    iMarker_CfgFile++;
  }

  for (iMarker_Outlet = 0; iMarker_Outlet < nMarker_Outlet; iMarker_Outlet++) {
    Marker_CfgFile_TagBound[iMarker_CfgFile] = Marker_Outlet[iMarker_Outlet];
    Marker_CfgFile_KindBC[iMarker_CfgFile] = OUTLET_FLOW;
    iMarker_CfgFile++;
  }

  for (iMarker_Isothermal = 0; iMarker_Isothermal < nMarker_Isothermal; iMarker_Isothermal++) {
    Marker_CfgFile_TagBound[iMarker_CfgFile] = Marker_Isothermal[iMarker_Isothermal];
    Marker_CfgFile_KindBC[iMarker_CfgFile] = ISOTHERMAL;
    iMarker_CfgFile++;
  }

  for (iMarker_HeatFlux = 0; iMarker_HeatFlux < nMarker_HeatFlux; iMarker_HeatFlux++) {
    Marker_CfgFile_TagBound[iMarker_CfgFile] = Marker_HeatFlux[iMarker_HeatFlux];
    Marker_CfgFile_KindBC[iMarker_CfgFile] = HEAT_FLUX;
    iMarker_CfgFile++;
  }

  for (iMarker_Clamped = 0; iMarker_Clamped < nMarker_Clamped; iMarker_Clamped++) {
    Marker_CfgFile_TagBound[iMarker_CfgFile] = Marker_Clamped[iMarker_Clamped];
    Marker_CfgFile_KindBC[iMarker_CfgFile] = CLAMPED_BOUNDARY;
    iMarker_CfgFile++;
  }

  for (iMarker_Displacement = 0; iMarker_Displacement < nMarker_Displacement; iMarker_Displacement++) {
    Marker_CfgFile_TagBound[iMarker_CfgFile] = Marker_Displacement[iMarker_Displacement];
    Marker_CfgFile_KindBC[iMarker_CfgFile] = DISPLACEMENT_BOUNDARY;
    iMarker_CfgFile++;
  }

  for (iMarker_Load = 0; iMarker_Load < nMarker_Load; iMarker_Load++) {
    Marker_CfgFile_TagBound[iMarker_CfgFile] = Marker_Load[iMarker_Load];
    Marker_CfgFile_KindBC[iMarker_CfgFile] = LOAD_BOUNDARY;
    iMarker_CfgFile++;
  }

  for (iMarker_Load_Dir = 0; iMarker_Load_Dir < nMarker_Load_Dir; iMarker_Load_Dir++) {
    Marker_CfgFile_TagBound[iMarker_CfgFile] = Marker_Load_Dir[iMarker_Load_Dir];
    Marker_CfgFile_KindBC[iMarker_CfgFile] = LOAD_DIR_BOUNDARY;
    iMarker_CfgFile++;
  }

  for (iMarker_Load_Sine = 0; iMarker_Load_Sine < nMarker_Load_Sine; iMarker_Load_Sine++) {
    Marker_CfgFile_TagBound[iMarker_CfgFile] = Marker_Load_Sine[iMarker_Load_Sine];
    Marker_CfgFile_KindBC[iMarker_CfgFile] = LOAD_SINE_BOUNDARY;
    iMarker_CfgFile++;
  }


  for (iMarker_FlowLoad = 0; iMarker_FlowLoad < nMarker_FlowLoad; iMarker_FlowLoad++) {
    Marker_CfgFile_TagBound[iMarker_CfgFile] = Marker_FlowLoad[iMarker_FlowLoad];
    Marker_CfgFile_KindBC[iMarker_CfgFile] = FLOWLOAD_BOUNDARY;
    iMarker_CfgFile++;
  }

  for (iMarker_CfgFile = 0; iMarker_CfgFile < nMarker_CfgFile; iMarker_CfgFile++) {
    Marker_CfgFile_Monitoring[iMarker_CfgFile] = NO;
    for (iMarker_Monitoring = 0; iMarker_Monitoring < nMarker_Monitoring; iMarker_Monitoring++)
      if (Marker_CfgFile_TagBound[iMarker_CfgFile] == Marker_Monitoring[iMarker_Monitoring])
        Marker_CfgFile_Monitoring[iMarker_CfgFile] = YES;
  }

  for (iMarker_CfgFile = 0; iMarker_CfgFile < nMarker_CfgFile; iMarker_CfgFile++) {
    Marker_CfgFile_GeoEval[iMarker_CfgFile] = NO;
    for (iMarker_GeoEval = 0; iMarker_GeoEval < nMarker_GeoEval; iMarker_GeoEval++)
      if (Marker_CfgFile_TagBound[iMarker_CfgFile] == Marker_GeoEval[iMarker_GeoEval])
        Marker_CfgFile_GeoEval[iMarker_CfgFile] = YES;
  }

  for (iMarker_CfgFile = 0; iMarker_CfgFile < nMarker_CfgFile; iMarker_CfgFile++) {
    Marker_CfgFile_Designing[iMarker_CfgFile] = NO;
    for (iMarker_Designing = 0; iMarker_Designing < nMarker_Designing; iMarker_Designing++)
      if (Marker_CfgFile_TagBound[iMarker_CfgFile] == Marker_Designing[iMarker_Designing])
        Marker_CfgFile_Designing[iMarker_CfgFile] = YES;
  }

  for (iMarker_CfgFile = 0; iMarker_CfgFile < nMarker_CfgFile; iMarker_CfgFile++) {
    Marker_CfgFile_Plotting[iMarker_CfgFile] = NO;
    for (iMarker_Plotting = 0; iMarker_Plotting < nMarker_Plotting; iMarker_Plotting++)
      if (Marker_CfgFile_TagBound[iMarker_CfgFile] == Marker_Plotting[iMarker_Plotting])
        Marker_CfgFile_Plotting[iMarker_CfgFile] = YES;
  }
  
  for (iMarker_CfgFile = 0; iMarker_CfgFile < nMarker_CfgFile; iMarker_CfgFile++) {
    Marker_CfgFile_Analyze[iMarker_CfgFile] = NO;
    for (iMarker_Analyze = 0; iMarker_Analyze < nMarker_Analyze; iMarker_Analyze++)
      if (Marker_CfgFile_TagBound[iMarker_CfgFile] == Marker_Analyze[iMarker_Analyze])
        Marker_CfgFile_Analyze[iMarker_CfgFile] = YES;
  }

  /*--- Identification of Fluid-Structure interface markers ---*/

  for (iMarker_CfgFile = 0; iMarker_CfgFile < nMarker_CfgFile; iMarker_CfgFile++) {
	unsigned short indexMarker=0;
    Marker_CfgFile_FSIinterface[iMarker_CfgFile] = NO;
    for (iMarker_FSIinterface = 0; iMarker_FSIinterface < nMarker_FSIinterface; iMarker_FSIinterface++)
      if (Marker_CfgFile_TagBound[iMarker_CfgFile] == Marker_FSIinterface[iMarker_FSIinterface])
      	indexMarker=(int)(iMarker_FSIinterface/2+1);
        Marker_CfgFile_FSIinterface[iMarker_CfgFile] = indexMarker;
  }

  for (iMarker_CfgFile = 0; iMarker_CfgFile < nMarker_CfgFile; iMarker_CfgFile++) {
    Marker_CfgFile_DV[iMarker_CfgFile] = NO;
    for (iMarker_DV = 0; iMarker_DV < nMarker_DV; iMarker_DV++)
      if (Marker_CfgFile_TagBound[iMarker_CfgFile] == Marker_DV[iMarker_DV])
        Marker_CfgFile_DV[iMarker_CfgFile] = YES;
  }

  for (iMarker_CfgFile = 0; iMarker_CfgFile < nMarker_CfgFile; iMarker_CfgFile++) {
    Marker_CfgFile_Moving[iMarker_CfgFile] = NO;
    for (iMarker_Moving = 0; iMarker_Moving < nMarker_Moving; iMarker_Moving++)
      if (Marker_CfgFile_TagBound[iMarker_CfgFile] == Marker_Moving[iMarker_Moving])
        Marker_CfgFile_Moving[iMarker_CfgFile] = YES;
  }

  for (iMarker_CfgFile = 0; iMarker_CfgFile < nMarker_CfgFile; iMarker_CfgFile++) {
    Marker_CfgFile_Out_1D[iMarker_CfgFile] = NO;
    for (iMarker_Out_1D = 0; iMarker_Out_1D < nMarker_Out_1D; iMarker_Out_1D++)
      if (Marker_CfgFile_TagBound[iMarker_CfgFile] == Marker_Out_1D[iMarker_Out_1D])
        Marker_CfgFile_Out_1D[iMarker_CfgFile] = YES;
  }

}

void CConfig::SetOutput(unsigned short val_software, unsigned short val_izone) {

  unsigned short iMarker_Euler, iMarker_Custom, iMarker_FarField,
  iMarker_SymWall, iMarker_PerBound, iMarker_Pressure, iMarker_NearFieldBound,
  iMarker_InterfaceBound, iMarker_Dirichlet, iMarker_Inlet, iMarker_Riemann,
  iMarker_NRBC, iMarker_MixBound, iMarker_Outlet, iMarker_Isothermal, iMarker_HeatFlux,
  iMarker_EngineInflow, iMarker_EngineExhaust, iMarker_Displacement,
  iMarker_Load, iMarker_FlowLoad, iMarker_Neumann, iMarker_Internal, iMarker_Monitoring,
  iMarker_Designing, iMarker_GeoEval, iMarker_Plotting, iMarker_Analyze, iMarker_DV, iDV_Value,
  iMarker_FSIinterface, iMarker_Load_Dir, iMarker_Load_Sine, iMarker_Clamped,
  iMarker_Moving, iMarker_Supersonic_Inlet, iMarker_Supersonic_Outlet, iMarker_ActDiskInlet,
  iMarker_ActDiskOutlet;
  
  
  /*--- WARNING: when compiling on Windows, ctime() is not available. Comment out
   the two lines below that use the dt variable. ---*/
  //time_t now = time(0);
  //string dt = ctime(&now); dt[24] = '.';

  cout << endl << "-------------------------------------------------------------------------" << endl;
  cout << "|    ___ _   _ ___                                                      |" << endl;
  cout << "|   / __| | | |_  )   Release 4.3.0  \"Cardinal\"                         |" << endl;
  cout << "|   \\__ \\ |_| |/ /                                                      |" << endl;
  switch (val_software) {
    case SU2_CFD: cout << "|   |___/\\___//___|   Suite (Computational Fluid Dynamics Code)         |" << endl; break;
    case SU2_DEF: cout << "|   |___/\\___//___|   Suite (Mesh Deformation Code)                     |" << endl; break;
    case SU2_DOT: cout << "|   |___/\\___//___|   Suite (Gradient Projection Code)                  |" << endl; break;
    case SU2_MSH: cout << "|   |___/\\___//___|   Suite (Mesh Adaptation Code)                      |" << endl; break;
    case SU2_GEO: cout << "|   |___/\\___//___|   Suite (Geometry Definition Code)                  |" << endl; break;
    case SU2_SOL: cout << "|   |___/\\___//___|   Suite (Solution Exporting Code)                   |" << endl; break;
  }

  cout << "|                                                                       |" << endl;
  //cout << "|   Local date and time: " << dt << "                      |" << endl;
  cout <<"-------------------------------------------------------------------------" << endl;
  cout << "| SU2 Lead Dev.: Dr. Francisco Palacios, Francisco.D.Palacios@boeing.com|" << endl;
  cout << "|                Dr. Thomas D. Economon, economon@stanford.edu          |" << endl;
  cout <<"-------------------------------------------------------------------------" << endl;
  cout << "| SU2 Developers:                                                       |" << endl;
  cout << "| - Prof. Juan J. Alonso's group at Stanford University.                |" << endl;
  cout << "| - Prof. Piero Colonna's group at Delft University of Technology.      |" << endl;
  cout << "| - Prof. Nicolas R. Gauger's group at Kaiserslautern U. of Technology. |" << endl;
  cout << "| - Prof. Alberto Guardone's group at Polytechnic University of Milan.  |" << endl;
  cout << "| - Prof. Rafael Palacios' group at Imperial College London.            |" << endl;
  cout << "| - Prof. Edwin van der Weide's group at the University of Twente.      |" << endl;
  cout << "| - Prof. Vincent Terrapon's group at the University of Liege.          |" << endl;
  cout <<"-------------------------------------------------------------------------" << endl;
  cout << "| Copyright (C) 2012-2016 SU2, the open-source CFD code.                |" << endl;
  cout << "|                                                                       |" << endl;
  cout << "| SU2 is free software; you can redistribute it and/or                  |" << endl;
  cout << "| modify it under the terms of the GNU Lesser General Public            |" << endl;
  cout << "| License as published by the Free Software Foundation; either          |" << endl;
  cout << "| version 2.1 of the License, or (at your option) any later version.    |" << endl;
  cout << "|                                                                       |" << endl;
  cout << "| SU2 is distributed in the hope that it will be useful,                |" << endl;
  cout << "| but WITHOUT ANY WARRANTY; without even the implied warranty of        |" << endl;
  cout << "| MERCHANTABILITY or FITNESS FOR A PARTICULAR PURPOSE. See the GNU      |" << endl;
  cout << "| Lesser General Public License for more details.                       |" << endl;
  cout << "|                                                                       |" << endl;
  cout << "| You should have received a copy of the GNU Lesser General Public      |" << endl;
  cout << "| License along with SU2. If not, see <http://www.gnu.org/licenses/>.   |" << endl;
  cout <<"-------------------------------------------------------------------------" << endl;

  cout << endl <<"------------------------ Physical Case Definition -----------------------" << endl;
  if (val_software == SU2_CFD) {
	if (FSI_Problem) {
	   cout << "Fluid-Structure Interaction." << endl;
	}

  if (DiscreteAdjoint) {
     cout <<"Discrete Adjoint equations using Algorithmic Differentiation " << endl;
     cout <<"based on the physical case: ";
  }
    switch (Kind_Solver) {
      case EULER: case DISC_ADJ_EULER:
        if (Kind_Regime == COMPRESSIBLE) cout << "Compressible Euler equations." << endl;
        if (Kind_Regime == INCOMPRESSIBLE) cout << "Incompressible Euler equations." << endl;
        if (Kind_Regime == FREESURFACE) {
          cout << "Incompressible Euler equations with FreeSurface." << endl;
          cout << "Free surface flow equation. Density ratio: " << RatioDensity << "." << endl;
          cout << "The free surface is located at: " << FreeSurface_Zero <<", and its thickness is: " << FreeSurface_Thickness << "." << endl;
        }
        break;
      case NAVIER_STOKES: case DISC_ADJ_NAVIER_STOKES:
        if (Kind_Regime == COMPRESSIBLE) cout << "Compressible Laminar Navier-Stokes' equations." << endl;
        if (Kind_Regime == INCOMPRESSIBLE) cout << "Incompressible Laminar Navier-Stokes' equations." << endl;
        if (Kind_Regime == FREESURFACE) {
          cout << "Incompressible Laminar Navier-Stokes' equations with FreeSurface." << endl;
          cout << "Free surface flow equation. Density ratio: " << RatioDensity <<". Viscosity ratio: "<< RatioViscosity << "." << endl;
          cout << "The free surface is located at: " << FreeSurface_Zero <<", and its thickness is: " << FreeSurface_Thickness << "." << endl;
        }
        break;
      case RANS: case DISC_ADJ_RANS:
        if (Kind_Regime == COMPRESSIBLE) cout << "Compressible RANS equations." << endl;
        if (Kind_Regime == INCOMPRESSIBLE) cout << "Incompressible RANS equations." << endl;
        if (Kind_Regime == FREESURFACE) {
          cout << "Incompressible RANS equations with FreeSurface." << endl;
          cout << "Free surface flow equation. Density ratio: " << RatioDensity <<". Viscosity ratio: "<< RatioViscosity << "." << endl;
          cout << "The free surface is located at: " << FreeSurface_Zero <<", and its thickness is: " << FreeSurface_Thickness << "." << endl;
        }
        cout << "Turbulence model: ";
        switch (Kind_Turb_Model) {
          case SA:     cout << "Spalart Allmaras" << endl; break;
          case SA_NEG: cout << "Negative Spalart Allmaras" << endl; break;
          case SST:    cout << "Menter's SST"     << endl; break;
        }
        break;
      case POISSON_EQUATION: cout << "Poisson equation." << endl; break;
      case WAVE_EQUATION: cout << "Wave equation." << endl; break;
      case HEAT_EQUATION: cout << "Heat equation." << endl; break;
      case FEM_ELASTICITY:
    	  if (Kind_Struct_Solver == SMALL_DEFORMATIONS) cout << "Geometrically linear elasticity solver." << endl;
    	  if (Kind_Struct_Solver == LARGE_DEFORMATIONS) cout << "Geometrically non-linear elasticity solver." << endl;
    	  if (Kind_Material == LINEAR_ELASTIC) cout << "Linear elastic material." << endl;
    	  if (Kind_Material == NEO_HOOKEAN) {
    		  if (Kind_Material_Compress == COMPRESSIBLE_MAT) cout << "Compressible Neo-Hookean material model." << endl;
    		  if (Kind_Material_Compress == INCOMPRESSIBLE_MAT) cout << "Incompressible Neo-Hookean material model (mean dilatation method)." << endl;
    	  }
    	  break;
      case ADJ_EULER: cout << "Continuous Euler adjoint equations." << endl; break;
      case ADJ_NAVIER_STOKES:
        if (Frozen_Visc)
          cout << "Continuous Navier-Stokes adjoint equations with frozen (laminar) viscosity." << endl;
        else
          cout << "Continuous Navier-Stokes adjoint equations." << endl;
        break;
      case ADJ_RANS:
        if (Frozen_Visc)
          cout << "Continuous RANS adjoint equations with frozen (laminar and eddy) viscosity." << endl;
        else
          cout << "Continuous RANS adjoint equations." << endl;

        break;

    }

    if ((Kind_Regime == COMPRESSIBLE) && (Kind_Solver != FEM_ELASTICITY) &&
        (Kind_Solver != HEAT_EQUATION) && (Kind_Solver != WAVE_EQUATION)) {
      cout << "Mach number: " << Mach <<"."<< endl;
      cout << "Angle of attack (AoA): " << AoA <<" deg, and angle of sideslip (AoS): " << AoS <<" deg."<< endl;
      if ((Kind_Solver == NAVIER_STOKES) || (Kind_Solver == ADJ_NAVIER_STOKES) ||
          (Kind_Solver == RANS) || (Kind_Solver == ADJ_RANS))
        cout << "Reynolds number: " << Reynolds <<". Reference length "  << Length_Reynolds << "." << endl;
      if (Fixed_CL_Mode) cout << "Fixed CL mode, target value: " << Target_CL << "." << endl;
      if (Fixed_CM_Mode) {
      		cout << "Fixed CM mode, target value:  " << Target_CM << "." << endl;
        cout << "HTP rotation axis (X,Z): ("<< HTP_Axis[0] <<", "<< HTP_Axis[1] <<")."<< endl;
      }
    }

    if (EquivArea) {
      cout <<"The equivalent area is going to be evaluated on the near-field."<< endl;
      cout <<"The lower integration limit is "<<EA_IntLimit[0]<<", and the upper is "<<EA_IntLimit[1]<<"."<< endl;
      cout <<"The near-field is situated at "<<EA_IntLimit[2]<<"."<< endl;
    }

    if (Grid_Movement) {
      cout << "Performing a dynamic mesh simulation: ";
      switch (Kind_GridMovement[ZONE_0]) {
        case NO_MOVEMENT:     cout << "no movement." << endl; break;
        case DEFORMING:       cout << "deforming mesh motion." << endl; break;
        case RIGID_MOTION:    cout << "rigid mesh motion." << endl; break;
        case MOVING_WALL:     cout << "moving walls." << endl; break;
        case MOVING_HTP:      cout << "HTP moving." << endl; break;
        case ROTATING_FRAME:  cout << "rotating reference frame." << endl; break;
        case AEROELASTIC:     cout << "aeroelastic motion." << endl; break;
        case FLUID_STRUCTURE: cout << "fluid-structure motion." << endl; break;
        case EXTERNAL:        cout << "externally prescribed motion." << endl; break;
        case AEROELASTIC_RIGID_MOTION:  cout << "rigid mesh motion plus aeroelastic motion." << endl; break;
      }
    }

    if (Restart) {
      if (!ContinuousAdjoint && Kind_Solver != FEM_ELASTICITY) cout << "Read flow solution from: " << Solution_FlowFileName << "." << endl;
      if (ContinuousAdjoint) cout << "Read adjoint solution from: " << Solution_AdjFileName << "." << endl;
      if (Kind_Solver == FEM_ELASTICITY) cout << "Read structural solution from: " << Solution_FEMFileName << "." << endl;
    }
    else {
      cout << "No restart solution, use the values at infinity (freestream)." << endl;
    }

    if (ContinuousAdjoint)
      cout << "Read flow solution from: " << Solution_FlowFileName << "." << endl;

    
    if (Ref_NonDim == DIMENSIONAL) { cout << "Dimensional simulation." << endl; }
    else if (Ref_NonDim == FREESTREAM_PRESS_EQ_ONE) { cout << "Non-Dimensional simulation (P=1.0, Rho=1.0, T=1.0 at the farfield)." << endl; }
    else if (Ref_NonDim == FREESTREAM_VEL_EQ_MACH) { cout << "Non-Dimensional simulation (V=Mach, Rho=1.0, T=1.0 at the farfield)." << endl; }
    else if (Ref_NonDim == FREESTREAM_VEL_EQ_ONE) { cout << "Non-Dimensional simulation (V=1.0, Rho=1.0, T=1.0 at the farfield)." << endl; }
    
    if (RefAreaCoeff == 0) cout << "The reference length/area will be computed using y(2D) or z(3D) projection." << endl;
    else cout << "The reference length/area (force coefficient) is " << RefAreaCoeff << "." << endl;
    cout << "The reference length (moment computation) is " << RefLengthMoment << "." << endl;

    if ((nRefOriginMoment_X > 1) || (nRefOriginMoment_Y > 1) || (nRefOriginMoment_Z > 1)) {
      cout << "Surface(s) where the force coefficients are evaluated and \n";
      cout << "their reference origin for moment computation: \n";

      for (iMarker_Monitoring = 0; iMarker_Monitoring < nMarker_Monitoring; iMarker_Monitoring++) {
        cout << "   - " << Marker_Monitoring[iMarker_Monitoring] << " (" << RefOriginMoment_X[iMarker_Monitoring] <<", "<<RefOriginMoment_Y[iMarker_Monitoring] <<", "<< RefOriginMoment_Z[iMarker_Monitoring] << ")";
        if (iMarker_Monitoring < nMarker_Monitoring-1) cout << ".\n";
        else cout <<"."<< endl;
      }
    }
    else {
      cout << "Reference origin (moment computation) is (" << RefOriginMoment_X[0] << ", " << RefOriginMoment_Y[0] << ", " << RefOriginMoment_Z[0] << ")." << endl;
      cout << "Surface(s) where the force coefficients are evaluated: ";
      for (iMarker_Monitoring = 0; iMarker_Monitoring < nMarker_Monitoring; iMarker_Monitoring++) {
        cout << Marker_Monitoring[iMarker_Monitoring];
        if (iMarker_Monitoring < nMarker_Monitoring-1) cout << ", ";
        else cout <<"."<< endl;
      }
    }
    
    if (nMarker_Designing != 0) {
      cout << "Surface(s) where the objective function is evaluated: ";
      for (iMarker_Designing = 0; iMarker_Designing < nMarker_Designing; iMarker_Designing++) {
        cout << Marker_Designing[iMarker_Designing];
        if (iMarker_Designing < nMarker_Designing-1) cout << ", ";
        else cout <<".";
      }
      cout<< endl;
    }
    
    if (nMarker_Plotting != 0) {
      cout << "Surface(s) plotted in the output file: ";
      for (iMarker_Plotting = 0; iMarker_Plotting < nMarker_Plotting; iMarker_Plotting++) {
        cout << Marker_Plotting[iMarker_Plotting];
        if (iMarker_Plotting < nMarker_Plotting-1) cout << ", ";
        else cout <<".";
      }
      cout<< endl;
    }
    
    if (nMarker_Analyze != 0) {
      cout << "Surface(s) to be analyzed in detail: ";
      for (iMarker_Analyze = 0; iMarker_Analyze < nMarker_Analyze; iMarker_Analyze++) {
        cout << Marker_Analyze[iMarker_Analyze];
        if (iMarker_Analyze < nMarker_Analyze-1) cout << ", ";
        else cout <<".";
      }
      cout<< endl;
    }
    
    if (nMarker_FSIinterface != 0) {
      cout << "Surface(s) belonging to the Fluid-Structure Interaction problem: ";
      for (iMarker_FSIinterface = 0; iMarker_FSIinterface < nMarker_FSIinterface; iMarker_FSIinterface++) {
        cout << Marker_FSIinterface[iMarker_FSIinterface];
        if (iMarker_FSIinterface < nMarker_FSIinterface-1) cout << ", ";
        else cout <<".";
      }
      cout<<endl;
    }
    
    if (nMarker_DV != 0) {
      cout << "Surface(s) affected by the design variables: ";
      for (iMarker_DV = 0; iMarker_DV < nMarker_DV; iMarker_DV++) {
        cout << Marker_DV[iMarker_DV];
        if (iMarker_DV < nMarker_DV-1) cout << ", ";
        else cout <<".";
      }
      cout<< endl;
    }

    if ((Kind_GridMovement[ZONE_0] == DEFORMING) || (Kind_GridMovement[ZONE_0] == MOVING_WALL)) {
      cout << "Surface(s) in motion: ";
      for (iMarker_Moving = 0; iMarker_Moving < nMarker_Moving; iMarker_Moving++) {
        cout << Marker_Moving[iMarker_Moving];
        if (iMarker_Moving < nMarker_Moving-1) cout << ", ";
        else cout <<".";
      }
      cout<< endl;
    }

  }

  if (val_software == SU2_GEO) {
    if (nMarker_GeoEval != 0) {
      cout << "Surface(s) where the geometrical based functions is evaluated: ";
      for (iMarker_GeoEval = 0; iMarker_GeoEval < nMarker_GeoEval; iMarker_GeoEval++) {
        cout << Marker_GeoEval[iMarker_GeoEval];
        if (iMarker_GeoEval < nMarker_GeoEval-1) cout << ", ";
        else cout <<".";
      }
      cout<< endl;
    }
  }

  cout << "Input mesh file name: " << Mesh_FileName << endl;

	if (val_software == SU2_DOT) {
    if (DiscreteAdjoint) {
      cout << "Input sensitivity file name: " << GetObjFunc_Extension(Solution_AdjFileName) << "." << endl;
    }else {
		cout << "Input sensitivity file name: " << SurfAdjCoeff_FileName << "." << endl;
	}
  }

	if (val_software == SU2_MSH) {
		switch (Kind_Adaptation) {
		case FULL: case WAKE: case FULL_FLOW: case FULL_ADJOINT: case SMOOTHING: case SUPERSONIC_SHOCK:
			break;
		case GRAD_FLOW:
			cout << "Read flow solution from: " << Solution_FlowFileName << "." << endl;
			break;
		case GRAD_ADJOINT:
			cout << "Read adjoint flow solution from: " << Solution_AdjFileName << "." << endl;
			break;
		case GRAD_FLOW_ADJ: case COMPUTABLE: case REMAINING:
			cout << "Read flow solution from: " << Solution_FlowFileName << "." << endl;
			cout << "Read adjoint flow solution from: " << Solution_AdjFileName << "." << endl;
			break;
		}
	}

	if (val_software == SU2_DEF) {
		cout << endl <<"---------------------- Grid deformation parameters ----------------------" << endl;
		cout << "Grid deformation using a linear elasticity method." << endl;

    if (Hold_GridFixed == YES) cout << "Hold some regions of the mesh fixed (hardcode implementation)." << endl;
  }

  if (val_software == SU2_DOT) {
  cout << endl <<"-------------------- Surface deformation parameters ---------------------" << endl;
  }

  if (((val_software == SU2_DEF) || (val_software == SU2_DOT)) && (Design_Variable[0] != NONE)) {

    for (unsigned short iDV = 0; iDV < nDV; iDV++) {

      
      if ((Design_Variable[iDV] != NO_DEFORMATION) &&
          (Design_Variable[iDV] != FFD_SETTING) &&
          (Design_Variable[iDV] != SURFACE_FILE)) {
        
        if (iDV == 0)
          cout << "Design variables definition (markers <-> value <-> param):" << endl;
        
        switch (Design_Variable[iDV]) {
          case FFD_CONTROL_POINT_2D:  cout << "FFD 2D (control point) <-> "; break;
          case FFD_CAMBER_2D:         cout << "FFD 2D (camber) <-> "; break;
          case FFD_THICKNESS_2D:      cout << "FFD 2D (thickness) <-> "; break;
          case HICKS_HENNE:           cout << "Hicks Henne <-> " ; break;
          case ANGLE_OF_ATTACK:       cout << "Angle of attack <-> " ; break;
	        case CST:           	      cout << "Kulfan parameter number (CST) <-> " ; break;
          case TRANSLATION:           cout << "Translation design variable."; break;
          case SCALE:                 cout << "Scale design variable."; break;
          case NACA_4DIGITS:          cout << "NACA four digits <-> "; break;
          case PARABOLIC:             cout << "Parabolic <-> "; break;
          case AIRFOIL:               cout << "Airfoil <-> "; break;
          case ROTATION:              cout << "Rotation <-> "; break;
          case HTP_INCIDENCE:         cout << "HTP incidence <-> "; break;
          case FFD_CONTROL_POINT:     cout << "FFD (control point) <-> "; break;
          case FFD_DIHEDRAL_ANGLE:    cout << "FFD (dihedral angle) <-> "; break;
          case FFD_TWIST_ANGLE:       cout << "FFD (twist angle) <-> "; break;
          case FFD_ROTATION:          cout << "FFD (rotation) <-> "; break;
          case FFD_CONTROL_SURFACE:   cout << "FFD (control surface) <-> "; break;
          case FFD_CAMBER:            cout << "FFD (camber) <-> "; break;
          case FFD_THICKNESS:         cout << "FFD (thickness) <-> "; break;
          case FFD_ANGLE_OF_ATTACK:   cout << "FFD (angle of attack) <-> "; break;
          case CUSTOM:                cout << "Custom DV <-> "; break;
        }
        
        for (iMarker_DV = 0; iMarker_DV < nMarker_DV; iMarker_DV++) {
          cout << Marker_DV[iMarker_DV];
          if (iMarker_DV < nMarker_DV-1) cout << ", ";
          else cout << " <-> ";
        }

        for (iDV_Value = 0; iDV_Value < nDV_Value[iDV]; iDV_Value++) {
          cout << DV_Value[iDV][iDV_Value];
          if (iDV_Value != nDV_Value[iDV]-1) cout << ", ";
        }
        cout << " <-> ";

        if ((Design_Variable[iDV] == NO_DEFORMATION) ||
            (Design_Variable[iDV] == FFD_SETTING) ||
            (Design_Variable[iDV] == SCALE) ) nParamDV = 0;
        if (Design_Variable[iDV] == ANGLE_OF_ATTACK) nParamDV = 1;
        if ((Design_Variable[iDV] == FFD_CAMBER_2D) ||
            (Design_Variable[iDV] == FFD_THICKNESS_2D) ||
            (Design_Variable[iDV] == HICKS_HENNE) ||
            (Design_Variable[iDV] == PARABOLIC) ||
            (Design_Variable[iDV] == AIRFOIL) ||
            (Design_Variable[iDV] == HTP_INCIDENCE) ||
            (Design_Variable[iDV] == FFD_ANGLE_OF_ATTACK) ) nParamDV = 2;
        if ((Design_Variable[iDV] ==  TRANSLATION) ||
            (Design_Variable[iDV] ==  NACA_4DIGITS) ||
	    (Design_Variable[iDV] ==  CST) ||
            (Design_Variable[iDV] ==  FFD_CAMBER) ||
            (Design_Variable[iDV] ==  FFD_THICKNESS) ) nParamDV = 3;
        if (Design_Variable[iDV] == FFD_CONTROL_POINT_2D) nParamDV = 5;
        if (Design_Variable[iDV] == ROTATION) nParamDV = 6;
        if ((Design_Variable[iDV] ==  FFD_CONTROL_POINT) ||
            (Design_Variable[iDV] ==  FFD_DIHEDRAL_ANGLE) ||
            (Design_Variable[iDV] ==  FFD_TWIST_ANGLE) ||
            (Design_Variable[iDV] ==  FFD_ROTATION) ||
            (Design_Variable[iDV] ==  FFD_CONTROL_SURFACE) ) nParamDV = 7;
        if (Design_Variable[iDV] ==  CUSTOM) nParamDV = 1;

        for (unsigned short iParamDV = 0; iParamDV < nParamDV; iParamDV++) {

          if (iParamDV == 0) cout << "( ";

          if ((iParamDV == 0) &&
              ((Design_Variable[iDV] == NO_DEFORMATION) ||
               (Design_Variable[iDV] == FFD_SETTING) ||
               (Design_Variable[iDV] == FFD_ANGLE_OF_ATTACK) ||
               (Design_Variable[iDV] == FFD_CONTROL_POINT_2D) ||
               (Design_Variable[iDV] == FFD_CAMBER_2D) ||
               (Design_Variable[iDV] == FFD_THICKNESS_2D) ||
               (Design_Variable[iDV] == FFD_CONTROL_POINT) ||
               (Design_Variable[iDV] == FFD_DIHEDRAL_ANGLE) ||
               (Design_Variable[iDV] == FFD_TWIST_ANGLE) ||
               (Design_Variable[iDV] == FFD_ROTATION) ||
               (Design_Variable[iDV] == FFD_CONTROL_SURFACE) ||
               (Design_Variable[iDV] == FFD_CAMBER) ||
               (Design_Variable[iDV] == FFD_THICKNESS))) cout << FFDTag[iDV];
          else cout << ParamDV[iDV][iParamDV];

          if (iParamDV < nParamDV-1) cout << ", ";
          else cout <<" )"<< endl;
          
        }

      }
      
      else if (Design_Variable[iDV] == FFD_SETTING) {
        
        cout << "Setting the FFD box structure." << endl;
        cout << "FFD boxes definition (FFD tag <-> degree <-> coord):" << endl;
        
        for (unsigned short iFFDBox = 0; iFFDBox < nFFDBox; iFFDBox++) {
          
          cout << TagFFDBox[iFFDBox] << " <-> ";
          
          for (unsigned short iDegreeFFD = 0; iDegreeFFD < 3; iDegreeFFD++) {
            if (iDegreeFFD == 0) cout << "( ";
            cout << DegreeFFDBox[iFFDBox][iDegreeFFD];
            if (iDegreeFFD < 2) cout << ", ";
            else cout <<" )";
          }
          
          cout << " <-> ";

          for (unsigned short iCoordFFD = 0; iCoordFFD < 24; iCoordFFD++) {
            if (iCoordFFD == 0) cout << "( ";
            cout << CoordFFDBox[iFFDBox][iCoordFFD];
            if (iCoordFFD < 23) cout << ", ";
            else cout <<" )"<< endl;
          }
          
        }
        
      }
      
      else cout << endl;

		}
	}

	if (((val_software == SU2_CFD) && ( ContinuousAdjoint )) || (val_software == SU2_DOT)) {

		cout << endl <<"----------------------- Design problem definition -----------------------" << endl;
		if (nObj==1) {
      switch (Kind_ObjFunc[0]) {
        case DRAG_COEFFICIENT:
          cout << "CD objective function." << endl;
          if (Fixed_CL_Mode) cout << "dCD/dCL = " << dCD_dCL << "." << endl;
          if (Fixed_CM_Mode) cout << "dCD/dCM = " << dCD_dCM << "." << endl;
          break;
        case LIFT_COEFFICIENT:        cout << "CL objective function." << endl; break;
        case MOMENT_X_COEFFICIENT:    cout << "CMx objective function." << endl; break;
        case MOMENT_Y_COEFFICIENT:    cout << "CMy objective function." << endl; break;
        case MOMENT_Z_COEFFICIENT:    cout << "CMz objective function." << endl; break;
        case INVERSE_DESIGN_PRESSURE: cout << "Inverse design (Cp) objective function." << endl; break;
        case INVERSE_DESIGN_HEATFLUX: cout << "Inverse design (Heat Flux) objective function." << endl; break;
        case SIDEFORCE_COEFFICIENT:   cout << "Side force objective function." << endl; break;
        case EFFICIENCY:              cout << "CL/CD objective function." << endl; break;
        case EQUIVALENT_AREA:         cout << "Equivalent area objective function. CD weight: " << WeightCd <<"."<< endl;  break;
        case NEARFIELD_PRESSURE:      cout << "Nearfield pressure objective function. CD weight: " << WeightCd <<"."<< endl;  break;
        case FORCE_X_COEFFICIENT:     cout << "X-force objective function." << endl; break;
        case FORCE_Y_COEFFICIENT:     cout << "Y-force objective function." << endl; break;
        case FORCE_Z_COEFFICIENT:     cout << "Z-force objective function." << endl; break;
        case THRUST_COEFFICIENT:      cout << "Thrust objective function." << endl; break;
        case TORQUE_COEFFICIENT:      cout << "Torque efficiency objective function." << endl; break;
        case TOTAL_HEATFLUX:          cout << "Total heat flux objective function." << endl; break;
        case MAXIMUM_HEATFLUX:        cout << "Maximum heat flux objective function." << endl; break;
        case FIGURE_OF_MERIT:         cout << "Rotor Figure of Merit objective function." << endl; break;
        case FREE_SURFACE:            cout << "Free-Surface objective function." << endl; break;
        case AVG_TOTAL_PRESSURE:      cout << "Average total objective pressure." << endl; break;
        case AVG_OUTLET_PRESSURE:     cout << "Average static objective pressure." << endl; break;
        case MASS_FLOW_RATE:          cout << "Mass flow rate objective function." << endl; break;
        case OUTFLOW_GENERALIZED:     cout << "Generalized outflow objective function." << endl; break;
      }
		}
		else {
		  cout << "Weighted sum objective function." << endl;
		}

	}

	if (val_software == SU2_CFD) {
		cout << endl <<"---------------------- Space Numerical Integration ----------------------" << endl;

		if (SmoothNumGrid) cout << "There are some smoothing iterations on the grid coordinates." << endl;

    if ((Kind_Solver == EULER) || (Kind_Solver == NAVIER_STOKES) || (Kind_Solver == RANS) ||
         (Kind_Solver == DISC_ADJ_EULER) || (Kind_Solver == DISC_ADJ_NAVIER_STOKES) || (Kind_Solver == DISC_ADJ_RANS) ) {

      if (Kind_ConvNumScheme_Flow == SPACE_CENTERED) {
        if (Kind_Centered_Flow == JST) {
          cout << "Jameson-Schmidt-Turkel scheme for the flow inviscid terms."<< endl;
          cout << "JST viscous coefficients (1st, 2nd & 4th): " << Kappa_1st_Flow
          << ", " << Kappa_2nd_Flow << ", " << Kappa_4th_Flow <<"."<< endl;
          cout << "The method includes a grid stretching correction (p = 0.3)."<< endl;
          cout << "Second order integration." << endl;
        }
        if (Kind_Centered_Flow == JST_KE) {
          cout << "Jameson-Schmidt-Turkel scheme for the flow inviscid terms."<< endl;
          cout << "JST viscous coefficients (1st, 2nd): " << Kappa_1st_Flow
          << ", " << Kappa_2nd_Flow << "."<< endl;
          cout << "The method includes a grid stretching correction (p = 0.3)."<< endl;
          cout << "Second order integration." << endl;
        }
        if (Kind_Centered_Flow == LAX) {
          cout << "Lax-Friedrich scheme for the flow inviscid terms."<< endl;
          cout << "First order integration." << endl;
        }
      }

			if (Kind_ConvNumScheme_Flow == SPACE_UPWIND) {
				if (Kind_Upwind_Flow == ROE) cout << "Roe (with entropy fix) solver for the flow inviscid terms."<< endl;
				if (Kind_Upwind_Flow == TURKEL) cout << "Roe-Turkel solver for the flow inviscid terms."<< endl;
				if (Kind_Upwind_Flow == AUSM)	cout << "AUSM solver for the flow inviscid terms."<< endl;
				if (Kind_Upwind_Flow == HLLC)	cout << "HLLC solver for the flow inviscid terms."<< endl;
				if (Kind_Upwind_Flow == SW)	cout << "Steger-Warming solver for the flow inviscid terms."<< endl;
				if (Kind_Upwind_Flow == MSW)	cout << "Modified Steger-Warming solver for the flow inviscid terms."<< endl;
        if (Kind_Upwind_Flow == CUSP)	cout << "CUSP solver for the flow inviscid terms."<< endl;
        switch (SpatialOrder_Flow) {
          case FIRST_ORDER: cout << "First order integration." << endl; break;
          case SECOND_ORDER: cout << "Second order integration." << endl; break;
          case SECOND_ORDER_LIMITER: cout << "Second order integration with slope limiter." << endl;
            switch (Kind_SlopeLimit_Flow) {
              case VENKATAKRISHNAN:
                cout << "Venkatakrishnan slope-limiting method, with constant: " << LimiterCoeff <<". "<< endl;
                cout << "The reference element size is: " << RefElemLength <<". "<< endl;
                break;
              case BARTH_JESPERSEN:
                cout << "Barth-Jespersen slope-limiting method." << endl;
                break;
            }
            break;
        }
			}

		}

    if ((Kind_Solver == RANS) || (Kind_Solver == DISC_ADJ_RANS)) {
      if (Kind_ConvNumScheme_Turb == SPACE_UPWIND) {
        if (Kind_Upwind_Turb == SCALAR_UPWIND) cout << "Scalar upwind solver (first order) for the turbulence model."<< endl;
        switch (SpatialOrder_Turb) {
          case FIRST_ORDER: cout << "First order integration." << endl; break;
          case SECOND_ORDER: cout << "Second order integration." << endl; break;
          case SECOND_ORDER_LIMITER: cout << "Second order integration with slope limiter." << endl;
            switch (Kind_SlopeLimit_Turb) {
              case VENKATAKRISHNAN:
                cout << "Venkatakrishnan slope-limiting method, with constant: " << LimiterCoeff <<". "<< endl;
                cout << "The reference element size is: " << RefElemLength <<". "<< endl;
                break;
              case BARTH_JESPERSEN:
                cout << "Barth-Jespersen slope-limiting method." << endl;
                break;
            }
            break;
        }
      }
    }

    if ((Kind_Solver == ADJ_EULER) || (Kind_Solver == ADJ_NAVIER_STOKES) || (Kind_Solver == ADJ_RANS)) {

      if (Kind_ConvNumScheme_AdjFlow == SPACE_CENTERED) {
        if (Kind_Centered_AdjFlow == JST) {
          cout << "Jameson-Schmidt-Turkel scheme for the adjoint inviscid terms."<< endl;
          cout << "JST viscous coefficients (1st, 2nd, & 4th): " << Kappa_1st_AdjFlow
          << ", " << Kappa_2nd_AdjFlow << ", " << Kappa_4th_AdjFlow <<"."<< endl;
          cout << "The method includes a grid stretching correction (p = 0.3)."<< endl;
          cout << "Second order integration." << endl;
        }
        if (Kind_Centered_AdjFlow == LAX) {
          cout << "Lax-Friedrich scheme for the adjoint inviscid terms."<< endl;
          cout << "First order integration." << endl;
        }
      }

      if (Kind_ConvNumScheme_AdjFlow == SPACE_UPWIND) {
        if (Kind_Upwind_AdjFlow == ROE) cout << "Roe (with entropy fix) solver for the adjoint inviscid terms."<< endl;
        switch (SpatialOrder_AdjFlow) {
          case FIRST_ORDER: cout << "First order integration." << endl; break;
          case SECOND_ORDER: cout << "Second order integration." << endl; break;
          case SECOND_ORDER_LIMITER: cout << "Second order integration with slope limiter." << endl;
            switch (Kind_SlopeLimit_AdjFlow) {
              case VENKATAKRISHNAN:
                cout << "Venkatakrishnan slope-limiting method, with constant: " << LimiterCoeff <<". "<< endl;
                cout << "The reference element size is: " << RefElemLength <<". "<< endl;
                break;
              case SHARP_EDGES:
                cout << "Sharp edges slope-limiting method, with constant: " << LimiterCoeff <<". "<< endl;
                cout << "The reference element size is: " << RefElemLength <<". "<< endl;
                cout << "The reference sharp edge distance is: " << SharpEdgesCoeff*RefElemLength*LimiterCoeff <<". "<< endl;
                break;
              case SOLID_WALL_DISTANCE:
                cout << "Wall distance slope-limiting method, with constant: " << LimiterCoeff <<". "<< endl;
                cout << "The reference element size is: " << RefElemLength <<". "<< endl;
                cout << "The reference wall distance is: " << SharpEdgesCoeff*RefElemLength*LimiterCoeff <<". "<< endl;
                break;
              case BARTH_JESPERSEN:
                cout << "Barth-Jespersen slope-limiting method." << endl;
                break;
            }
            break;
        }
      }
      
      cout << "The reference sharp edge distance is: " << SharpEdgesCoeff*RefElemLength*LimiterCoeff <<". "<< endl;

    }

    if ((Kind_Solver == ADJ_RANS) && (!Frozen_Visc)) {
      if (Kind_ConvNumScheme_AdjTurb == SPACE_UPWIND) {
        if (Kind_Upwind_Turb == SCALAR_UPWIND) cout << "Scalar upwind solver (first order) for the adjoint turbulence model."<< endl;
        switch (SpatialOrder_AdjTurb) {
          case FIRST_ORDER: cout << "First order integration." << endl; break;
          case SECOND_ORDER: cout << "Second order integration." << endl; break;
          case SECOND_ORDER_LIMITER: cout << "Second order integration with slope limiter." << endl;
            switch (Kind_SlopeLimit_AdjTurb) {
              case VENKATAKRISHNAN:
                cout << "Venkatakrishnan slope-limiting method, with constant: " << LimiterCoeff <<". "<< endl;
                cout << "The reference element size is: " << RefElemLength <<". "<< endl;
                break;
              case SHARP_EDGES:
                cout << "Sharp edges slope-limiting method, with constant: " << LimiterCoeff <<". "<< endl;
                cout << "The reference element size is: " << RefElemLength <<". "<< endl;
                cout << "The reference sharp edge distance is: " << SharpEdgesCoeff*RefElemLength*LimiterCoeff <<". "<< endl;
                break;
              case SOLID_WALL_DISTANCE:
                cout << "Wall distance slope-limiting method, with constant: " << LimiterCoeff <<". "<< endl;
                cout << "The reference element size is: " << RefElemLength <<". "<< endl;
                cout << "The reference wall distance is: " << SharpEdgesCoeff*RefElemLength*LimiterCoeff <<". "<< endl;
                break;
              case BARTH_JESPERSEN:
                cout << "Barth-Jespersen slope-limiting method." << endl;
                break;
            }
            break;
        }
      }
    }

    if ((Kind_Solver == NAVIER_STOKES) || (Kind_Solver == RANS) ||
        (Kind_Solver == DISC_ADJ_NAVIER_STOKES) || (Kind_Solver == DISC_ADJ_RANS)) {
        cout << "Average of gradients with correction (viscous flow terms)." << endl;
    }

    if ((Kind_Solver == ADJ_NAVIER_STOKES) || (Kind_Solver == ADJ_RANS)) {
      cout << "Average of gradients with correction (viscous adjoint terms)." << endl;
    }

    if ((Kind_Solver == RANS) || (Kind_Solver == DISC_ADJ_RANS)) {
      cout << "Average of gradients with correction (viscous turbulence terms)." << endl;
    }

    if (Kind_Solver == POISSON_EQUATION) {
      cout << "Galerkin method for viscous terms computation of the poisson potential equation." << endl;
    }

    if ((Kind_Solver == ADJ_RANS) && (!Frozen_Visc)) {
      cout << "Average of gradients with correction (2nd order) for computation of adjoint viscous turbulence terms." << endl;
      if (Kind_TimeIntScheme_AdjTurb == EULER_IMPLICIT) cout << "Euler implicit method for the turbulent adjoint equation." << endl;
    }

    switch (Kind_Gradient_Method) {
      case GREEN_GAUSS: cout << "Gradient computation using Green-Gauss theorem." << endl; break;
      case WEIGHTED_LEAST_SQUARES: cout << "Gradient Computation using weighted Least-Squares method." << endl; break;
    }

    if ((Kind_Regime == INCOMPRESSIBLE) || (Kind_Regime == FREESURFACE)) {
      cout << "Artificial compressibility factor: " << ArtComp_Factor << "." << endl;
    }

    cout << endl <<"---------------------- Time Numerical Integration -----------------------" << endl;

    if (Kind_Solver != FEM_ELASTICITY) {
		switch (Unsteady_Simulation) {
		  case NO:
			cout << "Local time stepping (steady state simulation)." << endl; break;
		  case TIME_STEPPING:
			cout << "Unsteady simulation using a time stepping strategy."<< endl;
			if (Unst_CFL != 0.0) cout << "Time step computed by the code. Unsteady CFL number: " << Unst_CFL <<"."<< endl;
			else cout << "Unsteady time step provided by the user (s): "<< Delta_UnstTime << "." << endl;
			break;
		  case DT_STEPPING_1ST: case DT_STEPPING_2ND:
			if (Unsteady_Simulation == DT_STEPPING_1ST) cout << "Unsteady simulation, dual time stepping strategy (first order in time)."<< endl;
			if (Unsteady_Simulation == DT_STEPPING_2ND) cout << "Unsteady simulation, dual time stepping strategy (second order in time)."<< endl;
			if (Unst_CFL != 0.0) cout << "Time step computed by the code. Unsteady CFL number: " << Unst_CFL <<"."<< endl;
			else cout << "Unsteady time step provided by the user (s): "<< Delta_UnstTime << "." << endl;
			cout << "Total number of internal Dual Time iterations: "<< Unst_nIntIter <<"." << endl;
			break;
		}
    }
	else {
		switch (Dynamic_Analysis) {
		  case NO:
			cout << "Static structural analysis." << endl; break;
		  case YES:
			cout << "Dynamic structural analysis."<< endl;
			cout << "Time step provided by the user for the dynamic analysis(s): "<< Delta_DynTime << "." << endl;
			break;
		}
	}

    if ((Kind_Solver == EULER) || (Kind_Solver == NAVIER_STOKES) || (Kind_Solver == RANS) ||
        (Kind_Solver == DISC_ADJ_EULER) || (Kind_Solver == DISC_ADJ_NAVIER_STOKES) || (Kind_Solver == DISC_ADJ_RANS)) {
      switch (Kind_TimeIntScheme_Flow) {
        case RUNGE_KUTTA_EXPLICIT:
          cout << "Runge-Kutta explicit method for the flow equations." << endl;
          cout << "Number of steps: " << nRKStep << endl;
          cout << "Alpha coefficients: ";
          for (unsigned short iRKStep = 0; iRKStep < nRKStep; iRKStep++) {
            cout << "\t" << RK_Alpha_Step[iRKStep];
          }
          cout << endl;
          break;
        case EULER_EXPLICIT: cout << "Euler explicit method for the flow equations." << endl; break;
        case EULER_IMPLICIT:
          cout << "Euler implicit method for the flow equations." << endl;
          switch (Kind_Linear_Solver) {
            case BCGSTAB:
              cout << "BCGSTAB is used for solving the linear system." << endl;
              cout << "Convergence criteria of the linear solver: "<< Linear_Solver_Error <<"."<< endl;
              cout << "Max number of iterations: "<< Linear_Solver_Iter <<"."<< endl;
              break;
            case FGMRES || RESTARTED_FGMRES:
              cout << "FGMRES is used for solving the linear system." << endl;
              cout << "Convergence criteria of the linear solver: "<< Linear_Solver_Error <<"."<< endl;
              cout << "Max number of iterations: "<< Linear_Solver_Iter <<"."<< endl;
              break;
            case SMOOTHER_JACOBI:
              cout << "A Jacobi method is used for smoothing the linear system." << endl;
              break;
            case SMOOTHER_ILU:
              cout << "A ILU0 method is used for smoothing the linear system." << endl;
              break;
            case SMOOTHER_LUSGS:
              cout << "A LU-SGS method is used for smoothing the linear system." << endl;
              break;
            case SMOOTHER_LINELET:
              cout << "A Linelet method is used for smoothing the linear system." << endl;
              break;
          }
          break;
      }
    }

    if ((Kind_Solver == ADJ_EULER) || (Kind_Solver == ADJ_NAVIER_STOKES) || (Kind_Solver == ADJ_RANS)) {
      switch (Kind_TimeIntScheme_AdjFlow) {
        case RUNGE_KUTTA_EXPLICIT:
          cout << "Runge-Kutta explicit method for the adjoint equations." << endl;
          cout << "Number of steps: " << nRKStep << endl;
          cout << "Alpha coefficients: ";
          for (unsigned short iRKStep = 0; iRKStep < nRKStep; iRKStep++) {
            cout << "\t" << RK_Alpha_Step[iRKStep];
          }
          cout << endl;
          break;
        case EULER_EXPLICIT: cout << "Euler explicit method for the adjoint equations." << endl; break;
        case EULER_IMPLICIT: cout << "Euler implicit method for the adjoint equations." << endl; break;
      }
    }

    if (nMGLevels !=0) {
      
      if (nStartUpIter != 0) cout << "A total of " << nStartUpIter << " start up iterations on the fine grid."<< endl;
      if (MGCycle == V_CYCLE) cout << "V Multigrid Cycle, with " << nMGLevels << " multigrid levels."<< endl;
      if (MGCycle == W_CYCLE) cout << "W Multigrid Cycle, with " << nMGLevels << " multigrid levels."<< endl;
      if (MGCycle == FULLMG_CYCLE) cout << "Full Multigrid Cycle, with " << nMGLevels << " multigrid levels."<< endl;

      cout << "Damping factor for the residual restriction: " << Damp_Res_Restric <<"."<< endl;
      cout << "Damping factor for the correction prolongation: " << Damp_Correc_Prolong <<"."<< endl;
    }

    if ((Kind_Solver != FEM_ELASTICITY) && (Kind_Solver != HEAT_EQUATION) && (Kind_Solver != WAVE_EQUATION)) {

      if (!CFL_Adapt) cout << "No CFL adaptation." << endl;
      else cout << "CFL adaptation. Factor down: "<< CFL_AdaptParam[0] <<", factor up: "<< CFL_AdaptParam[1]
        <<",\n                lower limit: "<< CFL_AdaptParam[2] <<", upper limit: " << CFL_AdaptParam[3] <<"."<< endl;

      if (nMGLevels !=0) {
        cout << "Multigrid Level:                  ";
        for (unsigned short iLevel = 0; iLevel < nMGLevels+1; iLevel++) {
          cout.width(6); cout << iLevel;
        }
        cout << endl;
      }

			if (Unsteady_Simulation != TIME_STEPPING) {
				cout << "Courant-Friedrichs-Lewy number:   ";
				cout.precision(3);
				cout.width(6); cout << CFL[0];
				cout << endl;
			}
			

      if (nMGLevels !=0) {
        cout.precision(3);
        cout << "MG PreSmooth coefficients:        ";
        for (unsigned short iMG_PreSmooth = 0; iMG_PreSmooth < nMGLevels+1; iMG_PreSmooth++) {
          cout.width(6); cout << MG_PreSmooth[iMG_PreSmooth];
        }
        cout << endl;
      }

      if (nMGLevels !=0) {
        cout.precision(3);
        cout << "MG PostSmooth coefficients:       ";
        for (unsigned short iMG_PostSmooth = 0; iMG_PostSmooth < nMGLevels+1; iMG_PostSmooth++) {
          cout.width(6); cout << MG_PostSmooth[iMG_PostSmooth];
        }
        cout << endl;
      }

      if (nMGLevels !=0) {
        cout.precision(3);
        cout << "MG CorrecSmooth coefficients:     ";
        for (unsigned short iMG_CorrecSmooth = 0; iMG_CorrecSmooth < nMGLevels+1; iMG_CorrecSmooth++) {
          cout.width(6); cout << MG_CorrecSmooth[iMG_CorrecSmooth];
        }
        cout << endl;
      }

    }

    if ((Kind_Solver == RANS) || (Kind_Solver == DISC_ADJ_RANS))
      if (Kind_TimeIntScheme_Turb == EULER_IMPLICIT)
        cout << "Euler implicit time integration for the turbulence model." << endl;
  }

  if (val_software == SU2_CFD) {

    cout << endl <<"------------------------- Convergence Criteria --------------------------" << endl;

    cout << "Maximum number of iterations: " << nExtIter <<"."<< endl;

    if (ConvCriteria == CAUCHY) {
      if (!ContinuousAdjoint && !DiscreteAdjoint)
        switch (Cauchy_Func_Flow) {
          case LIFT_COEFFICIENT: cout << "Cauchy criteria for Lift using "
            << Cauchy_Elems << " elements and epsilon " <<Cauchy_Eps<< "."<< endl; break;
          case DRAG_COEFFICIENT: cout << "Cauchy criteria for Drag using "
            << Cauchy_Elems << " elements and epsilon " <<Cauchy_Eps<< "."<< endl; break;
        }

      if (ContinuousAdjoint || DiscreteAdjoint)
        switch (Cauchy_Func_AdjFlow) {
          case SENS_GEOMETRY: cout << "Cauchy criteria for geo. sensitivity using "
            << Cauchy_Elems << " elements and epsilon " <<Cauchy_Eps<< "."<< endl; break;
          case SENS_MACH: cout << "Cauchy criteria for Mach number sensitivity using "
            << Cauchy_Elems << " elements and epsilon " <<Cauchy_Eps<< "."<< endl; break;
        }

      cout << "Start convergence criteria at iteration " << StartConv_Iter<< "."<< endl;
      
    }


    if (ConvCriteria == RESIDUAL) {
      if (!ContinuousAdjoint && !DiscreteAdjoint) {
        cout << "Reduce the density residual " << OrderMagResidual << " orders of magnitude."<< endl;
        cout << "The minimum bound for the density residual is 10^(" << MinLogResidual<< ")."<< endl;
        cout << "Start convergence criteria at iteration " << StartConv_Iter<< "."<< endl;
      }

      if (ContinuousAdjoint || DiscreteAdjoint) {
        cout << "Reduce the adjoint density residual " << OrderMagResidual << " orders of magnitude."<< endl;
        cout << "The minimum value for the adjoint density residual is 10^(" << MinLogResidual<< ")."<< endl;
      }

    }

  }

  if (val_software == SU2_MSH) {
    cout << endl <<"----------------------- Grid adaptation strategy ------------------------" << endl;

    switch (Kind_Adaptation) {
      case NONE: break;
      case PERIODIC: cout << "Grid modification to run periodic bc problems." << endl; break;
      case FULL: cout << "Grid adaptation using a complete refinement." << endl; break;
      case WAKE: cout << "Grid adaptation of the wake." << endl; break;
      case FULL_FLOW: cout << "Flow grid adaptation using a complete refinement." << endl; break;
      case FULL_ADJOINT: cout << "Adjoint grid adaptation using a complete refinement." << endl; break;
      case GRAD_FLOW: cout << "Grid adaptation using gradient based strategy (density)." << endl; break;
      case GRAD_ADJOINT: cout << "Grid adaptation using gradient based strategy (adjoint density)." << endl; break;
      case GRAD_FLOW_ADJ: cout << "Grid adaptation using gradient based strategy (density and adjoint density)." << endl; break;
      case COMPUTABLE: cout << "Grid adaptation using computable correction."<< endl; break;
      case REMAINING: cout << "Grid adaptation using remaining error."<< endl; break;
      case SMOOTHING: cout << "Grid smoothing using an implicit method."<< endl; break;
      case SUPERSONIC_SHOCK: cout << "Grid adaptation for a supersonic shock at Mach: " << Mach <<"."<< endl; break;
    }

    switch (Kind_Adaptation) {
      case GRAD_FLOW: case GRAD_ADJOINT: case GRAD_FLOW_ADJ: case COMPUTABLE: case REMAINING:
        cout << "Power of the dual volume in the adaptation sensor: " << DualVol_Power << endl;
        cout << "Percentage of new elements in the adaptation process: " << New_Elem_Adapt << "."<< endl;
        break;
    }

    if (Analytical_Surface != NONE)
      cout << "Use analytical definition for including points in the surfaces." << endl;

  }

  cout << endl <<"-------------------------- Output Information ---------------------------" << endl;

  if (val_software == SU2_CFD) {

    if (Low_MemoryOutput) cout << "Writing output files with low memory RAM requirements."<< endl;
    cout << "Writing a flow solution every " << Wrt_Sol_Freq <<" iterations."<< endl;
    cout << "Writing the convergence history every " << Wrt_Con_Freq <<" iterations."<< endl;
    if ((Unsteady_Simulation == DT_STEPPING_1ST) || (Unsteady_Simulation == DT_STEPPING_2ND)) {
      cout << "Writing the dual time flow solution every " << Wrt_Sol_Freq_DualTime <<" iterations."<< endl;
      cout << "Writing the dual time convergence history every " << Wrt_Con_Freq_DualTime <<" iterations."<< endl;
    }

    switch (Output_FileFormat) {
      case PARAVIEW: cout << "The output file format is Paraview ASCII (.vtk)." << endl; break;
      case TECPLOT: cout << "The output file format is Tecplot ASCII (.dat)." << endl; break;
      case TECPLOT_BINARY: cout << "The output file format is Tecplot binary (.plt)." << endl; break;
      case FIELDVIEW: cout << "The output file format is FieldView ASCII (.uns)." << endl; break;
      case FIELDVIEW_BINARY: cout << "The output file format is FieldView binary (.uns)." << endl; break;
      case CGNS_SOL: cout << "The output file format is CGNS (.cgns)." << endl; break;
    }

    cout << "Convergence history file name: " << Conv_FileName << "." << endl;

    cout << "Forces breakdown file name: " << Breakdown_FileName << "." << endl;

    if ((Kind_Solver != FEM_ELASTICITY) && (Kind_Solver != HEAT_EQUATION) && (Kind_Solver != WAVE_EQUATION)) {
      if (!ContinuousAdjoint && !DiscreteAdjoint) {
        cout << "Surface flow coefficients file name: " << SurfFlowCoeff_FileName << "." << endl;
        cout << "Flow variables file name: " << Flow_FileName << "." << endl;
        cout << "Restart flow file name: " << Restart_FlowFileName << "." << endl;
      }

      if (ContinuousAdjoint || DiscreteAdjoint) {
        cout << "Adjoint solution file name: " << Solution_AdjFileName << "." << endl;
        cout << "Restart adjoint file name: " << Restart_AdjFileName << "." << endl;
        cout << "Adjoint variables file name: " << Adj_FileName << "." << endl;
        cout << "Surface adjoint coefficients file name: " << SurfAdjCoeff_FileName << "." << endl;
      }
    }
    else {
      cout << "Surface structure coefficients file name: " << SurfStructure_FileName << "." << endl;
      cout << "Structure variables file name: " << Structure_FileName << "." << endl;
      cout << "Restart structure file name: " << Restart_FEMFileName << "." << endl;
    }

  }

  if (val_software == SU2_SOL) {
    if (Low_MemoryOutput) cout << "Writing output files with low memory RAM requirements."<< endl;
    switch (Output_FileFormat) {
      case PARAVIEW: cout << "The output file format is Paraview ASCII (.vtk)." << endl; break;
      case TECPLOT: cout << "The output file format is Tecplot ASCII (.dat)." << endl; break;
      case TECPLOT_BINARY: cout << "The output file format is Tecplot binary (.plt)." << endl; break;
      case FIELDVIEW: cout << "The output file format is FieldView ASCII (.uns)." << endl; break;
      case FIELDVIEW_BINARY: cout << "The output file format is FieldView binary (.uns)." << endl; break;
      case CGNS_SOL: cout << "The output file format is CGNS (.cgns)." << endl; break;
    }
    cout << "Flow variables file name: " << Flow_FileName << "." << endl;
  }

  if (val_software == SU2_DEF) {
    cout << "Output mesh file name: " << Mesh_Out_FileName << ". " << endl;
    if (Visualize_Deformation) cout << "A file will be created to visualize the deformation." << endl;
    else cout << "No file for visualizing the deformation." << endl;
    switch (GetDeform_Stiffness_Type()) {
      case INVERSE_VOLUME:
        cout << "Cell stiffness scaled by inverse of the cell volume." << endl;
        break;
      case WALL_DISTANCE:
        cout << "Cell stiffness scaled by distance from the deforming surface." << endl;
        break;
      case CONSTANT_STIFFNESS:
        cout << "Imposing constant cell stiffness (steel)." << endl;
        break;
    }
  }

  if (val_software == SU2_MSH) {
    cout << "Output mesh file name: " << Mesh_Out_FileName << ". " << endl;
  }

  if (val_software == SU2_DOT) {
    if (DiscreteAdjoint) {
      cout << "Output Volume Sensitivity file name: " << VolSens_FileName << ". " << endl;
      cout << "Output Surface Sensitivity file name: " << SurfSens_FileName << ". " << endl;
    }
    cout << "Output gradient file name: " << ObjFunc_Grad_FileName << ". " << endl;
  }

  if (val_software == SU2_MSH) {
    cout << "Output mesh file name: " << Mesh_Out_FileName << ". " << endl;
    cout << "Restart flow file name: " << Restart_FlowFileName << "." << endl;
    if ((Kind_Adaptation == FULL_ADJOINT) || (Kind_Adaptation == GRAD_ADJOINT) || (Kind_Adaptation == GRAD_FLOW_ADJ) ||
        (Kind_Adaptation == COMPUTABLE) || (Kind_Adaptation == REMAINING)) {
      if (Kind_ObjFunc[0] == DRAG_COEFFICIENT) cout << "Restart adjoint file name: " << Restart_AdjFileName << "." << endl;
      if (Kind_ObjFunc[0] == EQUIVALENT_AREA) cout << "Restart adjoint file name: " << Restart_AdjFileName << "." << endl;
      if (Kind_ObjFunc[0] == NEARFIELD_PRESSURE) cout << "Restart adjoint file name: " << Restart_AdjFileName << "." << endl;
      if (Kind_ObjFunc[0] == LIFT_COEFFICIENT) cout << "Restart adjoint file name: " << Restart_AdjFileName << "." << endl;
    }
  }

  cout << endl <<"------------------- Config File Boundary Information --------------------" << endl;

  if (nMarker_Euler != 0) {
    cout << "Euler wall boundary marker(s): ";
    for (iMarker_Euler = 0; iMarker_Euler < nMarker_Euler; iMarker_Euler++) {
      cout << Marker_Euler[iMarker_Euler];
      if (iMarker_Euler < nMarker_Euler-1) cout << ", ";
      else cout <<"."<< endl;
    }
  }

  if (nMarker_FarField != 0) {
    cout << "Far-field boundary marker(s): ";
    for (iMarker_FarField = 0; iMarker_FarField < nMarker_FarField; iMarker_FarField++) {
      cout << Marker_FarField[iMarker_FarField];
      if (iMarker_FarField < nMarker_FarField-1) cout << ", ";
      else cout <<"."<< endl;
    }
  }

  if (nMarker_SymWall != 0) {
    cout << "Symmetry plane boundary marker(s): ";
    for (iMarker_SymWall = 0; iMarker_SymWall < nMarker_SymWall; iMarker_SymWall++) {
      cout << Marker_SymWall[iMarker_SymWall];
      if (iMarker_SymWall < nMarker_SymWall-1) cout << ", ";
      else cout <<"."<< endl;
    }
  }

  if (nMarker_Pressure != 0) {
    cout << "Pressure boundary marker(s): ";
    for (iMarker_Pressure = 0; iMarker_Pressure < nMarker_Pressure; iMarker_Pressure++) {
      cout << Marker_Pressure[iMarker_Pressure];
      if (iMarker_Pressure < nMarker_Pressure-1) cout << ", ";
      else cout <<"."<< endl;
    }
  }

  if (nMarker_PerBound != 0) {
    cout << "Periodic boundary marker(s): ";
    for (iMarker_PerBound = 0; iMarker_PerBound < nMarker_PerBound; iMarker_PerBound++) {
      cout << Marker_PerBound[iMarker_PerBound];
      if (iMarker_PerBound < nMarker_PerBound-1) cout << ", ";
      else cout <<"."<< endl;
    }
  }

  if (nMarker_NearFieldBound != 0) {
    cout << "Near-field boundary marker(s): ";
    for (iMarker_NearFieldBound = 0; iMarker_NearFieldBound < nMarker_NearFieldBound; iMarker_NearFieldBound++) {
      cout << Marker_NearFieldBound[iMarker_NearFieldBound];
      if (iMarker_NearFieldBound < nMarker_NearFieldBound-1) cout << ", ";
      else cout <<"."<< endl;
    }
  }

  if (nMarker_InterfaceBound != 0) {
    cout << "Interface boundary marker(s): ";
    for (iMarker_InterfaceBound = 0; iMarker_InterfaceBound < nMarker_InterfaceBound; iMarker_InterfaceBound++) {
      cout << Marker_InterfaceBound[iMarker_InterfaceBound];
      if (iMarker_InterfaceBound < nMarker_InterfaceBound-1) cout << ", ";
      else cout <<"."<< endl;
    }
  }

  if (nMarker_Dirichlet != 0) {
    cout << "Dirichlet boundary marker(s): ";
    for (iMarker_Dirichlet = 0; iMarker_Dirichlet < nMarker_Dirichlet; iMarker_Dirichlet++) {
      cout << Marker_Dirichlet[iMarker_Dirichlet];
      if (iMarker_Dirichlet < nMarker_Dirichlet-1) cout << ", ";
      else cout <<"."<< endl;
    }
  }

  if (nMarker_FlowLoad != 0) {
    cout << "Flow Load boundary marker(s): ";
    for (iMarker_FlowLoad = 0; iMarker_FlowLoad < nMarker_FlowLoad; iMarker_FlowLoad++) {
      cout << Marker_FlowLoad[iMarker_FlowLoad];
      if (iMarker_FlowLoad < nMarker_FlowLoad-1) cout << ", ";
      else cout <<"."<< endl;
    }
  }
  
  if (nMarker_Internal != 0) {
    cout << "Internal boundary marker(s): ";
    for (iMarker_Internal = 0; iMarker_Internal < nMarker_Internal; iMarker_Internal++) {
      cout << Marker_Internal[iMarker_Internal];
      if (iMarker_Internal < nMarker_Internal-1) cout << ", ";
      else cout <<"."<< endl;
    }
  }

  if (nMarker_Inlet != 0) {
    cout << "Inlet boundary marker(s): ";
    for (iMarker_Inlet = 0; iMarker_Inlet < nMarker_Inlet; iMarker_Inlet++) {
      cout << Marker_Inlet[iMarker_Inlet];
      if (iMarker_Inlet < nMarker_Inlet-1) cout << ", ";
      else cout <<"."<< endl;
    }
  }

  if (nMarker_Riemann != 0) {
      cout << "Riemann boundary marker(s): ";
      for (iMarker_Riemann = 0; iMarker_Riemann < nMarker_Riemann; iMarker_Riemann++) {
        cout << Marker_Riemann[iMarker_Riemann];
        if (iMarker_Riemann < nMarker_Riemann-1) cout << ", ";
        else cout <<"."<< endl;
    }
  }
  
  if (nMarker_NRBC != 0) {
      cout << "NRBC boundary marker(s): ";
      for (iMarker_NRBC = 0; iMarker_NRBC < nMarker_NRBC; iMarker_NRBC++) {
        cout << Marker_NRBC[iMarker_NRBC];
        if (iMarker_NRBC < nMarker_NRBC-1) cout << ", ";
        else cout <<"."<< endl;
    }
  }

  if (nMarker_MixBound != 0) {
      cout << "MixingPlane boundary marker(s): ";
      for (iMarker_MixBound = 0; iMarker_MixBound < nMarker_MixBound; iMarker_MixBound++) {
        cout << Marker_MixBound[iMarker_MixBound];
        if (iMarker_MixBound < nMarker_MixBound-1) cout << ", ";
        else cout <<"."<< endl;
    }
  }

  if (nMarker_EngineInflow != 0) {
    cout << "Engine inflow boundary marker(s): ";
    for (iMarker_EngineInflow = 0; iMarker_EngineInflow < nMarker_EngineInflow; iMarker_EngineInflow++) {
      cout << Marker_EngineInflow[iMarker_EngineInflow];
      if (iMarker_EngineInflow < nMarker_EngineInflow-1) cout << ", ";
      else cout <<"."<< endl;
    }
  }

  if (nMarker_EngineExhaust != 0) {
    cout << "Engine exhaust boundary marker(s): ";
    for (iMarker_EngineExhaust = 0; iMarker_EngineExhaust < nMarker_EngineExhaust; iMarker_EngineExhaust++) {
      cout << Marker_EngineExhaust[iMarker_EngineExhaust];
      if (iMarker_EngineExhaust < nMarker_EngineExhaust-1) cout << ", ";
      else cout <<"."<< endl;
    }
  }

  if (nMarker_Supersonic_Inlet != 0) {
    cout << "Supersonic inlet boundary marker(s): ";
    for (iMarker_Supersonic_Inlet = 0; iMarker_Supersonic_Inlet < nMarker_Supersonic_Inlet; iMarker_Supersonic_Inlet++) {
      cout << Marker_Supersonic_Inlet[iMarker_Supersonic_Inlet];
      if (iMarker_Supersonic_Inlet < nMarker_Supersonic_Inlet-1) cout << ", ";
      else cout <<"."<< endl;
    }
  }
  
  if (nMarker_Supersonic_Outlet != 0) {
    cout << "Supersonic outlet boundary marker(s): ";
    for (iMarker_Supersonic_Outlet = 0; iMarker_Supersonic_Outlet < nMarker_Supersonic_Outlet; iMarker_Supersonic_Outlet++) {
      cout << Marker_Supersonic_Outlet[iMarker_Supersonic_Outlet];
      if (iMarker_Supersonic_Outlet < nMarker_Supersonic_Outlet-1) cout << ", ";
      else cout <<"."<< endl;
    }
  }

  if (nMarker_Outlet != 0) {
    cout << "Outlet boundary marker(s): ";
    for (iMarker_Outlet = 0; iMarker_Outlet < nMarker_Outlet; iMarker_Outlet++) {
      cout << Marker_Outlet[iMarker_Outlet];
      if (iMarker_Outlet < nMarker_Outlet-1) cout << ", ";
      else cout <<"."<< endl;
    }
  }

  if (nMarker_Isothermal != 0) {
    cout << "Isothermal wall boundary marker(s): ";
    for (iMarker_Isothermal = 0; iMarker_Isothermal < nMarker_Isothermal; iMarker_Isothermal++) {
      cout << Marker_Isothermal[iMarker_Isothermal];
      if (iMarker_Isothermal < nMarker_Isothermal-1) cout << ", ";
      else cout <<"."<< endl;
    }
  }

  if (nMarker_HeatFlux != 0) {
    cout << "Constant heat flux wall boundary marker(s): ";
    for (iMarker_HeatFlux = 0; iMarker_HeatFlux < nMarker_HeatFlux; iMarker_HeatFlux++) {
      cout << Marker_HeatFlux[iMarker_HeatFlux];
      if (iMarker_HeatFlux < nMarker_HeatFlux-1) cout << ", ";
      else cout <<"."<< endl;
    }
  }

  if (nMarker_Clamped != 0) {
    cout << "Clamped boundary marker(s): ";
    for (iMarker_Clamped = 0; iMarker_Clamped < nMarker_Clamped; iMarker_Clamped++) {
      cout << Marker_Clamped[iMarker_Clamped];
      if (iMarker_Clamped < nMarker_Clamped-1) cout << ", ";
      else cout <<"."<<endl;
    }
  }

  if (nMarker_Displacement != 0) {
    cout << "Displacement boundary marker(s): ";
    for (iMarker_Displacement = 0; iMarker_Displacement < nMarker_Displacement; iMarker_Displacement++) {
      cout << Marker_Displacement[iMarker_Displacement];
      if (iMarker_Displacement < nMarker_Displacement-1) cout << ", ";
      else cout <<"."<< endl;
    }
  }

  if (nMarker_Load != 0) {
    cout << "Normal load boundary marker(s): ";
    for (iMarker_Load = 0; iMarker_Load < nMarker_Load; iMarker_Load++) {
      cout << Marker_Load[iMarker_Load];
      if (iMarker_Load < nMarker_Load-1) cout << ", ";
      else cout <<"."<< endl;
    }
  }

  if (nMarker_Load_Dir != 0) {
    cout << "Load boundary marker(s) in cartesian coordinates: ";
    for (iMarker_Load_Dir = 0; iMarker_Load_Dir < nMarker_Load_Dir; iMarker_Load_Dir++) {
      cout << Marker_Load_Dir[iMarker_Load_Dir];
      if (iMarker_Load_Dir < nMarker_Load_Dir-1) cout << ", ";
      else cout <<"."<<endl;
    }
  }

  if (nMarker_Load_Sine != 0) {
    cout << "Sine-Wave Load boundary marker(s): ";
    for (iMarker_Load_Sine = 0; iMarker_Load_Sine < nMarker_Load_Sine; iMarker_Load_Sine++) {
      cout << Marker_Load_Sine[iMarker_Load_Sine];
      if (iMarker_Load_Sine < nMarker_Load_Sine-1) cout << ", ";
      else cout <<"."<<endl;
    }
  }

  if (nMarker_Neumann != 0) {
    cout << "Neumann boundary marker(s): ";
    for (iMarker_Neumann = 0; iMarker_Neumann < nMarker_Neumann; iMarker_Neumann++) {
      cout << Marker_Neumann[iMarker_Neumann];
      if (iMarker_Neumann < nMarker_Neumann-1) cout << ", ";
      else cout <<"."<< endl;
    }
  }

  if (nMarker_Custom != 0) {
    cout << "Custom boundary marker(s): ";
    for (iMarker_Custom = 0; iMarker_Custom < nMarker_Custom; iMarker_Custom++) {
      cout << Marker_Custom[iMarker_Custom];
      if (iMarker_Custom < nMarker_Custom-1) cout << ", ";
      else cout <<"."<< endl;
    }
  }

  if (nMarker_ActDiskInlet != 0) {
		cout << "Actuator disk (inlet) boundary marker(s): ";
		for (iMarker_ActDiskInlet = 0; iMarker_ActDiskInlet < nMarker_ActDiskInlet; iMarker_ActDiskInlet++) {
			cout << Marker_ActDiskInlet[iMarker_ActDiskInlet];
			if (iMarker_ActDiskInlet < nMarker_ActDiskInlet-1) cout << ", ";
			else cout <<"."<< endl;
		}
	}

  if (nMarker_ActDiskOutlet != 0) {
		cout << "Actuator disk (outlet) boundary marker(s): ";
		for (iMarker_ActDiskOutlet = 0; iMarker_ActDiskOutlet < nMarker_ActDiskOutlet; iMarker_ActDiskOutlet++) {
			cout << Marker_ActDiskOutlet[iMarker_ActDiskOutlet];
			if (iMarker_ActDiskOutlet < nMarker_ActDiskOutlet-1) cout << ", ";
			else cout <<"."<< endl;
		}
	}

}

bool CConfig::TokenizeString(string & str, string & option_name,
                             vector<string> & option_value) {
  const string delimiters(" ()[]{}:,\t\n\v\f\r");
  // check for comments or empty string
  string::size_type pos, last_pos;
  pos = str.find_first_of("%");
  if ( (str.length() == 0) || (pos == 0) ) {
    // str is empty or a comment line, so no option here
    return false;
  }
  if (pos != string::npos) {
    // remove comment at end if necessary
    str.erase(pos);
  }

  // look for line composed on only delimiters (usually whitespace)
  pos = str.find_first_not_of(delimiters);
  if (pos == string::npos) {
    return false;
  }

  // find the equals sign and split string
  string name_part, value_part;
  pos = str.find("=");
  if (pos == string::npos) {
    cerr << "Error in TokenizeString(): "
    << "line in the configuration file with no \"=\" sign."
    << endl;
    cout << "Look for: " << str << endl;
    cout << "str.length() = " << str.length() << endl;
    throw(-1);
  }
  name_part = str.substr(0, pos);
  value_part = str.substr(pos+1, string::npos);
  //cout << "name_part  = |" << name_part  << "|" << endl;
  //cout << "value_part = |" << value_part << "|" << endl;

  // the first_part should consist of one string with no interior delimiters
  last_pos = name_part.find_first_not_of(delimiters, 0);
  pos = name_part.find_first_of(delimiters, last_pos);
  if ( (name_part.length() == 0) || (last_pos == string::npos) ) {
    cerr << "Error in CConfig::TokenizeString(): "
    << "line in the configuration file with no name before the \"=\" sign."
    << endl;
    throw(-1);
  }
  if (pos == string::npos) pos = name_part.length();
  option_name = name_part.substr(last_pos, pos - last_pos);
  last_pos = name_part.find_first_not_of(delimiters, pos);
  if (last_pos != string::npos) {
    cerr << "Error in TokenizeString(): "
    << "two or more options before an \"=\" sign in the configuration file."
    << endl;
    throw(-1);
  }
  StringToUpperCase(option_name);

  //cout << "option_name = |" << option_name << "|" << endl;
  //cout << "pos = " << pos << ": last_pos = " << last_pos << endl;

  // now fill the option value vector
  option_value.clear();
  last_pos = value_part.find_first_not_of(delimiters, 0);
  pos = value_part.find_first_of(delimiters, last_pos);
  while (string::npos != pos || string::npos != last_pos) {
    // add token to the vector<string>
    option_value.push_back(value_part.substr(last_pos, pos - last_pos));
    // skip delimiters
    last_pos = value_part.find_first_not_of(delimiters, pos);
    // find next "non-delimiter"
    pos = value_part.find_first_of(delimiters, last_pos);
  }
  if (option_value.size() == 0) {
    cerr << "Error in TokenizeString(): "
    << "option " << option_name << " in configuration file with no value assigned."
    << endl;
    throw(-1);
  }

#if 0
  cout << "option value(s) = ";
  for (unsigned int i = 0; i < option_value.size(); i++)
    cout << option_value[i] << " ";
  cout << endl;
#endif

  // look for ';' DV delimiters attached to values
  vector<string>::iterator it;
  it = option_value.begin();
  while (it != option_value.end()) {
    if (it->compare(";") == 0) {
      it++;
      continue;
    }

    pos = it->find(';');
    if (pos != string::npos) {
      string before_semi = it->substr(0, pos);
      string after_semi= it->substr(pos+1, string::npos);
      if (before_semi.empty()) {
        *it = ";";
        it++;
        option_value.insert(it, after_semi);
      } else {
        *it = before_semi;
        it++;
        vector<string> to_insert;
        to_insert.push_back(";");
        if (!after_semi.empty())
          to_insert.push_back(after_semi);
        option_value.insert(it, to_insert.begin(), to_insert.end());
      }
      it = option_value.begin(); // go back to beginning; not efficient
      continue;
    } else {
      it++;
    }
  }
#if 0
  cout << "option value(s) = ";
  for (unsigned int i = 0; i < option_value.size(); i++)
    cout << option_value[i] << " ";
  cout << endl;
#endif
  // remove any consecutive ";"
  it = option_value.begin();
  bool semi_at_prev = false;
  while (it != option_value.end()) {
    if (semi_at_prev) {
      if (it->compare(";") == 0) {
        option_value.erase(it);
        it = option_value.begin();
        semi_at_prev = false;
        continue;
      }
    }
    if (it->compare(";") == 0) {
      semi_at_prev = true;
    } else {
      semi_at_prev = false;
    }
    it++;
  }

#if 0
  cout << "option value(s) = ";
  for (unsigned int i = 0; i < option_value.size(); i++)
    cout << option_value[i] << " ";
  cout << endl;
#endif
  return true;
}

unsigned short CConfig::GetMarker_CfgFile_TagBound(string val_marker) {

  unsigned short iMarker_CfgFile;

  for (iMarker_CfgFile = 0; iMarker_CfgFile < nMarker_CfgFile; iMarker_CfgFile++)
    if (Marker_CfgFile_TagBound[iMarker_CfgFile] == val_marker)
      return iMarker_CfgFile;

  cout <<"The configuration file doesn't have any definition for marker "<< val_marker <<"!!" << endl;
  exit(EXIT_FAILURE);
  
}

string CConfig::GetMarker_CfgFile_TagBound(unsigned short val_marker) {
  return Marker_CfgFile_TagBound[val_marker];
}

unsigned short CConfig::GetMarker_CfgFile_KindBC(string val_marker) {
  unsigned short iMarker_CfgFile;
  for (iMarker_CfgFile = 0; iMarker_CfgFile < nMarker_CfgFile; iMarker_CfgFile++)
    if (Marker_CfgFile_TagBound[iMarker_CfgFile] == val_marker) break;
  return Marker_CfgFile_KindBC[iMarker_CfgFile];
}

unsigned short CConfig::GetMarker_CfgFile_Monitoring(string val_marker) {
  unsigned short iMarker_CfgFile;
  for (iMarker_CfgFile = 0; iMarker_CfgFile < nMarker_CfgFile; iMarker_CfgFile++)
    if (Marker_CfgFile_TagBound[iMarker_CfgFile] == val_marker) break;
  return Marker_CfgFile_Monitoring[iMarker_CfgFile];
}

unsigned short CConfig::GetMarker_CfgFile_GeoEval(string val_marker) {
  unsigned short iMarker_CfgFile;
  for (iMarker_CfgFile = 0; iMarker_CfgFile < nMarker_CfgFile; iMarker_CfgFile++)
    if (Marker_CfgFile_TagBound[iMarker_CfgFile] == val_marker) break;
  return Marker_CfgFile_GeoEval[iMarker_CfgFile];
}

unsigned short CConfig::GetMarker_CfgFile_Designing(string val_marker) {
  unsigned short iMarker_CfgFile;
  for (iMarker_CfgFile = 0; iMarker_CfgFile < nMarker_CfgFile; iMarker_CfgFile++)
    if (Marker_CfgFile_TagBound[iMarker_CfgFile] == val_marker) break;
  return Marker_CfgFile_Designing[iMarker_CfgFile];
}

unsigned short CConfig::GetMarker_CfgFile_Plotting(string val_marker) {
  unsigned short iMarker_CfgFile;
  for (iMarker_CfgFile = 0; iMarker_CfgFile < nMarker_CfgFile; iMarker_CfgFile++)
    if (Marker_CfgFile_TagBound[iMarker_CfgFile] == val_marker) break;
  return Marker_CfgFile_Plotting[iMarker_CfgFile];
}

unsigned short CConfig::GetMarker_CfgFile_Analyze(string val_marker) {
  unsigned short iMarker_CfgFile;
  for (iMarker_CfgFile = 0; iMarker_CfgFile < nMarker_CfgFile; iMarker_CfgFile++)
    if (Marker_CfgFile_TagBound[iMarker_CfgFile] == val_marker) break;
  return Marker_CfgFile_Analyze[iMarker_CfgFile];
}


unsigned short CConfig::GetMarker_CfgFile_FSIinterface(string val_marker) {
  unsigned short iMarker_CfgFile;
  for (iMarker_CfgFile = 0; iMarker_CfgFile < nMarker_CfgFile; iMarker_CfgFile++)
    if (Marker_CfgFile_TagBound[iMarker_CfgFile] == val_marker) break;
  return Marker_CfgFile_FSIinterface[iMarker_CfgFile];
}

unsigned short CConfig::GetMarker_CfgFile_Out_1D(string val_marker) {
  unsigned short iMarker_CfgFile;
  for (iMarker_CfgFile = 0; iMarker_CfgFile < nMarker_CfgFile; iMarker_CfgFile++)
    if (Marker_CfgFile_TagBound[iMarker_CfgFile] == val_marker) break;
  return Marker_CfgFile_Out_1D[iMarker_CfgFile];
}

unsigned short CConfig::GetMarker_CfgFile_DV(string val_marker) {
  unsigned short iMarker_CfgFile;
  for (iMarker_CfgFile = 0; iMarker_CfgFile < nMarker_CfgFile; iMarker_CfgFile++)
    if (Marker_CfgFile_TagBound[iMarker_CfgFile] == val_marker) break;
  return Marker_CfgFile_DV[iMarker_CfgFile];
}

unsigned short CConfig::GetMarker_CfgFile_Moving(string val_marker) {
  unsigned short iMarker_CfgFile;
  for (iMarker_CfgFile = 0; iMarker_CfgFile < nMarker_CfgFile; iMarker_CfgFile++)
    if (Marker_CfgFile_TagBound[iMarker_CfgFile] == val_marker) break;
  return Marker_CfgFile_Moving[iMarker_CfgFile];
}

unsigned short CConfig::GetMarker_CfgFile_PerBound(string val_marker) {
  unsigned short iMarker_CfgFile;
  for (iMarker_CfgFile = 0; iMarker_CfgFile < nMarker_CfgFile; iMarker_CfgFile++)
    if (Marker_CfgFile_TagBound[iMarker_CfgFile] == val_marker) break;
  return Marker_CfgFile_PerBound[iMarker_CfgFile];
}

CConfig::~CConfig(void) {
 
  unsigned long iDV, iMarker, iPeriodic, iFFD;

  /*--- Delete all of the option objects in the global option map ---*/
    
  for(map<string, COptionBase*>::iterator itr = option_map.begin(); itr != option_map.end(); itr++) {
    delete itr->second;
  }
 
  if (RK_Alpha_Step != NULL) delete [] RK_Alpha_Step;
  if (MG_PreSmooth  != NULL) delete [] MG_PreSmooth;
  if (MG_PostSmooth != NULL) delete [] MG_PostSmooth;
  
  /*--- Free memory for Aeroelastic problems. ---*/

  if (Grid_Movement && Aeroelastic_Simulation) {
    if (Aeroelastic_pitch  != NULL) delete[] Aeroelastic_pitch;
    if (Aeroelastic_plunge != NULL) delete[] Aeroelastic_plunge;
  }

  /*--- Free memory for unspecified grid motion parameters ---*/

 if (Kind_GridMovement != NULL) delete [] Kind_GridMovement;

  /*--- motion origin: ---*/
  
  if (Motion_Origin_X   != NULL) delete [] Motion_Origin_X;
  if (Motion_Origin_Y   != NULL) delete [] Motion_Origin_Y;
  if (Motion_Origin_Z   != NULL) delete [] Motion_Origin_Z;
  if (MoveMotion_Origin != NULL) delete [] MoveMotion_Origin;

  /*--- translation: ---*/
  
  if (Translation_Rate_X != NULL) delete [] Translation_Rate_X;
  if (Translation_Rate_Y != NULL) delete [] Translation_Rate_Y;
  if (Translation_Rate_Z != NULL) delete [] Translation_Rate_Z;

  /*--- rotation: ---*/
  
  if (Rotation_Rate_X != NULL) delete [] Rotation_Rate_X;
  if (Rotation_Rate_Y != NULL) delete [] Rotation_Rate_Y;
  if (Rotation_Rate_Z != NULL) delete [] Rotation_Rate_Z;

  /*--- pitching: ---*/
  
  if (Pitching_Omega_X != NULL) delete [] Pitching_Omega_X;
  if (Pitching_Omega_Y != NULL) delete [] Pitching_Omega_Y;
  if (Pitching_Omega_Z != NULL) delete [] Pitching_Omega_Z;

  /*--- pitching amplitude: ---*/
  
  if (Pitching_Ampl_X != NULL) delete [] Pitching_Ampl_X;
  if (Pitching_Ampl_Y != NULL) delete [] Pitching_Ampl_Y;
  if (Pitching_Ampl_Z != NULL) delete [] Pitching_Ampl_Z;

  /*--- pitching phase: ---*/
  
  if (Pitching_Phase_X != NULL) delete [] Pitching_Phase_X;
  if (Pitching_Phase_Y != NULL) delete [] Pitching_Phase_Y;
  if (Pitching_Phase_Z != NULL) delete [] Pitching_Phase_Z;

  /*--- plunging: ---*/
  
  if (Plunging_Omega_X != NULL) delete [] Plunging_Omega_X;
  if (Plunging_Omega_Y != NULL) delete [] Plunging_Omega_Y;
  if (Plunging_Omega_Z != NULL) delete [] Plunging_Omega_Z;

  /*--- plunging amplitude: ---*/
  
  if (Plunging_Ampl_X != NULL) delete [] Plunging_Ampl_X;
  if (Plunging_Ampl_Y != NULL) delete [] Plunging_Ampl_Y;
  if (Plunging_Ampl_Z != NULL) delete [] Plunging_Ampl_Z;

  /*--- reference origin for moments ---*/
  
  if (RefOriginMoment   != NULL) delete [] RefOriginMoment;
  if (RefOriginMoment_X != NULL) delete [] RefOriginMoment_X;
  if (RefOriginMoment_Y != NULL) delete [] RefOriginMoment_Y;
  if (RefOriginMoment_Z != NULL) delete [] RefOriginMoment_Z;

  /*--- Free memory for Harmonic Blance Frequency  pointer ---*/
    
  if (Omega_HB != NULL) delete [] Omega_HB;
    
  /*--- Marker pointers ---*/
  
  if (Marker_CfgFile_Out_1D != NULL) delete[] Marker_CfgFile_Out_1D;
  if (Marker_All_Out_1D     != NULL) delete[] Marker_All_Out_1D;
  
  if (Marker_CfgFile_GeoEval != NULL) delete[] Marker_CfgFile_GeoEval;
  if (Marker_All_GeoEval     != NULL) delete[] Marker_All_GeoEval;
  
  if (Marker_CfgFile_TagBound != NULL) delete[] Marker_CfgFile_TagBound;
  if (Marker_All_TagBound     != NULL) delete[] Marker_All_TagBound;
  
  if (Marker_CfgFile_KindBC != NULL) delete[] Marker_CfgFile_KindBC;
  if (Marker_All_KindBC     != NULL) delete[] Marker_All_KindBC;
  
  if (Marker_CfgFile_Monitoring != NULL) delete[] Marker_CfgFile_Monitoring;
  if (Marker_All_Monitoring     != NULL) delete[] Marker_All_Monitoring;
  
  if (Marker_CfgFile_Designing != NULL) delete[] Marker_CfgFile_Designing;
  if (Marker_All_Designing     != NULL) delete[] Marker_All_Designing;
  
  if (Marker_CfgFile_Plotting != NULL) delete[] Marker_CfgFile_Plotting;
  if (Marker_All_Plotting     != NULL) delete[] Marker_All_Plotting;
  
  if (Marker_CfgFile_Analyze != NULL) delete[] Marker_CfgFile_Analyze;
  if (Marker_All_Analyze  != NULL) delete[] Marker_All_Analyze;

  if (Marker_CfgFile_FSIinterface != NULL) delete[] Marker_CfgFile_FSIinterface;
  if (Marker_All_FSIinterface     != NULL) delete[] Marker_All_FSIinterface;
  
  if (Marker_CfgFile_DV != NULL) delete[] Marker_CfgFile_DV;
  if (Marker_All_DV     != NULL) delete[] Marker_All_DV;
  
  if (Marker_CfgFile_Moving != NULL) delete[] Marker_CfgFile_Moving;
  if (Marker_All_Moving     != NULL) delete[] Marker_All_Moving;
  
  if (Marker_CfgFile_PerBound != NULL) delete[] Marker_CfgFile_PerBound;
  if (Marker_All_PerBound     != NULL) delete[] Marker_All_PerBound;

  if (Marker_DV!= NULL)               delete[] Marker_DV;
  if (Marker_Moving != NULL)           delete[] Marker_Moving;
  if (Marker_Monitoring != NULL)      delete[] Marker_Monitoring;
  if (Marker_Designing != NULL)       delete[] Marker_Designing;
  if (Marker_GeoEval != NULL)         delete[] Marker_GeoEval;
  if (Marker_Plotting != NULL)        delete[] Marker_Plotting;
  if (Marker_Analyze != NULL)        delete[] Marker_Analyze;
  if (Marker_FSIinterface != NULL)        delete[] Marker_FSIinterface;
  if (Marker_All_SendRecv != NULL)    delete[] Marker_All_SendRecv;

  if (Kind_ObjFunc != NULL)      delete[] Kind_ObjFunc;
  if (Weight_ObjFunc != NULL)      delete[] Weight_ObjFunc;

  if (DV_Value != NULL) {
    for (iDV = 0; iDV < nDV; iDV++) delete[] DV_Value[iDV];
    delete [] DV_Value;
  }
  
  if (ParamDV != NULL) {
    for (iDV = 0; iDV < nDV; iDV++) delete[] ParamDV[iDV];
    delete [] ParamDV;
  }
  
  if (CoordFFDBox != NULL) {
    for (iFFD = 0; iFFD < nFFDBox; iFFD++) delete[] CoordFFDBox[iFFD];
    delete [] CoordFFDBox;
  }
  
  if (DegreeFFDBox != NULL) {
    for (iFFD = 0; iFFD < nFFDBox; iFFD++) delete[] DegreeFFDBox[iFFD];
    delete [] DegreeFFDBox;
  }
  
  if (Design_Variable != NULL)    delete[] Design_Variable;
  if (Dirichlet_Value != NULL)    delete[] Dirichlet_Value;
  
  if (Exhaust_Temperature_Target != NULL)    delete[]  Exhaust_Temperature_Target;
  if (Exhaust_Pressure_Target != NULL)    delete[]  Exhaust_Pressure_Target;
  if (Exhaust_Pressure != NULL)    delete[] Exhaust_Pressure;
  if (Exhaust_Temperature != NULL)    delete[] Exhaust_Temperature;
  if (Exhaust_MassFlow != NULL)    delete[] Exhaust_MassFlow;
  if (Exhaust_TotalPressure != NULL)    delete[] Exhaust_TotalPressure;
  if (Exhaust_TotalTemperature != NULL)    delete[] Exhaust_TotalTemperature;
  if (Exhaust_GrossThrust != NULL)    delete[] Exhaust_GrossThrust;
  if (Exhaust_Force != NULL)    delete[] Exhaust_Force;
  if (Exhaust_Power != NULL)    delete[] Exhaust_Power;

  if (Inflow_Mach != NULL)    delete[]  Inflow_Mach;
  if (Inflow_Pressure != NULL)    delete[] Inflow_Pressure;
  if (Inflow_MassFlow != NULL)    delete[] Inflow_MassFlow;
  if (Inflow_ReverseMassFlow != NULL)    delete[] Inflow_ReverseMassFlow;
  if (Inflow_TotalPressure != NULL)    delete[] Inflow_TotalPressure;
  if (Inflow_Temperature != NULL)    delete[] Inflow_Temperature;
  if (Inflow_TotalTemperature != NULL)    delete[] Inflow_TotalTemperature;
  if (Inflow_RamDrag != NULL)    delete[] Inflow_RamDrag;
  if (Inflow_Force != NULL)    delete[]  Inflow_Force;
  if (Inflow_Power != NULL)    delete[] Inflow_Power;

  if (Engine_Power != NULL)    delete[]  Engine_Power;
  if (Engine_Mach != NULL)    delete[]  Engine_Mach;
  if (Engine_Force != NULL)    delete[]  Engine_Force;
  if (Engine_NetThrust != NULL)    delete[]  Engine_NetThrust;
  if (Engine_GrossThrust != NULL)    delete[]  Engine_GrossThrust;
  if (Engine_Area != NULL)    delete[]  Engine_Area;
  if (EngineInflow_Target != NULL)    delete[] EngineInflow_Target;

  if (ActDiskInlet_MassFlow != NULL)    delete[]  ActDiskInlet_MassFlow;
  if (ActDiskInlet_Temperature != NULL)    delete[]  ActDiskInlet_Temperature;
  if (ActDiskInlet_TotalTemperature != NULL)    delete[]  ActDiskInlet_TotalTemperature;
  if (ActDiskInlet_Pressure != NULL)    delete[]  ActDiskInlet_Pressure;
  if (ActDiskInlet_TotalPressure != NULL)    delete[]  ActDiskInlet_TotalPressure;
  if (ActDiskInlet_RamDrag != NULL)    delete[]  ActDiskInlet_RamDrag;
  if (ActDiskInlet_Force != NULL)    delete[]  ActDiskInlet_Force;
  if (ActDiskInlet_Power != NULL)    delete[]  ActDiskInlet_Power;

  if (ActDiskOutlet_MassFlow != NULL)    delete[]  ActDiskOutlet_MassFlow;
  if (ActDiskOutlet_Temperature != NULL)    delete[]  ActDiskOutlet_Temperature;
  if (ActDiskOutlet_TotalTemperature != NULL)    delete[]  ActDiskOutlet_TotalTemperature;
  if (ActDiskOutlet_Pressure != NULL)    delete[]  ActDiskOutlet_Pressure;
  if (ActDiskOutlet_TotalPressure != NULL)    delete[]  ActDiskOutlet_TotalPressure;
  if (ActDiskOutlet_GrossThrust != NULL)    delete[]  ActDiskOutlet_GrossThrust;
  if (ActDiskOutlet_Force != NULL)    delete[]  ActDiskOutlet_Force;
  if (ActDiskOutlet_Power != NULL)    delete[]  ActDiskOutlet_Power;

  if (ActDisk_DeltaPress != NULL)    delete[]  ActDisk_DeltaPress;
  if (ActDisk_DeltaTemp != NULL)    delete[]  ActDisk_DeltaTemp;
  if (ActDisk_TotalPressRatio != NULL)    delete[]  ActDisk_TotalPressRatio;
  if (ActDisk_TotalTempRatio != NULL)    delete[]  ActDisk_TotalTempRatio;
  if (ActDisk_StaticPressRatio != NULL)    delete[]  ActDisk_StaticPressRatio;
  if (ActDisk_StaticTempRatio != NULL)    delete[]  ActDisk_StaticTempRatio;
  if (ActDisk_Power != NULL)    delete[]  ActDisk_Power;
  if (ActDisk_MassFlow != NULL)    delete[]  ActDisk_MassFlow;
  if (ActDisk_Mach != NULL)    delete[]  ActDisk_Mach;
  if (ActDisk_Force != NULL)    delete[]  ActDisk_Force;
  if (ActDisk_NetThrust != NULL)    delete[]  ActDisk_NetThrust;
  if (ActDisk_BCThrust != NULL)    delete[]  ActDisk_BCThrust;
  if (ActDisk_BCThrust_Old != NULL)    delete[]  ActDisk_BCThrust_Old;
  if (ActDisk_GrossThrust != NULL)    delete[]  ActDisk_GrossThrust;
  if (ActDisk_Area != NULL)    delete[]  ActDisk_Area;
  if (ActDisk_ReverseMassFlow != NULL)    delete[]  ActDisk_ReverseMassFlow;
  
  if (Surface_MassFlow != NULL)    delete[]  Surface_MassFlow;
  if (Surface_DC60 != NULL)    delete[]  Surface_DC60;
  if (Surface_IDC != NULL)    delete[]  Surface_IDC;
  if (Surface_IDC_Mach != NULL)    delete[]  Surface_IDC_Mach;
  if (Surface_IDR != NULL)    delete[]  Surface_IDR;

  if (Inlet_Ttotal != NULL) delete[]  Inlet_Ttotal;
  if (Inlet_Ptotal != NULL) delete[]  Inlet_Ptotal;
  if (Inlet_FlowDir != NULL) {
    for (iMarker = 0; iMarker < nMarker_Inlet; iMarker++)
      delete [] Inlet_FlowDir[iMarker];
    delete [] Inlet_FlowDir;
  }
  
  if (Inlet_Velocity != NULL) {
    for (iMarker = 0; iMarker < nMarker_Supersonic_Inlet; iMarker++)
      delete [] Inlet_Velocity[iMarker];
    delete [] Inlet_Velocity;
  }
  
  if (Riemann_FlowDir != NULL) {
    for (iMarker = 0; iMarker < nMarker_Riemann; iMarker++)
      delete [] Riemann_FlowDir[iMarker];
    delete [] Riemann_FlowDir;
  }
  
  if (NRBC_FlowDir != NULL) {
    for (iMarker = 0; iMarker < nMarker_NRBC; iMarker++)
      delete [] NRBC_FlowDir[iMarker];
    delete [] NRBC_FlowDir;
  }
  
  if (Load_Sine_Dir != NULL) {
    for (iMarker = 0; iMarker < nMarker_Load_Sine; iMarker++)
      delete [] Load_Sine_Dir[iMarker];
    delete [] Load_Sine_Dir;
  }
  
  if (Load_Dir != NULL) {
    for (iMarker = 0; iMarker < nMarker_Load_Dir; iMarker++)
      delete [] Load_Dir[iMarker];
    delete [] Load_Dir;
  }
  
  if (Inlet_Temperature != NULL)    delete[] Inlet_Temperature;
  if (Inlet_Pressure != NULL)    delete[] Inlet_Pressure;
  if (Outlet_Pressure != NULL)    delete[] Outlet_Pressure;
  if (Isothermal_Temperature != NULL)    delete[] Isothermal_Temperature;
  if (Heat_Flux != NULL)    delete[] Heat_Flux;
  if (Displ_Value != NULL)    delete[] Displ_Value;
  if (Load_Value != NULL)    delete[] Load_Value;
  if (Load_Dir_Multiplier != NULL)    delete[] Load_Dir_Multiplier;
  if (Load_Dir_Value != NULL)    delete[] Load_Dir_Value;
  if (Load_Sine_Amplitude != NULL)    delete[] Load_Sine_Amplitude;
  if (Load_Sine_Frequency != NULL)    delete[] Load_Sine_Frequency;
  if (FlowLoad_Value != NULL)    delete[] FlowLoad_Value;

  /*--- related to periodic boundary conditions ---*/
  
  for (iMarker = 0; iMarker < nMarker_PerBound; iMarker++) {
    if (Periodic_RotCenter   != NULL) delete [] Periodic_RotCenter[iMarker];
    if (Periodic_RotAngles   != NULL) delete [] Periodic_RotAngles[iMarker];
    if (Periodic_Translation != NULL) delete [] Periodic_Translation[iMarker];
  }
  if (Periodic_RotCenter   != NULL) delete[] Periodic_RotCenter;
  if (Periodic_RotAngles   != NULL) delete[] Periodic_RotAngles;
  if (Periodic_Translation != NULL) delete[] Periodic_Translation;

  for (iPeriodic = 0; iPeriodic < nPeriodic_Index; iPeriodic++) {
    if (Periodic_Center    != NULL) delete [] Periodic_Center[iPeriodic];
    if (Periodic_Rotation  != NULL) delete [] Periodic_Rotation[iPeriodic];
    if (Periodic_Translate != NULL) delete [] Periodic_Translate[iPeriodic];
  }
  if (Periodic_Center      != NULL) delete[] Periodic_Center;
  if (Periodic_Rotation    != NULL) delete[] Periodic_Rotation;
  if (Periodic_Translate   != NULL) delete[] Periodic_Translate;
  
<<<<<<< HEAD
  if (MG_CorrecSmooth != NULL) delete[] MG_CorrecSmooth;
  if (PlaneTag != NULL)        delete[] PlaneTag;
  if (CFL != NULL)             delete[] CFL;
  if (HTP_Axis != NULL)        delete[] HTP_Axis;
  if (Kappa_Flow != NULL)      delete[] Kappa_Flow;
  if (Kappa_AdjFlow != NULL)   delete[] Kappa_AdjFlow;

=======
  if (MG_CorrecSmooth != NULL)        delete[] MG_CorrecSmooth;
  if (PlaneTag != NULL)               delete[] PlaneTag;
  if (CFL!= NULL)                      delete[] CFL;
  
>>>>>>> 29ab279d
  /*--- String markers ---*/
  if (Marker_Euler != NULL )              delete[] Marker_Euler;
  if (Marker_FarField != NULL )           delete[] Marker_FarField;
  if (Marker_Custom != NULL )             delete[] Marker_Custom;
  if (Marker_SymWall != NULL )            delete[] Marker_SymWall;
  if (Marker_Pressure != NULL )           delete[] Marker_Pressure;
  if (Marker_PerBound != NULL )           delete[] Marker_PerBound;
  if (Marker_PerDonor != NULL )           delete[] Marker_PerDonor;
  if (Marker_NearFieldBound != NULL )     delete[] Marker_NearFieldBound;
  if (Marker_InterfaceBound != NULL )     delete[] Marker_InterfaceBound;
  if (Marker_Dirichlet != NULL )          delete[] Marker_Dirichlet;
  if (Marker_Inlet != NULL )              delete[] Marker_Inlet;
  if (Marker_Supersonic_Inlet != NULL )   delete[] Marker_Supersonic_Inlet;
  if (Marker_Supersonic_Outlet != NULL )   delete[] Marker_Supersonic_Outlet;
  if (Marker_Outlet != NULL )             delete[] Marker_Outlet;
  if (Marker_Out_1D != NULL )             delete[] Marker_Out_1D;
  if (Marker_Isothermal != NULL )         delete[] Marker_Isothermal;
  if (Marker_EngineInflow != NULL )      delete[] Marker_EngineInflow;
  if (Marker_EngineExhaust != NULL )     delete[] Marker_EngineExhaust;
  if (Marker_Displacement != NULL )       delete[] Marker_Displacement;
  if (Marker_Load != NULL )               delete[] Marker_Load;
  if (Marker_Load_Dir != NULL )               delete[] Marker_Load_Dir;
  if (Marker_Load_Sine != NULL )               delete[] Marker_Load_Sine;
  if (Marker_FlowLoad != NULL )           delete[] Marker_FlowLoad;
  if (Marker_Neumann != NULL )            delete[] Marker_Neumann;
  if (Marker_Internal != NULL )            delete[] Marker_Internal;
  if (Marker_HeatFlux != NULL )               delete[] Marker_HeatFlux;

  if (Int_Coeffs != NULL) delete [] Int_Coeffs;
  
  /*--- Delete some arrays needed just for initializing options. ---*/
  
  if (default_vel_inf       != NULL) delete [] default_vel_inf;
  if (default_eng_box       != NULL) delete [] default_eng_box;
  if (default_eng_val       != NULL) delete [] default_eng_val;
  if (default_cfl_adapt     != NULL) delete [] default_cfl_adapt;
  if (default_ad_coeff_flow != NULL) delete [] default_ad_coeff_flow;
  if (default_ad_coeff_adj  != NULL) delete [] default_ad_coeff_adj;
  if (default_obj_coeff     != NULL) delete [] default_obj_coeff;
  if (default_geo_loc       != NULL) delete [] default_geo_loc;
  if (default_distortion    != NULL) delete [] default_distortion;
  if (default_ea_lim        != NULL) delete [] default_ea_lim;
  if (default_grid_fix      != NULL) delete [] default_grid_fix;
  if (default_inc_crit      != NULL) delete [] default_inc_crit;
  if (default_htp_axis      != NULL) delete [] default_htp_axis;

  if (FFDTag != NULL) delete [] FFDTag;
  if (nDV_Value != NULL) delete [] nDV_Value;
  if (TagFFDBox != NULL) delete [] TagFFDBox;
  
  if (Kind_Data_Riemann != NULL) delete [] Kind_Data_Riemann;
  if (Riemann_Var1 != NULL) delete [] Riemann_Var1;
  if (Riemann_Var2 != NULL) delete [] Riemann_Var2;
  if (Kind_Data_NRBC != NULL) delete [] Kind_Data_NRBC;
  if (NRBC_Var1 != NULL) delete [] NRBC_Var1;
  if (NRBC_Var2 != NULL) delete [] NRBC_Var2;
  if (Marker_TurboBoundIn != NULL) delete [] Marker_TurboBoundIn;
  if (Marker_TurboBoundOut != NULL) delete [] Marker_TurboBoundOut;
  if (Kind_TurboPerformance != NULL) delete [] Kind_TurboPerformance;
  if (Marker_Riemann != NULL) delete [] Marker_Riemann;
  if (Marker_NRBC != NULL) delete [] Marker_NRBC;
 
}

string CConfig::GetUnsteady_FileName(string val_filename, int val_iter) {

  string UnstExt, UnstFilename = val_filename;
  char buffer[50];

  /*--- Check that a positive value iteration is requested (for now). ---*/
  
  if (val_iter < 0) {
    cout << "Requesting a negative iteration number for the restart file!!" << endl;
    exit(EXIT_FAILURE);
  }

  /*--- Append iteration number for unsteady cases ---*/

  if ((Wrt_Unsteady) || (Wrt_Dynamic)) {
    unsigned short lastindex = UnstFilename.find_last_of(".");
    UnstFilename = UnstFilename.substr(0, lastindex);
    if ((val_iter >= 0)    && (val_iter < 10))    SPRINTF (buffer, "_0000%d.dat", val_iter);
    if ((val_iter >= 10)   && (val_iter < 100))   SPRINTF (buffer, "_000%d.dat",  val_iter);
    if ((val_iter >= 100)  && (val_iter < 1000))  SPRINTF (buffer, "_00%d.dat",   val_iter);
    if ((val_iter >= 1000) && (val_iter < 10000)) SPRINTF (buffer, "_0%d.dat",    val_iter);
    if (val_iter >= 10000) SPRINTF (buffer, "_%d.dat", val_iter);
    string UnstExt = string(buffer);
    UnstFilename.append(UnstExt);
  }

  return UnstFilename;
}

string CConfig::GetMultizone_FileName(string val_filename, int val_iZone) {

    string multizone_filename = val_filename;
    char buffer[50];
    
    if (GetnZone() > 1 ) {
        unsigned short lastindex = multizone_filename.find_last_of(".");
        multizone_filename = multizone_filename.substr(0, lastindex);
        SPRINTF (buffer, "_%d.dat", SU2_TYPE::Int(val_iZone));
        multizone_filename.append(string(buffer));
    }
    
    return multizone_filename;
}

string CConfig::GetObjFunc_Extension(string val_filename) {

  string AdjExt, Filename = val_filename;

  if (ContinuousAdjoint || DiscreteAdjoint) {

    /*--- Remove filename extension (.dat) ---*/
    unsigned short lastindex = Filename.find_last_of(".");
    Filename = Filename.substr(0, lastindex);
    if (nObj==1) {
      switch (Kind_ObjFunc[0]) {
      case DRAG_COEFFICIENT:        AdjExt = "_cd";       break;
      case LIFT_COEFFICIENT:        AdjExt = "_cl";       break;
      case SIDEFORCE_COEFFICIENT:   AdjExt = "_csf";      break;
      case INVERSE_DESIGN_PRESSURE: AdjExt = "_invpress"; break;
      case INVERSE_DESIGN_HEATFLUX: AdjExt = "_invheat";  break;
      case MOMENT_X_COEFFICIENT:    AdjExt = "_cmx";      break;
      case MOMENT_Y_COEFFICIENT:    AdjExt = "_cmy";      break;
      case MOMENT_Z_COEFFICIENT:    AdjExt = "_cmz";      break;
      case EFFICIENCY:              AdjExt = "_eff";      break;
      case EQUIVALENT_AREA:         AdjExt = "_ea";       break;
      case NEARFIELD_PRESSURE:      AdjExt = "_nfp";      break;
      case FORCE_X_COEFFICIENT:     AdjExt = "_cfx";      break;
      case FORCE_Y_COEFFICIENT:     AdjExt = "_cfy";      break;
      case FORCE_Z_COEFFICIENT:     AdjExt = "_cfz";      break;
      case THRUST_COEFFICIENT:      AdjExt = "_ct";       break;
      case TORQUE_COEFFICIENT:      AdjExt = "_cq";       break;
      case TOTAL_HEATFLUX:          AdjExt = "_totheat";  break;
      case MAXIMUM_HEATFLUX:        AdjExt = "_maxheat";  break;
      case FIGURE_OF_MERIT:         AdjExt = "_merit";    break;
      case FREE_SURFACE:            AdjExt = "_fs";       break;
      case AVG_TOTAL_PRESSURE:      AdjExt = "_pt";       break;
      case AVG_OUTLET_PRESSURE:     AdjExt = "_pe";       break;
      case MASS_FLOW_RATE:          AdjExt = "_mfr";       break;
      case OUTFLOW_GENERALIZED:     AdjExt = "_chn";       break;
      }
    }
    else{
      AdjExt = "_combo";
    }
    Filename.append(AdjExt);

    /*--- Lastly, add the .dat extension ---*/
    Filename.append(".dat");

  }

  return Filename;
}

unsigned short CConfig::GetContainerPosition(unsigned short val_eqsystem) {

  switch (val_eqsystem) {
    case RUNTIME_FLOW_SYS:      return FLOW_SOL;
    case RUNTIME_TURB_SYS:      return TURB_SOL;
    case RUNTIME_TRANS_SYS:     return TRANS_SOL;
    case RUNTIME_POISSON_SYS:   return POISSON_SOL;
    case RUNTIME_WAVE_SYS:      return WAVE_SOL;
    case RUNTIME_HEAT_SYS:      return HEAT_SOL;
    case RUNTIME_FEA_SYS:       return FEA_SOL;
    case RUNTIME_ADJPOT_SYS:    return ADJFLOW_SOL;
    case RUNTIME_ADJFLOW_SYS:   return ADJFLOW_SOL;
    case RUNTIME_ADJTURB_SYS:   return ADJTURB_SOL;
    case RUNTIME_MULTIGRID_SYS: return 0;
  }
  return 0;
}

void CConfig::SetKind_ConvNumScheme(unsigned short val_kind_convnumscheme,
                                    unsigned short val_kind_centered, unsigned short val_kind_upwind,
                                    unsigned short val_kind_slopelimit, unsigned short val_order_spatial_int) {

  Kind_ConvNumScheme = val_kind_convnumscheme;
  Kind_Centered = val_kind_centered;
  Kind_Upwind = val_kind_upwind;
  Kind_SlopeLimit = val_kind_slopelimit;
  SpatialOrder = val_order_spatial_int;

}

void CConfig::SetGlobalParam(unsigned short val_solver,
                             unsigned short val_system,
                             unsigned long val_extiter) {

  /*--- Set the simulation global time ---*/
  Current_UnstTime = static_cast<su2double>(val_extiter)*Delta_UnstTime;
  Current_UnstTimeND = static_cast<su2double>(val_extiter)*Delta_UnstTimeND;

  /*--- Set the solver methods ---*/
  switch (val_solver) {
    case EULER:
      if (val_system == RUNTIME_FLOW_SYS) {
        SetKind_ConvNumScheme(Kind_ConvNumScheme_Flow, Kind_Centered_Flow,
                              Kind_Upwind_Flow, Kind_SlopeLimit_Flow,
                              SpatialOrder_Flow);
        SetKind_TimeIntScheme(Kind_TimeIntScheme_Flow);
      }
      break;
    case NAVIER_STOKES:
      if (val_system == RUNTIME_FLOW_SYS) {
        SetKind_ConvNumScheme(Kind_ConvNumScheme_Flow, Kind_Centered_Flow,
                              Kind_Upwind_Flow, Kind_SlopeLimit_Flow,
                              SpatialOrder_Flow);
        SetKind_TimeIntScheme(Kind_TimeIntScheme_Flow);
      }
      break;
    case RANS:
      if (val_system == RUNTIME_FLOW_SYS) {
        SetKind_ConvNumScheme(Kind_ConvNumScheme_Flow, Kind_Centered_Flow,
                              Kind_Upwind_Flow, Kind_SlopeLimit_Flow,
                              SpatialOrder_Flow);
        SetKind_TimeIntScheme(Kind_TimeIntScheme_Flow);
      }
      if (val_system == RUNTIME_TURB_SYS) {
        SetKind_ConvNumScheme(Kind_ConvNumScheme_Turb, Kind_Centered_Turb,
                              Kind_Upwind_Turb, Kind_SlopeLimit_Turb,
                              SpatialOrder_Turb);
        SetKind_TimeIntScheme(Kind_TimeIntScheme_Turb);
      }
      if (val_system == RUNTIME_TRANS_SYS) {
        SetKind_ConvNumScheme(Kind_ConvNumScheme_Turb, Kind_Centered_Turb,
                              Kind_Upwind_Turb, Kind_SlopeLimit_Turb,
                              SpatialOrder_Turb);
        SetKind_TimeIntScheme(Kind_TimeIntScheme_Turb);
      }
      break;
    case ADJ_EULER:
      if (val_system == RUNTIME_FLOW_SYS) {
        SetKind_ConvNumScheme(Kind_ConvNumScheme_Flow, Kind_Centered_Flow,
                              Kind_Upwind_Flow, Kind_SlopeLimit_Flow,
                              SpatialOrder_Flow);
        SetKind_TimeIntScheme(Kind_TimeIntScheme_Flow);
      }
      if (val_system == RUNTIME_ADJFLOW_SYS) {
        SetKind_ConvNumScheme(Kind_ConvNumScheme_AdjFlow, Kind_Centered_AdjFlow,
                              Kind_Upwind_AdjFlow, Kind_SlopeLimit_AdjFlow,
                              SpatialOrder_AdjFlow);
        SetKind_TimeIntScheme(Kind_TimeIntScheme_AdjFlow);
      }
      break;
    case ADJ_NAVIER_STOKES:
      if (val_system == RUNTIME_FLOW_SYS) {
        SetKind_ConvNumScheme(Kind_ConvNumScheme_Flow, Kind_Centered_Flow,
                              Kind_Upwind_Flow, Kind_SlopeLimit_Flow,
                              SpatialOrder_Flow);
        SetKind_TimeIntScheme(Kind_TimeIntScheme_Flow);
      }
      if (val_system == RUNTIME_ADJFLOW_SYS) {
        SetKind_ConvNumScheme(Kind_ConvNumScheme_AdjFlow, Kind_Centered_AdjFlow,
                              Kind_Upwind_AdjFlow, Kind_SlopeLimit_AdjFlow,
                              SpatialOrder_AdjFlow);
        SetKind_TimeIntScheme(Kind_TimeIntScheme_AdjFlow);
      }
      break;
    case ADJ_RANS:
      if (val_system == RUNTIME_FLOW_SYS) {
        SetKind_ConvNumScheme(Kind_ConvNumScheme_Flow, Kind_Centered_Flow,
                              Kind_Upwind_Flow, Kind_SlopeLimit_Flow,
                              SpatialOrder_Flow);
        SetKind_TimeIntScheme(Kind_TimeIntScheme_Flow);
      }
      if (val_system == RUNTIME_ADJFLOW_SYS) {
        SetKind_ConvNumScheme(Kind_ConvNumScheme_AdjFlow, Kind_Centered_AdjFlow,
                              Kind_Upwind_AdjFlow, Kind_SlopeLimit_AdjFlow,
                              SpatialOrder_AdjFlow);
        SetKind_TimeIntScheme(Kind_TimeIntScheme_AdjFlow);
      }
      if (val_system == RUNTIME_TURB_SYS) {
        SetKind_ConvNumScheme(Kind_ConvNumScheme_Turb, Kind_Centered_Turb,
                              Kind_Upwind_Turb, Kind_SlopeLimit_Turb,
                              SpatialOrder_Turb);
        SetKind_TimeIntScheme(Kind_TimeIntScheme_Turb);
      }
      if (val_system == RUNTIME_ADJTURB_SYS) {
        SetKind_ConvNumScheme(Kind_ConvNumScheme_AdjTurb, Kind_Centered_AdjTurb,
                              Kind_Upwind_AdjTurb, Kind_SlopeLimit_AdjTurb,
                              SpatialOrder_AdjTurb);
        SetKind_TimeIntScheme(Kind_TimeIntScheme_AdjTurb);
      }
      break;
    case POISSON_EQUATION:
      if (val_system == RUNTIME_POISSON_SYS) {
        SetKind_ConvNumScheme(NONE, NONE, NONE, NONE, NONE);
        SetKind_TimeIntScheme(Kind_TimeIntScheme_Poisson);
      }
      break;
    case WAVE_EQUATION:
      if (val_system == RUNTIME_WAVE_SYS) {
        SetKind_ConvNumScheme(NONE, NONE, NONE, NONE, NONE);
        SetKind_TimeIntScheme(Kind_TimeIntScheme_Wave);
      }
      break;
    case HEAT_EQUATION:
      if (val_system == RUNTIME_HEAT_SYS) {
        SetKind_ConvNumScheme(NONE, NONE, NONE, NONE, NONE);
        SetKind_TimeIntScheme(Kind_TimeIntScheme_Heat);
      }
      break;
    case FEM_ELASTICITY:

      Current_DynTime = static_cast<su2double>(val_extiter)*Delta_DynTime;

      if (val_system == RUNTIME_FEA_SYS) {
        SetKind_ConvNumScheme(NONE, NONE, NONE, NONE, NONE);
        SetKind_TimeIntScheme(Kind_TimeIntScheme_FEA);
      }
      break;
  }
}

su2double* CConfig::GetPeriodicRotCenter(string val_marker) {
  unsigned short iMarker_PerBound;
  for (iMarker_PerBound = 0; iMarker_PerBound < nMarker_PerBound; iMarker_PerBound++)
    if (Marker_PerBound[iMarker_PerBound] == val_marker) break;
  return Periodic_RotCenter[iMarker_PerBound];
}

su2double* CConfig::GetPeriodicRotAngles(string val_marker) {
  unsigned short iMarker_PerBound;
  for (iMarker_PerBound = 0; iMarker_PerBound < nMarker_PerBound; iMarker_PerBound++)
    if (Marker_PerBound[iMarker_PerBound] == val_marker) break;
  return Periodic_RotAngles[iMarker_PerBound];
}

su2double* CConfig::GetPeriodicTranslation(string val_marker) {
  unsigned short iMarker_PerBound;
  for (iMarker_PerBound = 0; iMarker_PerBound < nMarker_PerBound; iMarker_PerBound++)
    if (Marker_PerBound[iMarker_PerBound] == val_marker) break;
  return Periodic_Translation[iMarker_PerBound];
}

unsigned short CConfig::GetMarker_Periodic_Donor(string val_marker) {
  unsigned short iMarker_PerBound, jMarker_PerBound, kMarker_All;

  /*--- Find the marker for this periodic boundary. ---*/
  for (iMarker_PerBound = 0; iMarker_PerBound < nMarker_PerBound; iMarker_PerBound++)
    if (Marker_PerBound[iMarker_PerBound] == val_marker) break;

  /*--- Find corresponding donor. ---*/
  for (jMarker_PerBound = 0; jMarker_PerBound < nMarker_PerBound; jMarker_PerBound++)
    if (Marker_PerBound[jMarker_PerBound] == Marker_PerDonor[iMarker_PerBound]) break;

  /*--- Find and return global marker index for donor boundary. ---*/
  for (kMarker_All = 0; kMarker_All < nMarker_CfgFile; kMarker_All++)
    if (Marker_PerBound[jMarker_PerBound] == Marker_All_TagBound[kMarker_All]) break;

  return kMarker_All;
}

su2double CConfig::GetActDisk_NetThrust(string val_marker) {
  unsigned short iMarker_ActDisk;
  for (iMarker_ActDisk = 0; iMarker_ActDisk < nMarker_ActDiskInlet; iMarker_ActDisk++)
    if ((Marker_ActDiskInlet[iMarker_ActDisk] == val_marker) ||
        (Marker_ActDiskOutlet[iMarker_ActDisk] == val_marker)) break;
  return ActDisk_NetThrust[iMarker_ActDisk];
}

su2double CConfig::GetActDisk_Power(string val_marker) {
  unsigned short iMarker_ActDisk;
  for (iMarker_ActDisk = 0; iMarker_ActDisk < nMarker_ActDiskInlet; iMarker_ActDisk++)
    if ((Marker_ActDiskInlet[iMarker_ActDisk] == val_marker) ||
        (Marker_ActDiskOutlet[iMarker_ActDisk] == val_marker)) break;
  return ActDisk_Power[iMarker_ActDisk];
}

su2double CConfig::GetActDisk_MassFlow(string val_marker) {
  unsigned short iMarker_ActDisk;
  for (iMarker_ActDisk = 0; iMarker_ActDisk < nMarker_ActDiskInlet; iMarker_ActDisk++)
    if ((Marker_ActDiskInlet[iMarker_ActDisk] == val_marker) ||
        (Marker_ActDiskOutlet[iMarker_ActDisk] == val_marker)) break;
  return ActDisk_MassFlow[iMarker_ActDisk];
}

su2double CConfig::GetActDisk_Mach(string val_marker) {
  unsigned short iMarker_ActDisk;
  for (iMarker_ActDisk = 0; iMarker_ActDisk < nMarker_ActDiskInlet; iMarker_ActDisk++)
    if ((Marker_ActDiskInlet[iMarker_ActDisk] == val_marker) ||
        (Marker_ActDiskOutlet[iMarker_ActDisk] == val_marker)) break;
  return ActDisk_Mach[iMarker_ActDisk];
}

su2double CConfig::GetActDisk_Force(string val_marker) {
  unsigned short iMarker_ActDisk;
  for (iMarker_ActDisk = 0; iMarker_ActDisk < nMarker_ActDiskInlet; iMarker_ActDisk++)
    if ((Marker_ActDiskInlet[iMarker_ActDisk] == val_marker) ||
        (Marker_ActDiskOutlet[iMarker_ActDisk] == val_marker)) break;
  return ActDisk_Force[iMarker_ActDisk];
}

su2double CConfig::GetActDisk_BCThrust(string val_marker) {
  unsigned short iMarker_ActDisk;
  for (iMarker_ActDisk = 0; iMarker_ActDisk < nMarker_ActDiskInlet; iMarker_ActDisk++)
    if ((Marker_ActDiskInlet[iMarker_ActDisk] == val_marker) ||
        (Marker_ActDiskOutlet[iMarker_ActDisk] == val_marker)) break;
  return ActDisk_BCThrust[iMarker_ActDisk];
}

su2double CConfig::GetActDisk_BCThrust_Old(string val_marker) {
  unsigned short iMarker_ActDisk;
  for (iMarker_ActDisk = 0; iMarker_ActDisk < nMarker_ActDiskInlet; iMarker_ActDisk++)
    if ((Marker_ActDiskInlet[iMarker_ActDisk] == val_marker) ||
        (Marker_ActDiskOutlet[iMarker_ActDisk] == val_marker)) break;
  return ActDisk_BCThrust_Old[iMarker_ActDisk];
}

void CConfig::SetActDisk_BCThrust(string val_marker, su2double val_actdisk_bcthrust) {
  unsigned short iMarker_ActDisk;
  for (iMarker_ActDisk = 0; iMarker_ActDisk < nMarker_ActDiskInlet; iMarker_ActDisk++)
    if ((Marker_ActDiskInlet[iMarker_ActDisk] == val_marker) ||
        (Marker_ActDiskOutlet[iMarker_ActDisk] == val_marker)) break;
  ActDisk_BCThrust[iMarker_ActDisk] = val_actdisk_bcthrust;
}

void CConfig::SetActDisk_BCThrust_Old(string val_marker, su2double val_actdisk_bcthrust_old) {
  unsigned short iMarker_ActDisk;
  for (iMarker_ActDisk = 0; iMarker_ActDisk < nMarker_ActDiskInlet; iMarker_ActDisk++)
    if ((Marker_ActDiskInlet[iMarker_ActDisk] == val_marker) ||
        (Marker_ActDiskOutlet[iMarker_ActDisk] == val_marker)) break;
  ActDisk_BCThrust_Old[iMarker_ActDisk] = val_actdisk_bcthrust_old;
}

su2double CConfig::GetActDisk_Area(string val_marker) {
  unsigned short iMarker_ActDisk;
  for (iMarker_ActDisk = 0; iMarker_ActDisk < nMarker_ActDiskInlet; iMarker_ActDisk++)
    if ((Marker_ActDiskInlet[iMarker_ActDisk] == val_marker) ||
        (Marker_ActDiskOutlet[iMarker_ActDisk] == val_marker)) break;
  return ActDisk_Area[iMarker_ActDisk];
}

su2double CConfig::GetActDisk_ReverseMassFlow(string val_marker) {
  unsigned short iMarker_ActDisk;
  for (iMarker_ActDisk = 0; iMarker_ActDisk < nMarker_ActDiskInlet; iMarker_ActDisk++)
    if ((Marker_ActDiskInlet[iMarker_ActDisk] == val_marker) ||
        (Marker_ActDiskOutlet[iMarker_ActDisk] == val_marker)) break;
  return ActDisk_ReverseMassFlow[iMarker_ActDisk];
}

su2double CConfig::GetActDisk_PressJump(string val_marker, unsigned short val_value) {
  unsigned short iMarker_ActDisk;
  for (iMarker_ActDisk = 0; iMarker_ActDisk < nMarker_ActDiskInlet; iMarker_ActDisk++)
    if ((Marker_ActDiskInlet[iMarker_ActDisk] == val_marker) ||
        (Marker_ActDiskOutlet[iMarker_ActDisk] == val_marker)) break;
  return ActDisk_PressJump[iMarker_ActDisk][val_value];
}

su2double CConfig::GetActDisk_TempJump(string val_marker, unsigned short val_value) {
  unsigned short iMarker_ActDisk;
  for (iMarker_ActDisk = 0; iMarker_ActDisk < nMarker_ActDiskInlet; iMarker_ActDisk++)
    if ((Marker_ActDiskInlet[iMarker_ActDisk] == val_marker) ||
        (Marker_ActDiskOutlet[iMarker_ActDisk] == val_marker)) break;
  return ActDisk_TempJump[iMarker_ActDisk][val_value];;
}

su2double CConfig::GetActDisk_Omega(string val_marker, unsigned short val_value) {
  unsigned short iMarker_ActDisk;
  for (iMarker_ActDisk = 0; iMarker_ActDisk < nMarker_ActDiskInlet; iMarker_ActDisk++)
    if ((Marker_ActDiskInlet[iMarker_ActDisk] == val_marker) ||
        (Marker_ActDiskOutlet[iMarker_ActDisk] == val_marker)) break;
  return ActDisk_Omega[iMarker_ActDisk][val_value];;
}

unsigned short CConfig::GetMarker_CfgFile_ActDiskOutlet(string val_marker) {
  unsigned short iMarker_ActDisk, kMarker_All;
  
  /*--- Find the marker for this actuator disk inlet. ---*/
  
  for (iMarker_ActDisk = 0; iMarker_ActDisk < nMarker_ActDiskInlet; iMarker_ActDisk++)
    if (Marker_ActDiskInlet[iMarker_ActDisk] == val_marker) break;
  
  /*--- Find and return global marker index for the actuator disk outlet. ---*/
  
  for (kMarker_All = 0; kMarker_All < nMarker_CfgFile; kMarker_All++)
    if (Marker_ActDiskOutlet[iMarker_ActDisk] == Marker_CfgFile_TagBound[kMarker_All]) break;
  
  return kMarker_All;
}

unsigned short CConfig::GetMarker_CfgFile_EngineExhaust(string val_marker) {
  unsigned short iMarker_Engine, kMarker_All;
  
  /*--- Find the marker for this engine inflow. ---*/
  
  for (iMarker_Engine = 0; iMarker_Engine < nMarker_EngineInflow; iMarker_Engine++)
    if (Marker_EngineInflow[iMarker_Engine] == val_marker) break;
  
  /*--- Find and return global marker index for the engine exhaust. ---*/
  
  for (kMarker_All = 0; kMarker_All < nMarker_CfgFile; kMarker_All++)
    if (Marker_EngineExhaust[iMarker_Engine] == Marker_CfgFile_TagBound[kMarker_All]) break;
  
  return kMarker_All;
}

void CConfig::SetnPeriodicIndex(unsigned short val_index) {

  /*--- Store total number of transformations. ---*/
  nPeriodic_Index = val_index;

  /*--- Allocate memory for centers, angles, translations. ---*/
  Periodic_Center    = new su2double*[nPeriodic_Index];
  Periodic_Rotation  = new su2double*[nPeriodic_Index];
  Periodic_Translate = new su2double*[nPeriodic_Index];
  
  for (unsigned long i = 0; i < nPeriodic_Index; i++) {
    Periodic_Center[i]    = new su2double[3];
    Periodic_Rotation[i]  = new su2double[3];
    Periodic_Translate[i] = new su2double[3];
  }
  
}

unsigned short CConfig::GetMarker_Moving(string val_marker) {
  unsigned short iMarker_Moving;

  /*--- Find the marker for this moving boundary. ---*/
  for (iMarker_Moving = 0; iMarker_Moving < nMarker_Moving; iMarker_Moving++)
    if (Marker_Moving[iMarker_Moving] == val_marker) break;

  return iMarker_Moving;
}

su2double CConfig::GetDirichlet_Value(string val_marker) {
  unsigned short iMarker_Dirichlet;
  for (iMarker_Dirichlet = 0; iMarker_Dirichlet < nMarker_Dirichlet; iMarker_Dirichlet++)
    if (Marker_Dirichlet[iMarker_Dirichlet] == val_marker) break;
  return Dirichlet_Value[iMarker_Dirichlet];
}

bool CConfig::GetDirichlet_Boundary(string val_marker) {
  unsigned short iMarker_Dirichlet;
  bool Dirichlet = false;
  for (iMarker_Dirichlet = 0; iMarker_Dirichlet < nMarker_Dirichlet; iMarker_Dirichlet++)
    if (Marker_Dirichlet[iMarker_Dirichlet] == val_marker) {
      Dirichlet = true;
      break;
    }
  return Dirichlet;
}

su2double CConfig::GetExhaust_Temperature_Target(string val_marker) {
  unsigned short iMarker_EngineExhaust;
  for (iMarker_EngineExhaust = 0; iMarker_EngineExhaust < nMarker_EngineExhaust; iMarker_EngineExhaust++)
    if (Marker_EngineExhaust[iMarker_EngineExhaust] == val_marker) break;
  return Exhaust_Temperature_Target[iMarker_EngineExhaust];
}

su2double CConfig::GetExhaust_Pressure_Target(string val_marker) {
  unsigned short iMarker_EngineExhaust;
  for (iMarker_EngineExhaust = 0; iMarker_EngineExhaust < nMarker_EngineExhaust; iMarker_EngineExhaust++)
    if (Marker_EngineExhaust[iMarker_EngineExhaust] == val_marker) break;
  return Exhaust_Pressure_Target[iMarker_EngineExhaust];
}

su2double CConfig::GetInlet_Ttotal(string val_marker) {
  unsigned short iMarker_Inlet;
  for (iMarker_Inlet = 0; iMarker_Inlet < nMarker_Inlet; iMarker_Inlet++)
    if (Marker_Inlet[iMarker_Inlet] == val_marker) break;
  return Inlet_Ttotal[iMarker_Inlet];
}

su2double CConfig::GetInlet_Ptotal(string val_marker) {
  unsigned short iMarker_Inlet;
  for (iMarker_Inlet = 0; iMarker_Inlet < nMarker_Inlet; iMarker_Inlet++)
    if (Marker_Inlet[iMarker_Inlet] == val_marker) break;
  return Inlet_Ptotal[iMarker_Inlet];
}

su2double* CConfig::GetInlet_FlowDir(string val_marker) {
  unsigned short iMarker_Inlet;
  for (iMarker_Inlet = 0; iMarker_Inlet < nMarker_Inlet; iMarker_Inlet++)
    if (Marker_Inlet[iMarker_Inlet] == val_marker) break;
  return Inlet_FlowDir[iMarker_Inlet];
}

su2double CConfig::GetInlet_Temperature(string val_marker) {
  unsigned short iMarker_Supersonic_Inlet;
  for (iMarker_Supersonic_Inlet = 0; iMarker_Supersonic_Inlet < nMarker_Supersonic_Inlet; iMarker_Supersonic_Inlet++)
    if (Marker_Supersonic_Inlet[iMarker_Supersonic_Inlet] == val_marker) break;
  return Inlet_Temperature[iMarker_Supersonic_Inlet];
}

su2double CConfig::GetInlet_Pressure(string val_marker) {
  unsigned short iMarker_Supersonic_Inlet;
  for (iMarker_Supersonic_Inlet = 0; iMarker_Supersonic_Inlet < nMarker_Supersonic_Inlet; iMarker_Supersonic_Inlet++)
    if (Marker_Supersonic_Inlet[iMarker_Supersonic_Inlet] == val_marker) break;
  return Inlet_Pressure[iMarker_Supersonic_Inlet];
}

su2double* CConfig::GetInlet_Velocity(string val_marker) {
  unsigned short iMarker_Supersonic_Inlet;
  for (iMarker_Supersonic_Inlet = 0; iMarker_Supersonic_Inlet < nMarker_Supersonic_Inlet; iMarker_Supersonic_Inlet++)
    if (Marker_Supersonic_Inlet[iMarker_Supersonic_Inlet] == val_marker) break;
  return Inlet_Velocity[iMarker_Supersonic_Inlet];
}

su2double CConfig::GetOutlet_Pressure(string val_marker) {
  unsigned short iMarker_Outlet;
  for (iMarker_Outlet = 0; iMarker_Outlet < nMarker_Outlet; iMarker_Outlet++)
    if (Marker_Outlet[iMarker_Outlet] == val_marker) break;
  return Outlet_Pressure[iMarker_Outlet];
}

su2double CConfig::GetRiemann_Var1(string val_marker) {
  unsigned short iMarker_Riemann;
  for (iMarker_Riemann = 0; iMarker_Riemann < nMarker_Riemann; iMarker_Riemann++)
    if (Marker_Riemann[iMarker_Riemann] == val_marker) break;
  return Riemann_Var1[iMarker_Riemann];
}

su2double CConfig::GetRiemann_Var2(string val_marker) {
  unsigned short iMarker_Riemann;
  for (iMarker_Riemann = 0; iMarker_Riemann < nMarker_Riemann; iMarker_Riemann++)
    if (Marker_Riemann[iMarker_Riemann] == val_marker) break;
  return Riemann_Var2[iMarker_Riemann];
}

su2double* CConfig::GetRiemann_FlowDir(string val_marker) {
  unsigned short iMarker_Riemann;
  for (iMarker_Riemann = 0; iMarker_Riemann < nMarker_Riemann; iMarker_Riemann++)
    if (Marker_Riemann[iMarker_Riemann] == val_marker) break;
  return Riemann_FlowDir[iMarker_Riemann];
}

unsigned short CConfig::GetKind_Data_Riemann(string val_marker) {
  unsigned short iMarker_Riemann;
  for (iMarker_Riemann = 0; iMarker_Riemann < nMarker_Riemann; iMarker_Riemann++)
    if (Marker_Riemann[iMarker_Riemann] == val_marker) break;
  return Kind_Data_Riemann[iMarker_Riemann];
}


su2double CConfig::GetNRBC_Var1(string val_marker) {
  unsigned short iMarker_NRBC;
  for (iMarker_NRBC = 0; iMarker_NRBC < nMarker_NRBC; iMarker_NRBC++)
    if (Marker_NRBC[iMarker_NRBC] == val_marker) break;
  return NRBC_Var1[iMarker_NRBC];
}

su2double CConfig::GetNRBC_Var2(string val_marker) {
  unsigned short iMarker_NRBC;
  for (iMarker_NRBC = 0; iMarker_NRBC < nMarker_NRBC; iMarker_NRBC++)
    if (Marker_NRBC[iMarker_NRBC] == val_marker) break;
  return NRBC_Var2[iMarker_NRBC];
}

su2double* CConfig::GetNRBC_FlowDir(string val_marker) {
  unsigned short iMarker_NRBC;
  for (iMarker_NRBC = 0; iMarker_NRBC < nMarker_NRBC; iMarker_NRBC++)
    if (Marker_NRBC[iMarker_NRBC] == val_marker) break;
  return NRBC_FlowDir[iMarker_NRBC];
}

unsigned short CConfig::GetKind_Data_NRBC(string val_marker) {
  unsigned short iMarker_NRBC;
  for (iMarker_NRBC = 0; iMarker_NRBC < nMarker_NRBC; iMarker_NRBC++)
    if (Marker_NRBC[iMarker_NRBC] == val_marker) break;
  return Kind_Data_NRBC[iMarker_NRBC];
}


su2double CConfig::GetIsothermal_Temperature(string val_marker) {

  unsigned short iMarker_Isothermal = 0;

  if (nMarker_Isothermal > 0) {
    for (iMarker_Isothermal = 0; iMarker_Isothermal < nMarker_Isothermal; iMarker_Isothermal++)
      if (Marker_Isothermal[iMarker_Isothermal] == val_marker) break;
  }

  return Isothermal_Temperature[iMarker_Isothermal];
}

su2double CConfig::GetWall_HeatFlux(string val_marker) {
  unsigned short iMarker_HeatFlux = 0;

  if (nMarker_HeatFlux > 0) {
  for (iMarker_HeatFlux = 0; iMarker_HeatFlux < nMarker_HeatFlux; iMarker_HeatFlux++)
    if (Marker_HeatFlux[iMarker_HeatFlux] == val_marker) break;
  }

  return Heat_Flux[iMarker_HeatFlux];
}

su2double CConfig::GetEngineInflow_Target(string val_marker) {
  unsigned short iMarker_EngineInflow;
  for (iMarker_EngineInflow = 0; iMarker_EngineInflow < nMarker_EngineInflow; iMarker_EngineInflow++)
    if (Marker_EngineInflow[iMarker_EngineInflow] == val_marker) break;
  return EngineInflow_Target[iMarker_EngineInflow];
}

su2double CConfig::GetInflow_Pressure(string val_marker) {
  unsigned short iMarker_EngineInflow;
  for (iMarker_EngineInflow = 0; iMarker_EngineInflow < nMarker_EngineInflow; iMarker_EngineInflow++)
    if (Marker_EngineInflow[iMarker_EngineInflow] == val_marker) break;
  return Inflow_Pressure[iMarker_EngineInflow];
}

su2double CConfig::GetInflow_MassFlow(string val_marker) {
  unsigned short iMarker_EngineInflow;
  for (iMarker_EngineInflow = 0; iMarker_EngineInflow < nMarker_EngineInflow; iMarker_EngineInflow++)
    if (Marker_EngineInflow[iMarker_EngineInflow] == val_marker) break;
  return Inflow_MassFlow[iMarker_EngineInflow];
}

su2double CConfig::GetInflow_ReverseMassFlow(string val_marker) {
  unsigned short iMarker_EngineInflow;
  for (iMarker_EngineInflow = 0; iMarker_EngineInflow < nMarker_EngineInflow; iMarker_EngineInflow++)
    if (Marker_EngineInflow[iMarker_EngineInflow] == val_marker) break;
  return Inflow_ReverseMassFlow[iMarker_EngineInflow];
}

su2double CConfig::GetInflow_TotalPressure(string val_marker) {
  unsigned short iMarker_EngineInflow;
  for (iMarker_EngineInflow = 0; iMarker_EngineInflow < nMarker_EngineInflow; iMarker_EngineInflow++)
    if (Marker_EngineInflow[iMarker_EngineInflow] == val_marker) break;
  return Inflow_TotalPressure[iMarker_EngineInflow];
}

su2double CConfig::GetInflow_Temperature(string val_marker) {
  unsigned short iMarker_EngineInflow;
  for (iMarker_EngineInflow = 0; iMarker_EngineInflow < nMarker_EngineInflow; iMarker_EngineInflow++)
    if (Marker_EngineInflow[iMarker_EngineInflow] == val_marker) break;
  return Inflow_Temperature[iMarker_EngineInflow];
}

su2double CConfig::GetInflow_TotalTemperature(string val_marker) {
  unsigned short iMarker_EngineInflow;
  for (iMarker_EngineInflow = 0; iMarker_EngineInflow < nMarker_EngineInflow; iMarker_EngineInflow++)
    if (Marker_EngineInflow[iMarker_EngineInflow] == val_marker) break;
  return Inflow_TotalTemperature[iMarker_EngineInflow];
}

su2double CConfig::GetInflow_RamDrag(string val_marker) {
  unsigned short iMarker_EngineInflow;
  for (iMarker_EngineInflow = 0; iMarker_EngineInflow < nMarker_EngineInflow; iMarker_EngineInflow++)
    if (Marker_EngineInflow[iMarker_EngineInflow] == val_marker) break;
  return Inflow_RamDrag[iMarker_EngineInflow];
}

su2double CConfig::GetInflow_Force(string val_marker) {
  unsigned short iMarker_EngineInflow;
  for (iMarker_EngineInflow = 0; iMarker_EngineInflow < nMarker_EngineInflow; iMarker_EngineInflow++)
    if (Marker_EngineInflow[iMarker_EngineInflow] == val_marker) break;
  return Inflow_Force[iMarker_EngineInflow];
}

su2double CConfig::GetInflow_Power(string val_marker) {
  unsigned short iMarker_EngineInflow;
  for (iMarker_EngineInflow = 0; iMarker_EngineInflow < nMarker_EngineInflow; iMarker_EngineInflow++)
    if (Marker_EngineInflow[iMarker_EngineInflow] == val_marker) break;
  return Inflow_Power[iMarker_EngineInflow];
}

su2double CConfig::GetInflow_Mach(string val_marker) {
  unsigned short iMarker_EngineInflow;
  for (iMarker_EngineInflow = 0; iMarker_EngineInflow < nMarker_EngineInflow; iMarker_EngineInflow++)
    if (Marker_EngineInflow[iMarker_EngineInflow] == val_marker) break;
  return Inflow_Mach[iMarker_EngineInflow];
}

su2double CConfig::GetExhaust_Pressure(string val_marker) {
  unsigned short iMarker_EngineExhaust;
  for (iMarker_EngineExhaust = 0; iMarker_EngineExhaust < nMarker_EngineExhaust; iMarker_EngineExhaust++)
    if (Marker_EngineExhaust[iMarker_EngineExhaust] == val_marker) break;
  return Exhaust_Pressure[iMarker_EngineExhaust];
}

su2double CConfig::GetExhaust_Temperature(string val_marker) {
  unsigned short iMarker_EngineExhaust;
  for (iMarker_EngineExhaust = 0; iMarker_EngineExhaust < nMarker_EngineExhaust; iMarker_EngineExhaust++)
    if (Marker_EngineExhaust[iMarker_EngineExhaust] == val_marker) break;
  return Exhaust_Temperature[iMarker_EngineExhaust];
}

su2double CConfig::GetExhaust_MassFlow(string val_marker) {
  unsigned short iMarker_EngineExhaust;
  for (iMarker_EngineExhaust = 0; iMarker_EngineExhaust < nMarker_EngineExhaust; iMarker_EngineExhaust++)
    if (Marker_EngineExhaust[iMarker_EngineExhaust] == val_marker) break;
  return Exhaust_MassFlow[iMarker_EngineExhaust];
}

su2double CConfig::GetExhaust_TotalPressure(string val_marker) {
  unsigned short iMarker_EngineExhaust;
  for (iMarker_EngineExhaust = 0; iMarker_EngineExhaust < nMarker_EngineExhaust; iMarker_EngineExhaust++)
    if (Marker_EngineExhaust[iMarker_EngineExhaust] == val_marker) break;
  return Exhaust_TotalPressure[iMarker_EngineExhaust];
}

su2double CConfig::GetExhaust_TotalTemperature(string val_marker) {
  unsigned short iMarker_EngineExhaust;
  for (iMarker_EngineExhaust = 0; iMarker_EngineExhaust < nMarker_EngineExhaust; iMarker_EngineExhaust++)
    if (Marker_EngineExhaust[iMarker_EngineExhaust] == val_marker) break;
  return Exhaust_TotalTemperature[iMarker_EngineExhaust];
}

su2double CConfig::GetExhaust_GrossThrust(string val_marker) {
  unsigned short iMarker_EngineExhaust;
  for (iMarker_EngineExhaust = 0; iMarker_EngineExhaust < nMarker_EngineExhaust; iMarker_EngineExhaust++)
    if (Marker_EngineExhaust[iMarker_EngineExhaust] == val_marker) break;
  return Exhaust_GrossThrust[iMarker_EngineExhaust];
}

su2double CConfig::GetExhaust_Force(string val_marker) {
  unsigned short iMarker_EngineExhaust;
  for (iMarker_EngineExhaust = 0; iMarker_EngineExhaust < nMarker_EngineExhaust; iMarker_EngineExhaust++)
    if (Marker_EngineExhaust[iMarker_EngineExhaust] == val_marker) break;
  return Exhaust_Force[iMarker_EngineExhaust];
}

su2double CConfig::GetExhaust_Power(string val_marker) {
  unsigned short iMarker_EngineExhaust;
  for (iMarker_EngineExhaust = 0; iMarker_EngineExhaust < nMarker_EngineExhaust; iMarker_EngineExhaust++)
    if (Marker_EngineExhaust[iMarker_EngineExhaust] == val_marker) break;
  return Exhaust_Power[iMarker_EngineExhaust];
}

su2double CConfig::GetActDiskInlet_Pressure(string val_marker) {
  unsigned short iMarker_ActDiskInlet;
  for (iMarker_ActDiskInlet = 0; iMarker_ActDiskInlet < nMarker_ActDiskInlet; iMarker_ActDiskInlet++)
    if (Marker_ActDiskInlet[iMarker_ActDiskInlet] == val_marker) break;
  return ActDiskInlet_Pressure[iMarker_ActDiskInlet];
}

su2double CConfig::GetActDiskInlet_TotalPressure(string val_marker) {
  unsigned short iMarker_ActDiskInlet;
  for (iMarker_ActDiskInlet = 0; iMarker_ActDiskInlet < nMarker_ActDiskInlet; iMarker_ActDiskInlet++)
    if (Marker_ActDiskInlet[iMarker_ActDiskInlet] == val_marker) break;
  return ActDiskInlet_TotalPressure[iMarker_ActDiskInlet];
}

su2double CConfig::GetActDiskInlet_RamDrag(string val_marker) {
  unsigned short iMarker_ActDiskInlet;
  for (iMarker_ActDiskInlet = 0; iMarker_ActDiskInlet < nMarker_ActDiskInlet; iMarker_ActDiskInlet++)
    if (Marker_ActDiskInlet[iMarker_ActDiskInlet] == val_marker) break;
  return ActDiskInlet_RamDrag[iMarker_ActDiskInlet];
}

su2double CConfig::GetActDiskInlet_Force(string val_marker) {
  unsigned short iMarker_ActDiskInlet;
  for (iMarker_ActDiskInlet = 0; iMarker_ActDiskInlet < nMarker_ActDiskInlet; iMarker_ActDiskInlet++)
    if (Marker_ActDiskInlet[iMarker_ActDiskInlet] == val_marker) break;
  return ActDiskInlet_Force[iMarker_ActDiskInlet];
}

su2double CConfig::GetActDiskInlet_Power(string val_marker) {
  unsigned short iMarker_ActDiskInlet;
  for (iMarker_ActDiskInlet = 0; iMarker_ActDiskInlet < nMarker_ActDiskInlet; iMarker_ActDiskInlet++)
    if (Marker_ActDiskInlet[iMarker_ActDiskInlet] == val_marker) break;
  return ActDiskInlet_Power[iMarker_ActDiskInlet];
}

su2double CConfig::GetActDiskOutlet_Pressure(string val_marker) {
  unsigned short iMarker_ActDiskOutlet;
  for (iMarker_ActDiskOutlet = 0; iMarker_ActDiskOutlet < nMarker_ActDiskOutlet; iMarker_ActDiskOutlet++)
    if (Marker_ActDiskOutlet[iMarker_ActDiskOutlet] == val_marker) break;
  return ActDiskOutlet_Pressure[iMarker_ActDiskOutlet];
}

su2double CConfig::GetActDiskOutlet_TotalPressure(string val_marker) {
  unsigned short iMarker_ActDiskOutlet;
  for (iMarker_ActDiskOutlet = 0; iMarker_ActDiskOutlet < nMarker_ActDiskOutlet; iMarker_ActDiskOutlet++)
    if (Marker_ActDiskOutlet[iMarker_ActDiskOutlet] == val_marker) break;
  return ActDiskOutlet_TotalPressure[iMarker_ActDiskOutlet];
}

su2double CConfig::GetActDiskOutlet_GrossThrust(string val_marker) {
  unsigned short iMarker_ActDiskOutlet;
  for (iMarker_ActDiskOutlet = 0; iMarker_ActDiskOutlet < nMarker_ActDiskOutlet; iMarker_ActDiskOutlet++)
    if (Marker_ActDiskOutlet[iMarker_ActDiskOutlet] == val_marker) break;
  return ActDiskOutlet_GrossThrust[iMarker_ActDiskOutlet];
}

su2double CConfig::GetActDiskOutlet_Force(string val_marker) {
  unsigned short iMarker_ActDiskOutlet;
  for (iMarker_ActDiskOutlet = 0; iMarker_ActDiskOutlet < nMarker_ActDiskOutlet; iMarker_ActDiskOutlet++)
    if (Marker_ActDiskOutlet[iMarker_ActDiskOutlet] == val_marker) break;
  return ActDiskOutlet_Force[iMarker_ActDiskOutlet];
}

su2double CConfig::GetActDiskOutlet_Power(string val_marker) {
  unsigned short iMarker_ActDiskOutlet;
  for (iMarker_ActDiskOutlet = 0; iMarker_ActDiskOutlet < nMarker_ActDiskOutlet; iMarker_ActDiskOutlet++)
    if (Marker_ActDiskOutlet[iMarker_ActDiskOutlet] == val_marker) break;
  return ActDiskOutlet_Power[iMarker_ActDiskOutlet];
}

su2double CConfig::GetActDiskInlet_Temperature(string val_marker) {
  unsigned short iMarker_ActDiskInlet;
  for (iMarker_ActDiskInlet = 0; iMarker_ActDiskInlet < nMarker_ActDiskInlet; iMarker_ActDiskInlet++)
    if (Marker_ActDiskInlet[iMarker_ActDiskInlet] == val_marker) break;
  return ActDiskInlet_Temperature[iMarker_ActDiskInlet];
}

su2double CConfig::GetActDiskInlet_TotalTemperature(string val_marker) {
  unsigned short iMarker_ActDiskInlet;
  for (iMarker_ActDiskInlet = 0; iMarker_ActDiskInlet < nMarker_ActDiskInlet; iMarker_ActDiskInlet++)
    if (Marker_ActDiskInlet[iMarker_ActDiskInlet] == val_marker) break;
  return ActDiskInlet_TotalTemperature[iMarker_ActDiskInlet];
}

su2double CConfig::GetActDiskOutlet_Temperature(string val_marker) {
  unsigned short iMarker_ActDiskOutlet;
  for (iMarker_ActDiskOutlet = 0; iMarker_ActDiskOutlet < nMarker_ActDiskOutlet; iMarker_ActDiskOutlet++)
    if (Marker_ActDiskOutlet[iMarker_ActDiskOutlet] == val_marker) break;
  return ActDiskOutlet_Temperature[iMarker_ActDiskOutlet];
}

su2double CConfig::GetActDiskOutlet_TotalTemperature(string val_marker) {
  unsigned short iMarker_ActDiskOutlet;
  for (iMarker_ActDiskOutlet = 0; iMarker_ActDiskOutlet < nMarker_ActDiskOutlet; iMarker_ActDiskOutlet++)
    if (Marker_ActDiskOutlet[iMarker_ActDiskOutlet] == val_marker) break;
  return ActDiskOutlet_TotalTemperature[iMarker_ActDiskOutlet];
}

su2double CConfig::GetActDiskInlet_MassFlow(string val_marker) {
  unsigned short iMarker_ActDiskInlet;
  for (iMarker_ActDiskInlet = 0; iMarker_ActDiskInlet < nMarker_ActDiskInlet; iMarker_ActDiskInlet++)
    if (Marker_ActDiskInlet[iMarker_ActDiskInlet] == val_marker) break;
  return ActDiskInlet_MassFlow[iMarker_ActDiskInlet];
}

su2double CConfig::GetActDiskOutlet_MassFlow(string val_marker) {
  unsigned short iMarker_ActDiskOutlet;
  for (iMarker_ActDiskOutlet = 0; iMarker_ActDiskOutlet < nMarker_ActDiskOutlet; iMarker_ActDiskOutlet++)
    if (Marker_ActDiskOutlet[iMarker_ActDiskOutlet] == val_marker) break;
  return ActDiskOutlet_MassFlow[iMarker_ActDiskOutlet];
}

su2double CConfig::GetDispl_Value(string val_marker) {
  unsigned short iMarker_Displacement;
  for (iMarker_Displacement = 0; iMarker_Displacement < nMarker_Displacement; iMarker_Displacement++)
    if (Marker_Displacement[iMarker_Displacement] == val_marker) break;
  return Displ_Value[iMarker_Displacement];
}

su2double CConfig::GetLoad_Value(string val_marker) {
  unsigned short iMarker_Load;
  for (iMarker_Load = 0; iMarker_Load < nMarker_Load; iMarker_Load++)
    if (Marker_Load[iMarker_Load] == val_marker) break;
  return Load_Value[iMarker_Load];
}

su2double CConfig::GetLoad_Dir_Value(string val_marker) {
  unsigned short iMarker_Load_Dir;
  for (iMarker_Load_Dir = 0; iMarker_Load_Dir < nMarker_Load_Dir; iMarker_Load_Dir++)
    if (Marker_Load_Dir[iMarker_Load_Dir] == val_marker) break;
  return Load_Dir_Value[iMarker_Load_Dir];
}

su2double CConfig::GetLoad_Dir_Multiplier(string val_marker) {
  unsigned short iMarker_Load_Dir;
  for (iMarker_Load_Dir = 0; iMarker_Load_Dir < nMarker_Load_Dir; iMarker_Load_Dir++)
    if (Marker_Load_Dir[iMarker_Load_Dir] == val_marker) break;
  return Load_Dir_Multiplier[iMarker_Load_Dir];
}

su2double* CConfig::GetLoad_Dir(string val_marker) {
  unsigned short iMarker_Load_Dir;
  for (iMarker_Load_Dir = 0; iMarker_Load_Dir < nMarker_Load_Dir; iMarker_Load_Dir++)
    if (Marker_Load_Dir[iMarker_Load_Dir] == val_marker) break;
  return Load_Dir[iMarker_Load_Dir];
}


su2double CConfig::GetLoad_Sine_Amplitude(string val_marker) {
  unsigned short iMarker_Load_Sine;
  for (iMarker_Load_Sine = 0; iMarker_Load_Sine < nMarker_Load_Sine; iMarker_Load_Sine++)
    if (Marker_Load_Sine[iMarker_Load_Sine] == val_marker) break;
  return Load_Sine_Amplitude[iMarker_Load_Sine];
}

su2double CConfig::GetLoad_Sine_Frequency(string val_marker) {
  unsigned short iMarker_Load_Sine;
  for (iMarker_Load_Sine = 0; iMarker_Load_Sine < nMarker_Load_Sine; iMarker_Load_Sine++)
    if (Marker_Load_Sine[iMarker_Load_Sine] == val_marker) break;
  return Load_Sine_Frequency[iMarker_Load_Sine];
}

su2double* CConfig::GetLoad_Sine_Dir(string val_marker) {
  unsigned short iMarker_Load_Sine;
  for (iMarker_Load_Sine = 0; iMarker_Load_Sine < nMarker_Load_Sine; iMarker_Load_Sine++)
    if (Marker_Load_Sine[iMarker_Load_Sine] == val_marker) break;
  return Load_Sine_Dir[iMarker_Load_Sine];
}

su2double CConfig::GetFlowLoad_Value(string val_marker) {
  unsigned short iMarker_FlowLoad;
  for (iMarker_FlowLoad = 0; iMarker_FlowLoad < nMarker_FlowLoad; iMarker_FlowLoad++)
    if (Marker_FlowLoad[iMarker_FlowLoad] == val_marker) break;
  return FlowLoad_Value[iMarker_FlowLoad];
}

void CConfig::SetSpline(vector<su2double> &x, vector<su2double> &y, unsigned long n, su2double yp1, su2double ypn, vector<su2double> &y2) {
  unsigned long i, k;
  su2double p, qn, sig, un, *u;

  u = new su2double [n];

  if (yp1 > 0.99e30)			// The lower boundary condition is set either to be "nat
    y2[0]=u[0]=0.0;			  // -ural"
  else {									// or else to have a specified first derivative.
    y2[0] = -0.5;
    u[0]=(3.0/(x[1]-x[0]))*((y[1]-y[0])/(x[1]-x[0])-yp1);
  }

  for (i=2; i<=n-1; i++) {									//  This is the decomposition loop of the tridiagonal al-
    sig=(x[i-1]-x[i-2])/(x[i]-x[i-2]);		//	gorithm. y2 and u are used for tem-
    p=sig*y2[i-2]+2.0;										//	porary storage of the decomposed
    y2[i-1]=(sig-1.0)/p;										//	factors.
    u[i-1]=(y[i]-y[i-1])/(x[i]-x[i-1]) - (y[i-1]-y[i-2])/(x[i-1]-x[i-2]);
    u[i-1]=(6.0*u[i-1]/(x[i]-x[i-2])-sig*u[i-2])/p;
  }

  if (ypn > 0.99e30)						// The upper boundary condition is set either to be
    qn=un=0.0;									// "natural"
  else {												// or else to have a specified first derivative.
    qn=0.5;
    un=(3.0/(x[n-1]-x[n-2]))*(ypn-(y[n-1]-y[n-2])/(x[n-1]-x[n-2]));
  }
  y2[n-1]=(un-qn*u[n-2])/(qn*y2[n-2]+1.0);
  for (k=n-1; k>=1; k--)					// This is the backsubstitution loop of the tridiagonal
    y2[k-1]=y2[k-1]*y2[k]+u[k-1];	  // algorithm.

  delete[] u;

}

su2double CConfig::GetSpline(vector<su2double>&xa, vector<su2double>&ya, vector<su2double>&y2a, unsigned long n, su2double x) {
  unsigned long klo, khi, k;
  su2double h, b, a, y;

  klo=1;										// We will find the right place in the table by means of
  khi=n;										// bisection. This is optimal if sequential calls to this
  while (khi-klo > 1) {			// routine are at random values of x. If sequential calls
    k=(khi+klo) >> 1;				// are in order, and closely spaced, one would do better
    if (xa[k-1] > x) khi=k;		// to store previous values of klo and khi and test if
    else klo=k;							// they remain appropriate on the next call.
  }								// klo and khi now bracket the input value of x
  h=xa[khi-1]-xa[klo-1];
  if (h == 0.0) cout << "Bad xa input to routine splint" << endl;	// The xa’s must be dis-
  a=(xa[khi-1]-x)/h;																					      // tinct.
  b=(x-xa[klo-1])/h;				// Cubic spline polynomial is now evaluated.
  y=a*ya[klo-1]+b*ya[khi-1]+((a*a*a-a)*y2a[klo-1]+(b*b*b-b)*y2a[khi-1])*(h*h)/6.0;

  return y;
}<|MERGE_RESOLUTION|>--- conflicted
+++ resolved
@@ -626,7 +626,6 @@
   addBoolOption("DISCARD_INFILES", Discard_InFiles, false);
   /* DESCRIPTION: Specify a fixed coefficient of lift instead of AoA (only for compressible flows) */
   addDoubleOption("TARGET_CL", Target_CL, 0.0);
-<<<<<<< HEAD
   /* DESCRIPTION: Specify a fixed coefficient of lift instead of AoA (only for compressible flows) */
   addDoubleOption("TARGET_CM", Target_CM, 0.0);
   /* DESCRIPTION: Damping factor for fixed CL mode. */
@@ -637,16 +636,10 @@
   addUnsignedLongOption("UPDATE_ALPHA", Update_Alpha, 5);
   /* DESCRIPTION: Number of times Alpha is updated in a fix CL problem. */
   addUnsignedLongOption("UPDATE_IH", Update_iH, 5);
-=======
-  /* DESCRIPTION: Lift cure slope for fixed CL mode (0.2 per deg by default). */
-  addDoubleOption("DCL_DALPHA", dCl_dAlpha, 0.2);
   /* DESCRIPTION: Damping factor for fixed CL mode. */
   addDoubleOption("DNETTHRUST_DBCTHRUST", dNetThrust_dBCThrust, 2.0);
-  /* DESCRIPTION: Iterations to re-evaluate the angle of attack. */
-  addUnsignedLongOption("ITER_FIXED_CL", Iter_Fixed_CL, 500);
   /* DESCRIPTION: Number of times Alpha is updated in a fix CL problem. */
   addUnsignedLongOption("UPDATE_BCTHRUST", Update_BCThrust, 5);
->>>>>>> 29ab279d
 
 
   /*!\par CONFIG_CATEGORY: Reference Conditions \ingroup Config*/
@@ -5378,7 +5371,6 @@
   if (Periodic_Rotation    != NULL) delete[] Periodic_Rotation;
   if (Periodic_Translate   != NULL) delete[] Periodic_Translate;
   
-<<<<<<< HEAD
   if (MG_CorrecSmooth != NULL) delete[] MG_CorrecSmooth;
   if (PlaneTag != NULL)        delete[] PlaneTag;
   if (CFL != NULL)             delete[] CFL;
@@ -5386,12 +5378,6 @@
   if (Kappa_Flow != NULL)      delete[] Kappa_Flow;
   if (Kappa_AdjFlow != NULL)   delete[] Kappa_AdjFlow;
 
-=======
-  if (MG_CorrecSmooth != NULL)        delete[] MG_CorrecSmooth;
-  if (PlaneTag != NULL)               delete[] PlaneTag;
-  if (CFL!= NULL)                      delete[] CFL;
-  
->>>>>>> 29ab279d
   /*--- String markers ---*/
   if (Marker_Euler != NULL )              delete[] Marker_Euler;
   if (Marker_FarField != NULL )           delete[] Marker_FarField;
