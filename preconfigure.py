#!/usr/bin/env python2

## \file configure.py
#  \brief An extended configuration script.
#  \author T. Albring
#  \version 4.0.1 "Cardinal"
#
# SU2 Lead Developers: Dr. Francisco Palacios (francisco.palacios@boeing.com).
#                      Dr. Thomas D. Economon (economon@stanford.edu).
#
# SU2 Developers: Prof. Juan J. Alonso's group at Stanford University.
#                 Prof. Piero Colonna's group at Delft University of Technology.
#                 Prof. Nicolas R. Gauger's group at Kaiserslautern University of Technology.
#                 Prof. Alberto Guardone's group at Polytechnic University of Milan.
#                 Prof. Rafael Palacios' group at Imperial College London.
#
# Copyright (C) 2012-2015 SU2, the open-source CFD code.
#
# SU2 is free software; you can redistribute it and/or
# modify it under the terms of the GNU Lesser General Public
# License as published by the Free Software Foundation; either
# version 2.1 of the License, or (at your option) any later version.
#
# SU2 is distributed in the hope that it will be useful,
# but WITHOUT ANY WARRANTY; without even the implied warranty of
# MERCHANTABILITY or FITNESS FOR A PARTICULAR PURPOSE. See the GNU
# Lesser General Public License for more details.
#
# You should have received a copy of the GNU Lesser General Public
# License along with SU2. If not, see <http://www.gnu.org/licenses/>.

from optparse import OptionParser, BadOptionError
import sys,time, os, subprocess, os.path, glob, re, shutil, fileinput
import commands
from subprocess import call

# "Pass-through" option parsing -- an OptionParser that ignores
# unknown options and lets them pile up in the leftover argument
# list.  Useful to pass unknown arguments to the automake configure.
class PassThroughOptionParser(OptionParser):

    def _process_long_opt(self, rargs, values):
        try:
            OptionParser._process_long_opt(self, rargs, values)
        except BadOptionError, err:
            self.largs.append(err.opt_str)

    def _process_short_opts(self, rargs, values):
        try:
            OptionParser._process_short_opts(self, rargs, values)
        except BadOptionError, err:
            self.largs.append(err.opt_str)

def main():

    # Command Line Options

    parser = PassThroughOptionParser()

    parser.add_option("--enable-directdiff", action="store", type = "string",
                      help="Enable direct differentiation mode support", dest="directdiff_mode", default="")
    parser.add_option("--enable-reverse", action="store", type = "string",
                      help="Enable reverse mode support", dest="reverse_mode", default="")
    parser.add_option("--enable-mpi", action="store_true",
                      help="Enable mpi support", dest="mpi_enabled", default=False)
    parser.add_option("--disable-normal", action="store_true",
                      help="Disable normal mode support", dest="normal_mode", default=False)
    parser.add_option("-c" , "--check", action="store_true",
                      help="Check the source code for potential problems", dest="check", default=False)
    parser.add_option("-r" , "--replace", action="store_true",
                      help="Do a search and replace of necessary symbols. Does a back up source files.", dest="replace", default=False)
    parser.add_option("-d" , "--delete", action="store_true",
                      help="Removes the back up files.", dest="remove", default=False)
    parser.add_option("-v" , "--revert", action="store_true",
                      help="Revert files to original state.", dest="revert", default=False)
    (options, args)=parser.parse_args()

    options.directdiff_mode = options.directdiff_mode.upper()
    options.reverse_mode    = options.reverse_mode.upper()
    conf_environ = os.environ

    made_adolc = False
    made_codi = False

    header()

    modes =  {'NORMAL'     : not options.normal_mode == True,
              'DIRECTDIFF' : options.directdiff_mode,
              'REVERSE'    : options.reverse_mode}

    if not options.check:
        if any([modes["REVERSE"] == 'ADOLC', modes["DIRECTDIFF"] == 'ADOLC']):
            conf_environ, made_adolc = build_adolc(modes,options.mpi_enabled)
        if any([modes["REVERSE"] == 'CODI',  modes["DIRECTDIFF"] == 'CODI']):
            conf_environ, made_codi  = init_codi(modes,options.mpi_enabled)

        configure(args,
                  conf_environ,
                  options.mpi_enabled,
                  modes,
                  made_adolc,
                  made_codi)

    if options.check:
        prepare_source(options.replace, options.remove, options.revert)

def prepare_source(replace = False, remove = False, revert = False):

    # Directories containing the source code
    print 'Preparing source code ...'
    dir_list = [ "Common",
                 "SU2_CFD",
                 "SU2_DEF",
                 "SU2_DOT",
                 "SU2_GEO",
                 "SU2_SOL",
                 "SU2_MSH"]

    file_list = ""

    exclude_dic_lines = {}
    exclude_dic_files = {}

    exclude_file_name = 'preconf.exclude'

    # Build the dictionaries for line and file excludes that
    # are defined in the exlude file 'preconf.exclude'.
    # Syntax:
    # PathTo/File[:Line1,Line2,...]
    if os.path.exists(exclude_file_name):
        print 'Reading \'' + exclude_file_name + '\' ...'
        with open(exclude_file_name, 'r') as exclude:
            for line in exclude:
                exclude_line  = line.split(':')
                exclude_file = exclude_line[0].rstrip()
                if len(exclude_line) > 1:
                    exclude_lines = exclude_line[1].split(',')
                    for index,item in enumerate(exclude_lines):
                        exclude_lines[index] = int(item.rstrip())
                    exclude_dic_lines[exclude_line[0].rstrip()] = exclude_lines
                else:
                    exclude_dic_files[exclude_line[0].rstrip()] = [-1]
    else:
        print 'Exclude file \'' + exclude_file_name + '\' not found. Checking all files.'

    str_double = 'double'

    regex_double = re.compile(r'(^|[^\w])('+str_double+')([^\w]|$)')
    replacement_double = r'\1su2double\3'
    simple_replacements = {'MPI_Reduce'    : 'SU2_MPI::Reduce',
                        'MPI_Allreduce' : 'SU2_MPI::Allreduce',
                        'MPI_Gather'    : 'SU2_MPI::Gather',
                        'MPI_Allgather' : 'SU2_MPI::Allgather',
                        'MPI_Isend'     : 'SU2_MPI::Isend',
                        'MPI_Irecv'     : 'SU2_MPI::Irecv',
                        'MPI_Send'      : 'SU2_MPI::Send',
                        'MPI_Wait'      : 'SU2_MPI::Wait',
                        'MPI_Waitall'   : 'SU2_MPI::Waitall',
			'MPI_Waitany'   : 'SU2_MPI::Waitany',
                        'MPI_Bcast'     : 'SU2_MPI::Bcast',
                        'MPI_Sendrecv'  : 'SU2_MPI::Sendrecv',
                        'MPI_Init'      : 'SU2_MPI::Init',
                        'MPI_Recv'      : 'SU2_MPI::Recv',
                        'sprintf'       : 'SPRINTF'}
    regex_cast_1 = re.compile(r'(^|[^\w|^\\])(int)(\s*\()')
    replacement_cast_1 = r'\1SU2_TYPE::Int\3'
    regex_cast_2 = re.compile(r'\(int\)\s*')

    logfile = open ('preconf.log','w')

    backup_ext = '.orig'
    print 'Checking for problems...'
    # Test each source file for the occurrence of missing replacements
    # and print the respective lines.
    for dir in dir_list:
        file_list = glob.glob(dir+os.path.sep+'*[src,include]'+os.path.sep+'*[.cpp,.hpp,.inl]')
        for file in file_list:
            if not file in exclude_dic_files.keys():

                if all([not replace, revert]):
                    # Check if back up file exists
                    if os.path.isfile(file + backup_ext):
                        os.remove(file);
                        shutil.copy(file + backup_ext, file)
                    else:
                        print 'Cannot find backup file ' + file + backup_ext

                # Remove backup files if requested
                if all([not replace, remove]):
                    if os.path.isfile(file + backup_ext):
                        print 'Removing' + file + backup_ext
                        os.remove(file + backup_ext)

                if all([not remove, not revert]):
                    num_found = 0
                    found_line = ""
                    ignore_line = ""
                    new_line = ""
                    for line in fileinput.input(file, inplace = 1, backup = backup_ext):
                        new_line = line.rstrip('\n')
                        if any([re.findall(regex_double, line), find_all(line, simple_replacements), re.findall(regex_cast_1, line)]):
                            if not fileinput.lineno() in exclude_dic_lines.get(file,[]):
                                if replace:
                                    new_line = replace_all(new_line, simple_replacements)
                                    new_line = re.sub(regex_double, replacement_double, new_line)
                                    new_line = re.sub(regex_cast_1, replacement_cast_1, new_line)
                                    found_line = found_line + '\tLine ' + str(fileinput.lineno()) +': ' + line.rstrip() + '\n\t\t => ' + new_line.rstrip() + '\n'
                                else:
                                    found_line = found_line + '\tLine ' + str(fileinput.lineno()) +': ' + line.rstrip() + '\n'
                                num_found = num_found + 1
                            else:
                                ignore_line = ignore_line + 'Ignoring line ' + str(fileinput.lineno()) + ' in ' + file + ' (' + line.rstrip() + ')\n'
                        print new_line
                    if num_found > 0:
                        if replace:
                            print 'Solved ' + str(num_found) + ' potential problem(s) in ' + file + '.'
                            logfile.write('Solved ' + str(num_found) + ' potential problem(s) in ' + file + ':\n')
                        else:
                            print 'Found ' + str(num_found) + ' potential problem(s) in ' + file + '.'
                            logfile.write('Found ' + str(num_found) + ' potential problem(s) in ' + file + ':\n')
                        logfile.write( found_line )
                    else:
                        os.remove(file + backup_ext)

                    if not ignore_line == "":
                        print ignore_line.rstrip();
            else:
                print 'Ignoring file ' + file
    print '\nPlease check preconf.log to get more information about potential problems.'

def replace_all(text, dic):
    for i, j in dic.iteritems():
        text = text.replace(i, j)
    return text

def find_all(text, dic):
    for i,j in dic.iteritems():
        if not text.find(i) == -1:
            return True
    return False

def init_codi(modes, mpi_support = False):

    modules_failed = True
    
    # This information of the modules is used if projects was not cloned using git
    # The sha tag must be maintained manually to point to the correct commit
    sha_version_codi = '3f668b0f5764b11ea592379f1842b41e6f1d489f'
    github_repo_codi = 'https://github.com/scicompkl/CoDiPack'
    sha_version_ampi = '31b2267c3a55a391a37d830369f2e0dba09008d1'
    github_repo_ampi = 'https://github.com/michel2323/AdjointMPI'

    ampi_name = 'AdjointMPI'
    codi_name = 'CoDiPack'

    alt_name_ampi = 'adjointmpi'
    alt_name_codi = 'CoDi'

    # Some log and error files
    log = open( 'preconf.log', 'w' )
    err = open( 'preconf.err', 'w' )
    pkg_environ = os.environ

    # If project was cloned using git, we can use the 
    # submodule feature of git to initialize the packages
    if all([os.path.exists('.gitmodules')]):
        try:
            print "Updating submodules using git..."
            subprocess.check_call('git submodule update --init', stdout = log, stderr = err, shell = True)
            modules_failed = False
        except subprocess.CalledProcessError: 
            print 'Module initialization using git failed. Using fall-back option ...'
            modules_failed = True
    
    os.chdir('externals')
    
    # If modules still dont exists, use wget to download zip
    if all([not os.path.exists('CoDi/' + sha_version_codi), modules_failed]):
        if all([os.path.exists('CoDi'), not os.path.exists('CoDi/' + sha_version_codi)]):
            print 'Found an old or unspecified version of CoDiPack in externals/CoDi.\nPlease (re)move this folder and try again'
            sys.exit()

        download_module(codi_name, alt_name_codi, github_repo_codi, sha_version_codi, log, err)

         
    if all([not os.path.exists('adjointmpi/' + sha_version_ampi), mpi_support, modules_failed]):
        if all([os.path.exists('adjointmpi'), not os.path.exists('adjointmpi/' + sha_version_ampi)]):
            print 'Found an old or unspecified version of AdjointMPI in externals/adjointmpi.\nPlease (re)move this folder and try again.'
            sys.exit()

        download_module(ampi_name, alt_name_ampi, github_repo_ampi, sha_version_ampi, log, err)

    if mpi_support:
        os.chdir('adjointmpi')
        if not os.path.exists('libAMPI.a'):
             print '\nConfiguring and building AMPI...'
             subprocess.check_call('./configure CFLAGS=-O2 --prefix=$PWD && make',  shell=True)
        os.chdir(os.pardir)

    os.chdir(os.pardir)

    return pkg_environ, True

def download_module(name, alt_name, git_repo, commit_sha, logfile, errorfile):

    print 'Initializing ' + name + '...'
   
    # Download package
    try:
        subprocess.check_call('wget ' + git_repo + '/archive/' + commit_sha + '.zip', stdout = logfile, stderr = errorfile, shell = True )
    except subprocess.CalledProcessError:
        print 'Download of module ' + name + ' failed. See preconf.err for more information.'
        sys.exit()
    
    # Extract zip archive
    try:
        subprocess.check_call('unzip -u ' + commit_sha + '.zip', stdout = logfile, stderr = errorfile, shell=True)
    except subprocess.CalledProcessError:
        print 'Extraction of module ' + name + ' failed. See preconf.err for more information.'
        sys.exit()

    # Rename folder and create a file to identify the version
    try:
        subprocess.check_call('mv '+ name + '-' + commit_sha + ' ' + alt_name + ' && touch ' + alt_name + '/' + commit_sha, stdout = logfile, stderr = errorfile, shell = True)
    except subprocess.CalledProcessError:
        print 'Renaming of module ' + name + ' failed. See preconf.err for more information.'
        sys.exit()

def build_adolc(modes, mpi_support = False):

    os.chdir('externals')

    pkg_environ = os.environ
    pkg_environ["PKG_CONFIG_PATH"] = pkg_environ.get("PKG_CONFIG_PATH","") + ":" + subprocess.check_output("pwd").rstrip() + "/adol-c/lib64/pkgconfig"

    configure_command = "./configure --prefix=$PWD"

    # Build adolc
    if any([modes['DIRECTDIFF'], all([modes['REVERSE'], not mpi_support])]):
        pkg_name = "adolc"
        pkg_version = "2.5.3-trunk"

        download_and_compile_adolc(configure_command, False, pkg_name, pkg_version, pkg_environ)

    # If necessary build adolc_ampi
    if all([mpi_support, modes['REVERSE']]):
        print 'MPI currently not supported when using ADOLC.'
        sys.exit()
        #ampi_path = subprocess.check_output("pwd").rstrip() +  "/AdjoinableMPI"
        #pkg_name = "adolc_ampi"
        #pkg_version = "2.5.3-trunk"

        #configure_command = configure_command + " --enable-ampi --with-ampi=" + ampi_path

        #download_and_compile_adolc(configure_command, True, pkg_name, pkg_version, pkg_environ)

    os.chdir(os.pardir)
    return pkg_environ, True

def download_and_compile_adolc(configure_command, ampi_needed, pkg_name, pkg_version, pkg_environ):

    ampi_clone = 'hg clone http://mercurial.mcs.anl.gov/ad/AdjoinableMPI'
    adolc_clone = 'git clone --depth 1 git@gitlab.com:adol-c/adol-c.git'
    adolc_download = 'wget https://gitlab.com/adol-c/adol-c/repository/archive.zip'

    pkg_call = "pkg-config --exists --print-errors ' " + pkg_name + " = " + pkg_version + " ' "

    check_adolc = True
    # pkg-config returns an error if package was not found
    try:
        subprocess.check_call(pkg_call, env = pkg_environ, shell=True)
    except subprocess.CalledProcessError:
        check_adolc = False


    if check_adolc:
        print "Found library " + pkg_name + "-" + pkg_version
    else:
        print "Since library " + pkg_name + "-" + pkg_version + " was not found, it will be downloaded and compiled"
        # Download and build AdjoinableMPI library if mpi support is enabled
        if ampi_needed:
            if not os.path.exists('AdjoinableMPI'):
                try:
                    subprocess.check_call(ampi_clone, shell=True)
                except subprocess.CalledProcessError:
                    print "hg clone failed"
                    pass

            os.chdir('AdjoinableMPI')
            # Generate configure script if it does not exist
            if not os.path.exists('configure'):
                subprocess.call('./autogen.sh', shell=True)
            # Call configure and install it
            subprocess.call('./configure --prefix=$PWD',shell=True)
            subprocess.call('make install',shell=True)
            os.chdir(os.pardir)

        # Download and build ADOL-C
        if not os.path.exists('adol-c'):
            try:
                subprocess.check_call(adolc_clone, shell=True)
            except subprocess.CalledProcessError:
                print "git clone failed, trying wget."
                subprocess.check_call(adolc_download, shell=True)
                subprocess.check_call('unzip archive.zip', shell=True)
                subprocess.check_call('mv adol-c.git adol-c', shell=True)
                os.remove('archive.zip')
                pass

        os.chdir('adol-c')

        # Generate configure script if it does not exist
        if not os.path.exists('configure'):
            subprocess.call('autoreconf -fi',shell=True)

        # Configure and build ADOL-C
        subprocess.call(configure_command ,shell=True)
        subprocess.call('make install',shell=True)

        os.chdir(os.pardir)


def configure(args,
              conf_environ,
              mpi_support,
              modes,
              made_adolc,
              made_codi):

    # Set the base command for running configure
    configure_base = '../configure'

    # Create a dictionary from the arguments
    argument_dict = dict(zip(args[::2],args[1::2]))

    # Set the default installation path (if not set with --prefix)
    argument_dict['--prefix'] = argument_dict.get('--prefix', subprocess.check_output('pwd').rstrip())

    # Add the arguments to the configure command
    for arg in argument_dict:
        configure_base = configure_base + " " + arg + "=" + argument_dict[arg]

    configure_mode = ''
    if mpi_support:
        configure_base = configure_base + ' --enable-mpi'

    build_dirs = ''

    # Create the commands for the different configurations and run configure
    for key in modes:
        if modes[key]:
            print '\nRunning configure in folder ' + key,
            if modes[key] == 'CODI':
                if key == 'DIRECTDIFF':
                    configure_mode = '--enable-codi-forward'
                if key == 'REVERSE':
                    configure_mode = '--enable-codi-reverse'
                print 'using ' + modes[key]
            elif modes[key] == 'ADOLC':
                if key == 'DIRECTDIFF':
                    configure_mode = '--enable-adolc-forward'
                if key == 'REVERSE':
                    configure_mode = '--enable-adolc-reverse'
                print 'using ' + modes[key]
            elif modes[key] == 'COMPLEX':
                configure_mode = '--enable-complex'
                print 'using ' + modes[key]
            else:
                configure_mode = ''
                print ''

            print '====================================================================='
            print  '\tCommand: ' + configure_base + ' ' + configure_mode
            run_command(configure_base + ' ' + configure_mode  , key, conf_environ)
            print '\tLog file written to ' + key +'/conf_'+key+'.log.'
            build_dirs += key + ' '

    write_makefile(build_dirs)

    print '\nPre-configuration Summary:\n' \
           '=====================================================================\n'\
          '\tConfiguration sets: '+ build_dirs + '\n'
    
    print '\tUse "make <install>" to compile (and install) all configured binaries:\n'
    if modes['NORMAL']:
        print '\tSU2_CFD            -> General solver for direct, cont. adjoint and linearized equations.\n' \
              '\tSU2_DOT            -> Gradient Projection Code.\n' \
              '\tSU2_DEF            -> Mesh Deformation Code.\n'  \
              '\tSU2_MSH            -> Mesh Adaption Code.\n' \
              '\tSU2_SOL            -> Solution Export Code.\n' \
              '\tSU2_GEO            -> Geometry Definition Code.\n'
    if modes['REVERSE']:
        print '\tSU2_CFD_REVERSE    -> AD-based Discrete Adjoint Solver.'
    if modes['DIRECTDIFF']:
        print '\tSU2_CFD_DIRECTDIFF -> Direct Differentation Mode.'

    print '\n'
    print  '\tPlease be sure to add the $SU2_HOME and $SU2_RUN environment variables,\n' \
           '\tand update your $PATH (and $PYTHONPATH if applicable) with $SU2_RUN.\n' \
           '\n' \
           '\tBased on the input to this configuration, add these lines to your .bashrc file: \n' \
           '\n' \
           '\texport SU2_RUN="'+argument_dict['--prefix']+'/bin"\n' \
           '\texport SU2_HOME="'+subprocess.check_output('pwd').rstrip()+'"\n' \
           '\texport PATH=$PATH:$SU2_RUN\n' \
           '\texport PYTHONPATH=$PYTHONPATH:$SU2_RUN\n'

def run_command(command, folder, env):
    log = 'conf_'+ folder+'.log'
    err = 'conf_'+ folder+'.err'

    if not os.path.exists(folder):
        os.mkdir(folder)

    os.chdir(folder)
    try:
        logfile = open(log, 'w')
        errfile = open(err, 'w')
        subprocess.check_call(command, env = env, stdout = logfile, stderr = errfile, shell=True)
    except subprocess.CalledProcessError:
        print '\nError in command: ' + command
        print 'See ' + folder +'/conf_'+folder+'.err for details.'
        sys.exit(1)

    os.chdir(os.pardir)

def write_makefile(build_dirs):
    print '\nCreating Makefile ...\n'
    makefile = open('Makefile', 'w')

    makefile.writelines(['# This file is auto-generated by preconfigure.py\n',
                         'SUBDIRS = '+ build_dirs + '\n',
                         'INSTALLDIRS = $(SUBDIRS:%=install-%)\n',
                         'CLEANDIRS = $(SUBDIRS:%=clean-%)\n',
                         '\n',
                         'subdirs: $(SUBDIRS)\n',
                         '\n',
                         '$(SUBDIRS):\n',
                         '\t$(MAKE) -C $@\n',
                         '\n',
                         'install: $(INSTALLDIRS)\n',
                         '$(INSTALLDIRS):\n',
                         '\t$(MAKE) -C $(@:install-%=%) install\n',
                         '\n',
                         'clean: $(CLEANDIRS)\n',
                         '$(CLEANDIRS):\n',
                         '\t$(MAKE) -C $(@:clean-%=%) clean\n',
                         '\n',
                         '.PHONY: subdirs $(SUBDIRS)\n',
                         '.PHONY: subdirs $(INSTALLDIRS)\n',
                         '.PHONY: subdirs $(CLEANDIRS)\n',
                         '.PHONY: install\n'])

    makefile.close()

def header():

    print '-------------------------------------------------------------------------\n'\
          '|    ___ _   _ ___                                                      | \n'\
<<<<<<< HEAD
          '|   / __| | | |_  )   Release 4.0.0 \'Cardinal\'                          | \n'\
=======
          '|   / __| | | |_  )   Release 4.0.1 \'Cardinal\'                        | \n'\
>>>>>>> aa90d82f
          '|   \__ \ |_| |/ /                                                      | \n'\
          '|   |___/\___//___|   Pre-configuration Script                          | \n'\
          '|                                                                       | \n'\
          '------------------------------------------------------------------------- \n'\
          '| SU2 Lead Dev.: Dr. Francisco Palacios (francisco.palacios@boeing.com).| \n'\
          '|                Dr. Thomas D. Economon (economon@stanford.edu).        | \n'\
          '------------------------------------------------------------------------- \n'\
          '| SU2 Developers:                                                       | \n'\
          '| - Prof. Juan J. Alonso\'s group at Stanford University.                | \n'\
          '| - Prof. Piero Colonna\'s group at Delft University of Technology.      | \n'\
          '| - Prof. Nicolas R. Gauger\'s group at Kaiserslautern U. of Technology. | \n'\
          '| - Prof. Alberto Guardone\'s group at Polytechnic University of Milan.  | \n'\
          '| - Prof. Rafael Palacios\' group at Imperial College London.            | \n'\
          '------------------------------------------------------------------------- \n'\
          '| Copyright (C) 2012-2015 SU2, the open-source CFD code.                | \n'\
          '|                                                                       | \n'\
          '| SU2 is free software; you can redistribute it and/or                  | \n'\
          '| modify it under the terms of the GNU Lesser General Public            | \n'\
          '| License as published by the Free Software Foundation; either          | \n'\
          '| version 2.1 of the License, or (at your option) any later version.    | \n'\
          '|                                                                       | \n'\
          '| SU2 is distributed in the hope that it will be useful,                | \n'\
          '| but WITHOUT ANY WARRANTY; without even the implied warranty of        | \n'\
          '| MERCHANTABILITY or FITNESS FOR A PARTICULAR PURPOSE. See the GNU      | \n'\
          '| Lesser General Public License for more details.                       | \n'\
          '|                                                                       | \n'\
          '| You should have received a copy of the GNU Lesser General Public      | \n'\
          '| License along with SU2. If not, see <http://www.gnu.org/licenses/>.   | \n'\
          '------------------------------------------------------------------------- \n'



# -------------------------------------------------------------------
#  Run Main Program
# -------------------------------------------------------------------

# this is only accessed if running from command prompt
if __name__ == '__main__':
    main()<|MERGE_RESOLUTION|>--- conflicted
+++ resolved
@@ -264,7 +264,7 @@
     # If project was cloned using git, we can use the 
     # submodule feature of git to initialize the packages
     if all([os.path.exists('.gitmodules')]):
-        try:
+	try:
             print "Updating submodules using git..."
             subprocess.check_call('git submodule update --init', stdout = log, stderr = err, shell = True)
             modules_failed = False
@@ -289,11 +289,11 @@
             sys.exit()
 
         download_module(ampi_name, alt_name_ampi, github_repo_ampi, sha_version_ampi, log, err)
-
+ 
     if mpi_support:
         os.chdir('adjointmpi')
         if not os.path.exists('libAMPI.a'):
-             print '\nConfiguring and building AMPI...'
+            print '\nConfiguring and building AMPI...'
              subprocess.check_call('./configure CFLAGS=-O2 --prefix=$PWD && make',  shell=True)
         os.chdir(os.pardir)
 
@@ -344,8 +344,8 @@
 
     # If necessary build adolc_ampi
     if all([mpi_support, modes['REVERSE']]):
-        print 'MPI currently not supported when using ADOLC.'
-        sys.exit()
+	print 'MPI currently not supported when using ADOLC.'
+	sys.exit()
         #ampi_path = subprocess.check_output("pwd").rstrip() +  "/AdjoinableMPI"
         #pkg_name = "adolc_ampi"
         #pkg_version = "2.5.3-trunk"
@@ -480,7 +480,7 @@
     print '\nPre-configuration Summary:\n' \
            '=====================================================================\n'\
           '\tConfiguration sets: '+ build_dirs + '\n'
-    
+
     print '\tUse "make <install>" to compile (and install) all configured binaries:\n'
     if modes['NORMAL']:
         print '\tSU2_CFD            -> General solver for direct, cont. adjoint and linearized equations.\n' \
@@ -557,11 +557,7 @@
 
     print '-------------------------------------------------------------------------\n'\
           '|    ___ _   _ ___                                                      | \n'\
-<<<<<<< HEAD
-          '|   / __| | | |_  )   Release 4.0.0 \'Cardinal\'                          | \n'\
-=======
-          '|   / __| | | |_  )   Release 4.0.1 \'Cardinal\'                        | \n'\
->>>>>>> aa90d82f
+          '|   / __| | | |_  )   Release 4.0.1 \'Cardinal\'                          | \n'\
           '|   \__ \ |_| |/ /                                                      | \n'\
           '|   |___/\___//___|   Pre-configuration Script                          | \n'\
           '|                                                                       | \n'\
