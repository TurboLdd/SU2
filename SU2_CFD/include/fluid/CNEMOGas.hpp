/*!
 * \file CNEMOGas.hpp
 * \brief Defines the nonequilibrium gas model.
 * \author C. Garbacz, W. Maier, S. R. Copeland
 * \version 7.0.8 "Blackbird"
 *
 * SU2 Project Website: https://su2code.github.io
 *
 * The SU2 Project is maintained by the SU2 Foundation
 * (http://su2foundation.org)
 *
 * Copyright 2012-2020, SU2 Contributors (cf. AUTHORS.md)
 *
 * SU2 is free software; you can redistribute it and/or
 * modify it under the terms of the GNU Lesser General Public
 * License as published by the Free Software Foundation; either
 * version 2.1 of the License, or (at your option) any later version.
 *
 * SU2 is distributed in the hope that it will be useful,
 * but WITHOUT ANY WARRANTY; without even the implied warranty of
 * MERCHANTABILITY or FITNESS FOR A PARTICULAR PURPOSE. See the GNU
 * Lesser General Public License for more details.
 *
 * You should have received a copy of the GNU Lesser General Public
 * License along with SU2. If not, see <http://www.gnu.org/licenses/>.
 */

#pragma once

#include "CFluidModel.hpp"
#include "../../../Common/include/option_structure.hpp"

/*!
 * \class CNEMOGas
 * \brief Class for defining the 2T (trans-rotational and vibro-electronic) nonequilibrium gas model.
 * \author: C. Garbacz, W. Maier, S. R. Copeland
 */
class CNEMOGas : public CFluidModel {

protected:
  
  bool frozen,                           /*!< \brief Indicates if mixture is frozen. */
  ionization;                            /*!< \brief Presence of charged species in gas mixture. */

<<<<<<< HEAD
  string gas_model;                      /*!< \brief String gas model. */
=======
  string Kind_GasModel;                  /*!< \brief String gas model. */
>>>>>>> 4e44e395
              
  unsigned short nSpecies,               /*!< \brief Number of species in the gas mixture. */
  nHeavy,                                /*!< \brief Number of heavy particles in gas */
  nEl,                                   /*!< \brief Number of electrons in gas */
  nDim,                                  /*!< \brief Number of dimensions. */ 
  nEnergyEq = 2,                         /*!< \brief Number of energy equations for the 2T model. */
  Kind_TransCoeffModel;                  /*!< \brief Transport coefficients model for NEMO solver. */
              
  unsigned iSpecies,                     /*!< \brief Common iteration counter for species */
  jSpecies,                              /*!< \brief Common iteration counter for species */
  iDim;                                  /*!< \brief Common iteration counter for dimensions */
  
  su2double gamma{0.0};                  /*!< \brief Specific heat ratio. */
  su2double omega{0.0};                  /*!< \brief Vibrational energy source term */
  su2double T{0.0};                      /*!< \brief Translational temperature. */
  su2double Tve{0.0};                    /*!< \brief Vibrational temperature. */
  su2double ThermalCond_tr{0.0};         /*!< \brief T-R thermal conductivity of the gas mixture. */
  su2double ThermalCond_ve{0.0};         /*!< \brief V-E thermal conductivity of the gas mixture. */
  su2double RuSI{UNIVERSAL_GAS_CONSTANT};/*!< \brief Universal gas constant [J/(mol*K)] */
  su2double Ru{1000.0*RuSI};             /*!< \brief Universal gas constant [J/(kmol*K)] */
  su2double GasConstant{0.0};            /*!< \brief Universal gas constant [J/(kmol*K)] */
  su2double rhoCvtr{0.0};                /*!< \brief density times T-R specific heat */
  su2double rhoCvve{0.0};                /*!< \brief density times V-E specific heat */
  
  vector<su2double> MolarMass,           /*!< \brief Species molar mass */
  MassFrac,                              /*!< \brief Species mass fractions */
  rhos,                                  /*!< \brief Species partial densities */
  Cvtrs,                                 /*!< \brief Species T-R specific heats at constant volume */
  Cvves,                                 /*!< \brief Species V-E specific heats at constant volume */
  energies,                              /*!< \brief Mixture energies (total internal energy and vibrational energy) */
  eves,                                  /*!< \brief Vector of species total internal and V-E energies (dimension 2 * nSpecies)*/
  temperatures,                          /*!< \brief translational and vibrational temperatures vector */
  ThermalConductivities,                 /*!< \brief T-R and V-E Thermal conductivities vector*/
  hs,                                    /*!< \brief Species enthalpies */
  MolarFractions,                        /*!< \brief Species molar fractions */
  ws,                                    /*!< \brief Species net production rates */
  DiffusionCoeff,                        /*!< \brief Species diffusion coefficients*/
  Enthalpy_Formation,                    /*!< \brief Enthalpy of formation */
  Ref_Temperature;                       /*!< \brief Reference temperature for thermodynamic relations */

public:

  /*!
   * \brief Constructor of the class.
   */
  CNEMOGas(const CConfig* config, unsigned short val_nDim);

  /*!
   * \brief Set mixture thermodynamic state.
   * \param[in] rhos - Species partial densities.
   * \param[in] T    - Translational/Rotational temperature.
   * \param[in] Tve  - Vibrational/Electronic temperature.
   */
  virtual void SetTDStateRhosTTv(vector<su2double>& val_rhos, su2double val_temperature, su2double val_temperature_ve){}

  /*!
   * \brief Set mixture thermodynamic state.
   * \param[in] P    - Pressure.
   * \param[in] Ms   - Mass fraction of the gas.
   * \param[in] T    - Translational/Rotational temperature.
   * \param[in] Tve  - Vibrational/Electronic temperature.
   */
  void SetTDStatePTTv(su2double P, const su2double *val_massfrac, su2double val_temperature, su2double val_temperature_ve);
  
  /*!
   * \brief Get species T-R specific heats at constant volume.
   */
  virtual const vector<su2double>& GetSpeciesCvTraRot() = 0;
  
  /*!
   * \brief Compute species V-E specific heats at constant volume.
   */
  virtual vector<su2double>& ComputeSpeciesCvVibEle() = 0;
  
  /*!
   * \brief Compute mixture energies (total internal energy and vibrational energy).
   */
  virtual vector<su2double>& ComputeMixtureEnergies() = 0;
  
  /*!
   * \brief Compute species net production rates.
   */
  virtual vector<su2double>& ComputeNetProductionRates() = 0;
  
  /*!
   * \brief Compute vibrational energy source term.
   */
  virtual su2double ComputeEveSourceTerm() { return 0; }

  /*!
   * \brief Compute vector of species V-E energy.
   */
  virtual vector<su2double>& ComputeSpeciesEve(su2double val_T) = 0;
  
  /*!
   * \brief Compute species enthalpies.
   */
<<<<<<< HEAD
  virtual vector<su2double>& GetSpeciesEnthalpy(su2double val_T, su2double val_Tve, su2double *val_eves) = 0;
=======
  virtual vector<su2double>& ComputeSpeciesEnthalpy(su2double val_T, su2double val_Tve, su2double *val_eves) = 0;
>>>>>>> 4e44e395
  
  /*!
   * \brief Get species diffusion coefficients.
   */
  virtual vector<su2double>& GetDiffusionCoeff() = 0;
  
  /*!
   * \brief Get viscosity.
   */
  virtual su2double GetViscosity() { return 0; }
  
  /*!
   * \brief Get T-R and V-E thermal conductivities vector.
   */
  virtual vector<su2double>& GetThermalConductivities() = 0;
  
  /*!
   * \brief Compute translational and vibrational temperatures vector.
   */
<<<<<<< HEAD
  virtual vector<su2double>& GetTemperatures(vector<su2double>& val_rhos, su2double rhoEmix, su2double rhoEve, su2double rhoEvel) = 0;
=======
  virtual vector<su2double>& ComputeTemperatures(vector<su2double>& val_rhos, su2double rhoEmix, su2double rhoEve, su2double rhoEvel) = 0;
>>>>>>> 4e44e395
  
  /*!
   * \brief Compute speed of sound.
   */
  su2double ComputeSoundSpeed();

  /*!
   * \brief Compute pressure.
   */
  su2double ComputePressure();

  /*!
   * \brief Compute gas constant.
   */
  su2double ComputeGasConstant();

  /*!
   * \brief Compute ratio of specific heats (Gamma).
   */
  su2double ComputeGamma();

  /*!
   * \brief Get derivative of pressure w.r.t. conservative variables.
   */
<<<<<<< HEAD
  void GetdPdU(su2double *V, vector<su2double>& val_eves, su2double *val_dPdU);
=======
  void ComputedPdU(su2double *V, vector<su2double>& val_eves, su2double *val_dPdU);
>>>>>>> 4e44e395
  
  /*!
   * \brief Get derivative of temperature w.r.t. conservative variables.
   */
<<<<<<< HEAD
  void GetdTdU(su2double *V, su2double *val_dTdU);
=======
  void ComputedTdU(su2double *V, su2double *val_dTdU);
>>>>>>> 4e44e395
  
  /*!
   * \brief Get derivative of vibrational temperature w.r.t. conservative variables.
   */
<<<<<<< HEAD
  void GetdTvedU(su2double *V, vector<su2double>& val_eves, su2double *val_dTvedU);
=======
  void ComputedTvedU(su2double *V, vector<su2double>& val_eves, su2double *val_dTvedU);
>>>>>>> 4e44e395

  /*!
   * \brief Set the translational temperature.
   */
  inline void SetT(su2double val_temperature) { T = val_temperature; }

  /*!
   * \brief Set the vibrational temperature.
   */
  inline void SetTve(su2double val_temperature_ve) { Tve = val_temperature_ve; }

  /*!
   * \brief Set species vibrational energies.
   */
  inline void SetEves(vector<su2double>& val_eves) { eves = val_eves; }

  /*!
   * \brief Compute rhoCvtr.
   */
  inline su2double ComputerhoCvtr() {
    rhoCvtr = 0.0;
    for (iSpecies = 0; iSpecies < nHeavy; iSpecies++)
      rhoCvtr += rhos[iSpecies]*Cvtrs[iSpecies];
    return rhoCvtr;
  }

  /*!
   * \brief Compute rhoCvve.
   */
  su2double ComputerhoCvve();

  /*!
   * \brief Get species molar mass.
   */
<<<<<<< HEAD
  virtual vector<su2double>& GetSpeciesMolarMass() = 0;
=======
  virtual const vector<su2double>& GetSpeciesMolarMass() = 0;
>>>>>>> 4e44e395

  /*!
   * \brief Get reference temperature.
   */
<<<<<<< HEAD
  virtual vector<su2double>& GetRefTemperature() = 0;
=======
  virtual const vector<su2double>& GetRefTemperature() = 0;
>>>>>>> 4e44e395

  /*!
   * \brief Get species formation enthalpy.
   */
<<<<<<< HEAD
  virtual vector<su2double>& GetSpeciesFormationEnthalpy() = 0;  
=======
  virtual const vector<su2double>& GetSpeciesFormationEnthalpy() = 0;  
>>>>>>> 4e44e395
};<|MERGE_RESOLUTION|>--- conflicted
+++ resolved
@@ -42,11 +42,7 @@
   bool frozen,                           /*!< \brief Indicates if mixture is frozen. */
   ionization;                            /*!< \brief Presence of charged species in gas mixture. */
 
-<<<<<<< HEAD
   string gas_model;                      /*!< \brief String gas model. */
-=======
-  string Kind_GasModel;                  /*!< \brief String gas model. */
->>>>>>> 4e44e395
               
   unsigned short nSpecies,               /*!< \brief Number of species in the gas mixture. */
   nHeavy,                                /*!< \brief Number of heavy particles in gas */
@@ -105,7 +101,6 @@
   /*!
    * \brief Set mixture thermodynamic state.
    * \param[in] P    - Pressure.
-   * \param[in] Ms   - Mass fraction of the gas.
    * \param[in] T    - Translational/Rotational temperature.
    * \param[in] Tve  - Vibrational/Electronic temperature.
    */
@@ -114,41 +109,37 @@
   /*!
    * \brief Get species T-R specific heats at constant volume.
    */
-  virtual const vector<su2double>& GetSpeciesCvTraRot() = 0;
-  
-  /*!
-   * \brief Compute species V-E specific heats at constant volume.
+  virtual vector<su2double>& GetSpeciesCvTraRot() = 0;
+  
+  /*!
+   * \brief Get species V-E specific heats at constant volume.
    */
   virtual vector<su2double>& ComputeSpeciesCvVibEle() = 0;
   
   /*!
-   * \brief Compute mixture energies (total internal energy and vibrational energy).
+   * \brief Get mixture energies (total internal energy and vibrational energy).
    */
   virtual vector<su2double>& ComputeMixtureEnergies() = 0;
   
   /*!
-   * \brief Compute species net production rates.
+   * \brief Get species net production rates.
    */
   virtual vector<su2double>& ComputeNetProductionRates() = 0;
   
   /*!
-   * \brief Compute vibrational energy source term.
+   * \brief Get vibrational energy source term.
    */
   virtual su2double ComputeEveSourceTerm() { return 0; }
 
   /*!
-   * \brief Compute vector of species V-E energy.
+   * \brief Get vector of species V-E energy.
    */
   virtual vector<su2double>& ComputeSpeciesEve(su2double val_T) = 0;
   
   /*!
-   * \brief Compute species enthalpies.
-   */
-<<<<<<< HEAD
-  virtual vector<su2double>& GetSpeciesEnthalpy(su2double val_T, su2double val_Tve, su2double *val_eves) = 0;
-=======
+   * \brief Get species enthalpies.
+   */
   virtual vector<su2double>& ComputeSpeciesEnthalpy(su2double val_T, su2double val_Tve, su2double *val_eves) = 0;
->>>>>>> 4e44e395
   
   /*!
    * \brief Get species diffusion coefficients.
@@ -166,13 +157,9 @@
   virtual vector<su2double>& GetThermalConductivities() = 0;
   
   /*!
-   * \brief Compute translational and vibrational temperatures vector.
-   */
-<<<<<<< HEAD
-  virtual vector<su2double>& GetTemperatures(vector<su2double>& val_rhos, su2double rhoEmix, su2double rhoEve, su2double rhoEvel) = 0;
-=======
+   * \brief Get translational and vibrational temperatures vector.
+   */
   virtual vector<su2double>& ComputeTemperatures(vector<su2double>& val_rhos, su2double rhoEmix, su2double rhoEve, su2double rhoEvel) = 0;
->>>>>>> 4e44e395
   
   /*!
    * \brief Compute speed of sound.
@@ -197,29 +184,17 @@
   /*!
    * \brief Get derivative of pressure w.r.t. conservative variables.
    */
-<<<<<<< HEAD
-  void GetdPdU(su2double *V, vector<su2double>& val_eves, su2double *val_dPdU);
-=======
   void ComputedPdU(su2double *V, vector<su2double>& val_eves, su2double *val_dPdU);
->>>>>>> 4e44e395
   
   /*!
    * \brief Get derivative of temperature w.r.t. conservative variables.
    */
-<<<<<<< HEAD
-  void GetdTdU(su2double *V, su2double *val_dTdU);
-=======
   void ComputedTdU(su2double *V, su2double *val_dTdU);
->>>>>>> 4e44e395
   
   /*!
    * \brief Get derivative of vibrational temperature w.r.t. conservative variables.
    */
-<<<<<<< HEAD
-  void GetdTvedU(su2double *V, vector<su2double>& val_eves, su2double *val_dTvedU);
-=======
   void ComputedTvedU(su2double *V, vector<su2double>& val_eves, su2double *val_dTvedU);
->>>>>>> 4e44e395
 
   /*!
    * \brief Set the translational temperature.
@@ -254,27 +229,15 @@
   /*!
    * \brief Get species molar mass.
    */
-<<<<<<< HEAD
   virtual vector<su2double>& GetSpeciesMolarMass() = 0;
-=======
-  virtual const vector<su2double>& GetSpeciesMolarMass() = 0;
->>>>>>> 4e44e395
 
   /*!
    * \brief Get reference temperature.
    */
-<<<<<<< HEAD
   virtual vector<su2double>& GetRefTemperature() = 0;
-=======
-  virtual const vector<su2double>& GetRefTemperature() = 0;
->>>>>>> 4e44e395
 
   /*!
    * \brief Get species formation enthalpy.
    */
-<<<<<<< HEAD
   virtual vector<su2double>& GetSpeciesFormationEnthalpy() = 0;  
-=======
-  virtual const vector<su2double>& GetSpeciesFormationEnthalpy() = 0;  
->>>>>>> 4e44e395
 };