--- conflicted
+++ resolved
@@ -253,14 +253,6 @@
   inline su2double *GetSolution_Accel_time_n(unsigned long iPoint) final { return Solution_Accel_time_n[iPoint]; }
 
   /*!
-<<<<<<< HEAD
-   * \brief Set the value of the solution predictor.
-   */
-  inline void SetSolution_Pred(unsigned long iPoint) final {
-    for (unsigned long iVar = 0; iVar < nVar; iVar++) Solution_Pred(iPoint,iVar) = Solution(iPoint,iVar);
-  }
-
-  /*!
    * \brief Set the value of the solution velocity predictor.
    */
   inline void SetSolution_Vel_Pred(unsigned long iPoint) final {
@@ -268,8 +260,6 @@
   }
 
   /*!
-=======
->>>>>>> 61c856d2
    * \brief Set the value of the old solution.
    * \param[in] val_solution_pred - Pointer to the residual vector.
    */
@@ -278,83 +268,29 @@
   }
 
   /*!
-<<<<<<< HEAD
-   * \brief Set the value of the velocity solution.
-   * \param[in] val_solution_vel_pred - Pointer to the residual vector.
-   */
-  inline void SetSolution_Vel_Pred(unsigned long iPoint, const su2double *val_solution_vel_pred) final {
-    for (unsigned long iVar = 0; iVar < nVar; iVar++) Solution_Vel_Pred(iPoint,iVar) = val_solution_vel_pred[iVar];
-  }
-
-  /*!
-   * \brief  Set the value of the predicted solution.
-   * \param[in] iVar - Index of the variable
-   * \param[in] val_solution_pred - Value of the predicted solution.
-   */
-  inline void SetSolution_Pred(unsigned long iPoint, unsigned long iVar, su2double val_solution_pred) final {
-    Solution_Pred(iPoint,iVar) = val_solution_pred;
-  }
-
-  /*!
-   * \brief  Set the value of the predicted velocity solution.
-   * \param[in] iVar - Index of the variable
-   * \param[in] val_solution_vel_pred - Value of the predicted solution.
-   */
-  inline void SetSolution_Vel_Pred(unsigned long iPoint, unsigned long iVar, su2double val_solution_vel_pred) final {
-    Solution_Vel_Pred(iPoint,iVar) = val_solution_vel_pred;
-  }
-
-  /*!
-   * \brief Get the value of the solution predictor.
-   * \param[in] iVar - Index of the variable.
-   * \return Pointer to the old solution vector.
-   */
-  inline su2double GetSolution_Pred(unsigned long iPoint, unsigned long iVar) const final { return Solution_Pred(iPoint,iVar); }
-
-  /*!
-   * \brief Get the value of the solution velocity predictor.
-   * \param[in] iVar - Index of the variable.
-   * \return Pointer to the velocity solution vector.
-   */
-  inline su2double GetSolution_Vel_Pred(unsigned long iPoint, unsigned long iVar) const final { return Solution_Vel_Pred(iPoint,iVar); }
+   * \brief Get the velocity solution.
+   * \return Pointer to velocity solution vector.
+   */
+  inline const su2double *GetSolution_Vel_Pred(unsigned long iPoint) const final { return Solution_Vel_Pred[iPoint]; }
 
   /*!
    * \brief Get the solution at time n.
    * \return Pointer to the solution (at time n) vector.
    */
-  inline su2double *GetSolution_Pred(unsigned long iPoint) final { return Solution_Pred[iPoint]; }
-
-  /*!
-   * \brief Get the velocity solution.
-   * \return Pointer to velocity solution vector.
-   */
-  inline su2double *GetSolution_Vel_Pred(unsigned long iPoint) final { return Solution_Vel_Pred[iPoint]; }
-
-  /*!
-   * \brief Set the value of the solution predictor.
-   */
-  inline void SetSolution_Pred_Old(unsigned long iPoint) final {
-    for (unsigned long iVar = 0; iVar < nVar; iVar++) Solution_Pred_Old(iPoint,iVar) = Solution_Pred(iPoint,iVar);
-  }
-=======
+  inline const su2double *GetSolution_Pred(unsigned long iPoint) const final { return Solution_Pred[iPoint]; }
+
+  /*!
+   * \brief Set the value of the old solution.
+   * \param[in] val_solution_pred_old - Pointer to the residual vector.
+   */
+  inline void SetSolution_Pred_Old(unsigned long iPoint, const su2double *val_solution_pred_old) final {
+    for (unsigned long iVar = 0; iVar < nVar; iVar++) Solution_Pred_Old(iPoint,iVar) = val_solution_pred_old[iVar];
+  }
+
+  /*!
    * \brief Get the solution at time n.
    * \return Pointer to the solution (at time n) vector.
    */
-  inline const su2double *GetSolution_Pred(unsigned long iPoint) const final { return Solution_Pred[iPoint]; }
->>>>>>> 61c856d2
-
-  /*!
-   * \brief Set the value of the old solution.
-   * \param[in] val_solution_pred_old - Pointer to the residual vector.
-   */
-  inline void SetSolution_Pred_Old(unsigned long iPoint, const su2double *val_solution_pred_old) final {
-    for (unsigned long iVar = 0; iVar < nVar; iVar++) Solution_Pred_Old(iPoint,iVar) = val_solution_pred_old[iVar];
-  }
-
-  /*!
-   * \brief Get the solution at time n.
-   * \return Pointer to the solution (at time n) vector.
-   */
   inline const su2double *GetSolution_Pred_Old(unsigned long iPoint) const final { return Solution_Pred_Old[iPoint]; }
 
   /*!
