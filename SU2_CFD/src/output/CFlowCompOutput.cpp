/*!
 * \file output_flow_comp.cpp
 * \brief Main subroutines for compressible flow output
 * \author R. Sanchez
 * \version 7.1.1 "Blackbird"
 *
 * SU2 Project Website: https://su2code.github.io
 *
 * The SU2 Project is maintained by the SU2 Foundation
 * (http://su2foundation.org)
 *
 * Copyright 2012-2021, SU2 Contributors (cf. AUTHORS.md)
 *
 * SU2 is free software; you can redistribute it and/or
 * modify it under the terms of the GNU Lesser General Public
 * License as published by the Free Software Foundation; either
 * version 2.1 of the License, or (at your option) any later version.
 *
 * SU2 is distributed in the hope that it will be useful,
 * but WITHOUT ANY WARRANTY; without even the implied warranty of
 * MERCHANTABILITY or FITNESS FOR A PARTICULAR PURPOSE. See the GNU
 * Lesser General Public License for more details.
 *
 * You should have received a copy of the GNU Lesser General Public
 * License along with SU2. If not, see <http://www.gnu.org/licenses/>.
 */


#include "../../include/output/CFlowCompOutput.hpp"

#include "../../../Common/include/geometry/CGeometry.hpp"
#include "../../include/solvers/CSolver.hpp"

CFlowCompOutput::CFlowCompOutput(CConfig *config, unsigned short nDim) : CFlowOutput(config, nDim, false) {

  turb_model = config->GetKind_Turb_Model();
  lastInnerIter = curInnerIter;
  gridMovement = config->GetDynamic_Grid();

  /*--- Set the default history fields if nothing is set in the config file ---*/

  if (nRequestedHistoryFields == 0){
    requestedHistoryFields.emplace_back("ITER");
    requestedHistoryFields.emplace_back("RMS_RES");
    nRequestedHistoryFields = requestedHistoryFields.size();
  }
  if (nRequestedScreenFields == 0){
    if (config->GetTime_Domain()) requestedScreenFields.emplace_back("TIME_ITER");
    if (multiZone) requestedScreenFields.emplace_back("OUTER_ITER");
    requestedScreenFields.emplace_back("INNER_ITER");
    requestedScreenFields.emplace_back("RMS_DENSITY");
    requestedScreenFields.emplace_back("RMS_MOMENTUM-X");
    requestedScreenFields.emplace_back("RMS_MOMENTUM-Y");
    requestedScreenFields.emplace_back("RMS_ENERGY");
    nRequestedScreenFields = requestedScreenFields.size();
  }
  if (nRequestedVolumeFields == 0){
    requestedVolumeFields.emplace_back("COORDINATES");
    requestedVolumeFields.emplace_back("SOLUTION");
    requestedVolumeFields.emplace_back("PRIMITIVE");
    if (gridMovement) requestedVolumeFields.emplace_back("GRID_VELOCITY");
    nRequestedVolumeFields = requestedVolumeFields.size();
  }

  stringstream ss;
  ss << "Zone " << config->GetiZone() << " (Comp. Fluid)";
  multiZoneHeaderString = ss.str();

  /*--- Set the volume filename --- */

  volumeFilename = config->GetVolume_FileName();

  /*--- Set the surface filename --- */

  surfaceFilename = config->GetSurfCoeff_FileName();

  /*--- Set the restart filename --- */

  restartFilename = config->GetRestart_FileName();


  /*--- Set the default convergence field --- */

  if (convFields.empty() ) convFields.emplace_back("RMS_DENSITY");

  if (config->GetFixed_CL_Mode()) {
    bool found = false;
    for (unsigned short iField = 0; iField < convFields.size(); iField++)
      if (convFields[iField] == "LIFT") found = true;
    if (!found) {
      if (rank == MASTER_NODE)
        cout<<"  Fixed CL: Adding LIFT as Convergence Field to ensure convergence to target CL"<<endl;
      convFields.emplace_back("LIFT");
      newFunc.resize(convFields.size());
      oldFunc.resize(convFields.size());
      cauchySerie.resize(convFields.size(), vector<su2double>(nCauchy_Elems, 0.0));
    }
  }
}

CFlowCompOutput::~CFlowCompOutput(void) {}



void CFlowCompOutput::SetHistoryOutputFields(CConfig *config){


  /// BEGIN_GROUP: RMS_RES, DESCRIPTION: The root-mean-square residuals of the SOLUTION variables.
  /// DESCRIPTION: Root-mean square residual of the density.
  AddHistoryOutput("RMS_DENSITY",    "rms[Rho]",  ScreenOutputFormat::FIXED, "RMS_RES", "Root-mean square residual of the density.", HistoryFieldType::RESIDUAL);
  /// DESCRIPTION: Root-mean square residual of the momentum x-component.
  AddHistoryOutput("RMS_MOMENTUM-X", "rms[RhoU]", ScreenOutputFormat::FIXED, "RMS_RES", "Root-mean square residual of the momentum x-component.", HistoryFieldType::RESIDUAL);
  /// DESCRIPTION: Root-mean square residual of the momentum y-component.
  AddHistoryOutput("RMS_MOMENTUM-Y", "rms[RhoV]", ScreenOutputFormat::FIXED, "RMS_RES", "Root-mean square residual of the momentum y-component.", HistoryFieldType::RESIDUAL);
  /// DESCRIPTION: Root-mean square residual of the momentum z-component.
  if (nDim == 3) AddHistoryOutput("RMS_MOMENTUM-Z", "rms[RhoW]", ScreenOutputFormat::FIXED, "RMS_RES", "Root-mean square residual of the momentum z-component.", HistoryFieldType::RESIDUAL);
  /// DESCRIPTION: Root-mean square residual of the energy.
  AddHistoryOutput("RMS_ENERGY",     "rms[RhoE]", ScreenOutputFormat::FIXED, "RMS_RES", "Root-mean square residual of the energy.", HistoryFieldType::RESIDUAL);

  switch(turb_model){
  case SA: case SA_NEG: case SA_E: case SA_COMP: case SA_E_COMP:
    /// DESCRIPTION: Root-mean square residual of nu tilde (SA model).
    AddHistoryOutput("RMS_NU_TILDE", "rms[nu]", ScreenOutputFormat::FIXED, "RMS_RES", "Root-mean square residual of nu tilde (SA model).", HistoryFieldType::RESIDUAL);
    break;
  case SST: case SST_SUST:
    /// DESCRIPTION: Root-mean square residual of kinetic energy (SST model).
    AddHistoryOutput("RMS_TKE", "rms[k]",  ScreenOutputFormat::FIXED, "RMS_RES", "Root-mean square residual of kinetic energy (SST model).", HistoryFieldType::RESIDUAL);
    /// DESCRIPTION: Root-mean square residual of the dissipation (SST model).
    AddHistoryOutput("RMS_DISSIPATION", "rms[w]",  ScreenOutputFormat::FIXED, "RMS_RES", "Root-mean square residual of dissipation (SST model).", HistoryFieldType::RESIDUAL);
    break;
  default: break;
  }
  /// END_GROUP

  /// BEGIN_GROUP: MAX_RES, DESCRIPTION: The maximum residuals of the SOLUTION variables.
  /// DESCRIPTION: Maximum residual of the density.
  AddHistoryOutput("MAX_DENSITY",    "max[Rho]",  ScreenOutputFormat::FIXED,   "MAX_RES", "Maximum square residual of the density.", HistoryFieldType::RESIDUAL);
  /// DESCRIPTION: Maximum residual of the momentum x-component.
  AddHistoryOutput("MAX_MOMENTUM-X", "max[RhoU]", ScreenOutputFormat::FIXED,   "MAX_RES", "Maximum square residual of the momentum x-component.", HistoryFieldType::RESIDUAL);
  /// DESCRIPTION: Maximum residual of the momentum y-component.
  AddHistoryOutput("MAX_MOMENTUM-Y", "max[RhoV]", ScreenOutputFormat::FIXED,   "MAX_RES", "Maximum square residual of the momentum y-component.", HistoryFieldType::RESIDUAL);
  /// DESCRIPTION: Maximum residual of the momentum z-component.
  if (nDim == 3) AddHistoryOutput("MAX_MOMENTUM-Z", "max[RhoW]", ScreenOutputFormat::FIXED,"MAX_RES", "Maximum residual of the z-component.", HistoryFieldType::RESIDUAL);
  /// DESCRIPTION: Maximum residual of the energy.
  AddHistoryOutput("MAX_ENERGY",     "max[RhoE]", ScreenOutputFormat::FIXED,   "MAX_RES", "Maximum residual of the energy.", HistoryFieldType::RESIDUAL);

  switch(turb_model){
  case SA: case SA_NEG: case SA_E: case SA_COMP: case SA_E_COMP:
    /// DESCRIPTION: Maximum residual of nu tilde (SA model).
    AddHistoryOutput("MAX_NU_TILDE",       "max[nu]", ScreenOutputFormat::FIXED, "MAX_RES", "Maximum residual of nu tilde (SA model).", HistoryFieldType::RESIDUAL);
    break;
  case SST: case SST_SUST:
    /// DESCRIPTION: Maximum residual of kinetic energy (SST model).
    AddHistoryOutput("MAX_TKE", "max[k]",  ScreenOutputFormat::FIXED, "MAX_RES", "Maximum residual of kinetic energy (SST model).", HistoryFieldType::RESIDUAL);
    /// DESCRIPTION: Maximum residual of the dissipation (SST model).
    AddHistoryOutput("MAX_DISSIPATION",    "max[w]",  ScreenOutputFormat::FIXED, "MAX_RES", "Maximum residual of dissipation (SST model).", HistoryFieldType::RESIDUAL);
    break;
  default: break;
  }
  /// END_GROUP

  /// BEGIN_GROUP: BGS_RES, DESCRIPTION: The block Gauss Seidel residuals of the SOLUTION variables.
  /// DESCRIPTION: Maximum residual of the density.
  AddHistoryOutput("BGS_DENSITY",    "bgs[Rho]",  ScreenOutputFormat::FIXED,   "BGS_RES", "BGS residual of the density.", HistoryFieldType::RESIDUAL);
  /// DESCRIPTION: Maximum residual of the momentum x-component.
  AddHistoryOutput("BGS_MOMENTUM-X", "bgs[RhoU]", ScreenOutputFormat::FIXED,   "BGS_RES", "BGS residual of the momentum x-component.", HistoryFieldType::RESIDUAL);
  /// DESCRIPTION: Maximum residual of the momentum y-component.
  AddHistoryOutput("BGS_MOMENTUM-Y", "bgs[RhoV]", ScreenOutputFormat::FIXED,   "BGS_RES", "BGS residual of the momentum y-component.",  HistoryFieldType::RESIDUAL);
  /// DESCRIPTION: Maximum residual of the momentum z-component.
  if (nDim == 3) AddHistoryOutput("BGS_MOMENTUM-Z", "bgs[RhoW]", ScreenOutputFormat::FIXED, "BGS_RES", "BGS residual of the z-component.",  HistoryFieldType::RESIDUAL);
  /// DESCRIPTION: Maximum residual of the energy.
  AddHistoryOutput("BGS_ENERGY",     "bgs[RhoE]", ScreenOutputFormat::FIXED,   "BGS_RES", "BGS residual of the energy.",  HistoryFieldType::RESIDUAL);

  switch(turb_model){
  case SA: case SA_NEG: case SA_E: case SA_COMP: case SA_E_COMP:
    /// DESCRIPTION: Maximum residual of nu tilde (SA model).
    AddHistoryOutput("BGS_NU_TILDE",       "bgs[nu]", ScreenOutputFormat::FIXED, "BGS_RES", "BGS residual of nu tilde (SA model).",  HistoryFieldType::RESIDUAL);
    break;
  case SST: case SST_SUST:
    /// DESCRIPTION: Maximum residual of kinetic energy (SST model).
    AddHistoryOutput("BGS_TKE", "bgs[k]",  ScreenOutputFormat::FIXED, "BGS_RES", "BGS residual of kinetic energy (SST model).",  HistoryFieldType::RESIDUAL);
    /// DESCRIPTION: Maximum residual of the dissipation (SST model).
    AddHistoryOutput("BGS_DISSIPATION",    "bgs[w]",  ScreenOutputFormat::FIXED, "BGS_RES", "BGS residual of dissipation (SST model).", HistoryFieldType::RESIDUAL);
    break;
  default: break;
  }
  /// END_GROUP

  vector<string> Marker_Monitoring;
  for (unsigned short iMarker_Monitoring = 0; iMarker_Monitoring < config->GetnMarker_Monitoring(); iMarker_Monitoring++){
    Marker_Monitoring.push_back(config->GetMarker_Monitoring_TagBound(iMarker_Monitoring));
  }
  /// BEGIN_GROUP: AEROELASTIC, DESCRIPTION: Aeroelastic plunge, pitch
  /// DESCRIPTION: Aeroelastic plunge
  AddHistoryOutputPerSurface("PLUNGE", "plunge", ScreenOutputFormat::FIXED, "AEROELASTIC", Marker_Monitoring, HistoryFieldType::COEFFICIENT);
  /// DESCRIPTION: Aeroelastic pitch
  AddHistoryOutputPerSurface("PITCH",  "pitch",  ScreenOutputFormat::FIXED, "AEROELASTIC", Marker_Monitoring, HistoryFieldType::COEFFICIENT);
  /// END_GROUP


  /// DESCRIPTION: Linear solver iterations
  AddHistoryOutput("LINSOL_ITER", "Linear_Solver_Iterations", ScreenOutputFormat::INTEGER, "LINSOL", "Number of iterations of the linear solver.");
  AddHistoryOutput("LINSOL_RESIDUAL", "LinSolRes", ScreenOutputFormat::FIXED, "LINSOL", "Residual of the linear solver.");

  /// BEGIN_GROUP: ENGINE_OUTPUT, DESCRIPTION: Engine output
  /// DESCRIPTION: Aero CD drag
  AddHistoryOutput("AEROCDRAG",                  "AeroCDrag",                  ScreenOutputFormat::SCIENTIFIC, "ENGINE_OUTPUT", "Aero CD drag", HistoryFieldType::COEFFICIENT);
  /// DESCRIPTION: Solid CD drag
  AddHistoryOutput("SOLIDCDRAG",                 "SolidCDrag",                 ScreenOutputFormat::SCIENTIFIC, "ENGINE_OUTPUT", "Solid CD drag ", HistoryFieldType::COEFFICIENT);
  /// DESCRIPTION: Radial distortion
  AddHistoryOutput("RADIAL_DISTORTION",          "Radial_Distortion",          ScreenOutputFormat::SCIENTIFIC, "ENGINE_OUTPUT", "Radial distortion ", HistoryFieldType::COEFFICIENT);
  /// DESCRIPTION: Circumferential distortion
  AddHistoryOutput("CIRCUMFERENTIAL_DISTORTION", "Circumferential_Distortion", ScreenOutputFormat::SCIENTIFIC, "ENGINE_OUTPUT", "Circumferential distortion", HistoryFieldType::COEFFICIENT);
  /// END_GROUP

  /// BEGIN_GROUP: ROTATING_FRAME, DESCRIPTION: Coefficients related to a rotating frame of reference.
  /// DESCRIPTION: Merit
  AddHistoryOutput("FIGURE_OF_MERIT", "CMerit", ScreenOutputFormat::SCIENTIFIC, "ROTATING_FRAME", "Merit", HistoryFieldType::COEFFICIENT);
  /// DESCRIPTION: CT
  AddHistoryOutput("THRUST",    "CT",     ScreenOutputFormat::SCIENTIFIC, "ROTATING_FRAME", "CT", HistoryFieldType::COEFFICIENT);
  /// DESCRIPTION: CQ
  AddHistoryOutput("TORQUE",    "CQ",     ScreenOutputFormat::SCIENTIFIC, "ROTATING_FRAME", "CQ", HistoryFieldType::COEFFICIENT);
  /// END_GROUP

  /// BEGIN_GROUP: EQUIVALENT_AREA, DESCRIPTION: Equivalent area.
  /// DESCRIPTION: Equivalent area
  AddHistoryOutput("EQUIV_AREA",   "CEquiv_Area",  ScreenOutputFormat::SCIENTIFIC, "EQUIVALENT_AREA", "Equivalent area", HistoryFieldType::COEFFICIENT);
  /// DESCRIPTION: Nearfield obj. function
  AddHistoryOutput("NEARFIELD_OF", "CNearFieldOF", ScreenOutputFormat::SCIENTIFIC, "EQUIVALENT_AREA", "Nearfield obj. function", HistoryFieldType::COEFFICIENT);
  /// END_GROUP

  ///   /// BEGIN_GROUP: HEAT_COEFF, DESCRIPTION: Heat coefficients on all surfaces set with MARKER_MONITORING.
  /// DESCRIPTION: Total heatflux
  AddHistoryOutput("TOTAL_HEATFLUX", "HF",      ScreenOutputFormat::SCIENTIFIC, "HEAT", "Total heatflux on all surfaces set with MARKER_MONITORING.", HistoryFieldType::COEFFICIENT);
  /// DESCRIPTION: Maximal heatflux
  AddHistoryOutput("MAXIMUM_HEATFLUX", "maxHF", ScreenOutputFormat::SCIENTIFIC, "HEAT", "Total maximum heatflux on all surfaces set with MARKER_MONITORING.", HistoryFieldType::COEFFICIENT);
  /// END_GROUP

  AddHistoryOutput("MIN_DELTA_TIME", "Min DT", ScreenOutputFormat::SCIENTIFIC, "CFL_NUMBER", "Current minimum local time step");
  AddHistoryOutput("MAX_DELTA_TIME", "Max DT", ScreenOutputFormat::SCIENTIFIC, "CFL_NUMBER", "Current maximum local time step");

  AddHistoryOutput("MIN_CFL", "Min CFL", ScreenOutputFormat::SCIENTIFIC, "CFL_NUMBER", "Current minimum of the local CFL numbers");
  AddHistoryOutput("MAX_CFL", "Max CFL", ScreenOutputFormat::SCIENTIFIC, "CFL_NUMBER", "Current maximum of the local CFL numbers");
  AddHistoryOutput("AVG_CFL", "Avg CFL", ScreenOutputFormat::SCIENTIFIC, "CFL_NUMBER", "Current average of the local CFL numbers");

  ///   /// BEGIN_GROUP: FIXED_CL, DESCRIPTION: Relevant outputs for the Fixed CL mode

  if (config->GetFixed_CL_Mode()){
    /// DESCRIPTION: Difference between current and target CL
    AddHistoryOutput("DELTA_CL", "Delta_CL", ScreenOutputFormat::SCIENTIFIC, "FIXED_CL", "Difference between Target CL and current CL", HistoryFieldType::COEFFICIENT);
    /// DESCRIPTION: Angle of attack before the most recent update
    AddHistoryOutput("PREV_AOA", "Previous_AOA", ScreenOutputFormat::FIXED, "FIXED_CL", "Angle of Attack at the previous iteration of the Fixed CL driver");
    /// DESCRIPTION: Last change in angle of attack by the Fixed CL driver
    AddHistoryOutput("CHANGE_IN_AOA", "Change_in_AOA", ScreenOutputFormat::SCIENTIFIC, "FIXED_CL", "Last change in Angle of Attack by Fixed CL Driver", HistoryFieldType::RESIDUAL);
    /// DESCRIPTION: AOA control command by the CL Driver
    AddHistoryOutput("CL_DRIVER_COMMAND", "CL_Driver_Command", ScreenOutputFormat::SCIENTIFIC, "FIXED_CL", "CL Driver's control command", HistoryFieldType::RESIDUAL);
  }

  if (config->GetDeform_Mesh()){
    AddHistoryOutput("DEFORM_MIN_VOLUME", "MinVolume", ScreenOutputFormat::SCIENTIFIC, "DEFORM", "Minimum volume in the mesh");
    AddHistoryOutput("DEFORM_MAX_VOLUME", "MaxVolume", ScreenOutputFormat::SCIENTIFIC, "DEFORM", "Maximum volume in the mesh");
    AddHistoryOutput("DEFORM_ITER", "DeformIter", ScreenOutputFormat::INTEGER, "DEFORM", "Linear solver iterations for the mesh deformation");
    AddHistoryOutput("DEFORM_RESIDUAL", "DeformRes", ScreenOutputFormat::FIXED, "DEFORM", "Residual of the linear solver for the mesh deformation");
  }

  /*--- Add analyze surface history fields --- */

  AddAnalyzeSurfaceOutput(config);

  /*--- Add aerodynamic coefficients fields --- */

  AddAerodynamicCoefficients(config);

  if (config->GetKind_Solver() == RANS || config->GetKind_Solver() == NAVIER_STOKES){
    AddHistoryOutput("BUFFET", "Buffet", ScreenOutputFormat::SCIENTIFIC, "AERO_COEFF", "Buffet sensor", HistoryFieldType::COEFFICIENT);
  }

  /*--- Add Cp diff fields ---*/

  Add_CpInverseDesignOutput(config);

}

void CFlowCompOutput::SetVolumeOutputFields(CConfig *config){

  // Grid coordinates
  AddVolumeOutput("COORD-X", "x", "COORDINATES", "x-component of the coordinate vector");
  AddVolumeOutput("COORD-Y", "y", "COORDINATES", "y-component of the coordinate vector");
  if (nDim == 3)
    AddVolumeOutput("COORD-Z", "z", "COORDINATES", "z-component of the coordinate vector");

  // Solution variables
  AddVolumeOutput("DENSITY",    "Density",    "SOLUTION", "Density");
  AddVolumeOutput("MOMENTUM-X", "Momentum_x", "SOLUTION", "x-component of the momentum vector");
  AddVolumeOutput("MOMENTUM-Y", "Momentum_y", "SOLUTION", "y-component of the momentum vector");
  if (nDim == 3)
    AddVolumeOutput("MOMENTUM-Z", "Momentum_z", "SOLUTION", "z-component of the momentum vector");
  AddVolumeOutput("ENERGY",     "Energy",     "SOLUTION", "Energy");

  // Turbulent Residuals
  switch(config->GetKind_Turb_Model()){
  case SST: case SST_SUST:
    AddVolumeOutput("TKE", "Turb_Kin_Energy", "SOLUTION", "Turbulent kinetic energy");
    AddVolumeOutput("DISSIPATION", "Omega", "SOLUTION", "Rate of dissipation");
    break;
  case SA: case SA_COMP: case SA_E:
  case SA_E_COMP: case SA_NEG:
    AddVolumeOutput("NU_TILDE", "Nu_Tilde", "SOLUTION", "Spalart-Allmaras variable");
    break;
  case NONE:
    break;
  }

  // Grid velocity
  if (gridMovement){
    AddVolumeOutput("GRID_VELOCITY-X", "Grid_Velocity_x", "GRID_VELOCITY", "x-component of the grid velocity vector");
    AddVolumeOutput("GRID_VELOCITY-Y", "Grid_Velocity_y", "GRID_VELOCITY", "y-component of the grid velocity vector");
    if (nDim == 3 )
      AddVolumeOutput("GRID_VELOCITY-Z", "Grid_Velocity_z", "GRID_VELOCITY", "z-component of the grid velocity vector");
  }

  // Primitive variables
  AddVolumeOutput("PRESSURE",    "Pressure",                "PRIMITIVE", "Pressure");
  AddVolumeOutput("TEMPERATURE", "Temperature",             "PRIMITIVE", "Temperature");
  AddVolumeOutput("MACH",        "Mach",                    "PRIMITIVE", "Mach number");
  AddVolumeOutput("PRESSURE_COEFF", "Pressure_Coefficient", "PRIMITIVE", "Pressure coefficient");

  if (config->GetKind_Solver() == RANS || config->GetKind_Solver() == NAVIER_STOKES){
    AddVolumeOutput("LAMINAR_VISCOSITY", "Laminar_Viscosity", "PRIMITIVE", "Laminar viscosity");

    AddVolumeOutput("SKIN_FRICTION-X", "Skin_Friction_Coefficient_x", "PRIMITIVE", "x-component of the skin friction vector");
    AddVolumeOutput("SKIN_FRICTION-Y", "Skin_Friction_Coefficient_y", "PRIMITIVE", "y-component of the skin friction vector");
    if (nDim == 3)
      AddVolumeOutput("SKIN_FRICTION-Z", "Skin_Friction_Coefficient_z", "PRIMITIVE", "z-component of the skin friction vector");

    AddVolumeOutput("HEAT_FLUX", "Heat_Flux", "PRIMITIVE", "Heat-flux");
    AddVolumeOutput("Y_PLUS", "Y_Plus", "PRIMITIVE", "Non-dim. wall distance (Y-Plus)");

  }

  if (config->GetKind_Solver() == RANS) {
    AddVolumeOutput("EDDY_VISCOSITY", "Eddy_Viscosity", "PRIMITIVE", "Turbulent eddy viscosity");
  }

  if (config->GetKind_Trans_Model() == BC){
    AddVolumeOutput("INTERMITTENCY", "gamma_BC", "INTERMITTENCY", "Intermittency");
  }

  //Residuals
  AddVolumeOutput("RES_DENSITY", "Residual_Density", "RESIDUAL", "Residual of the density");
  AddVolumeOutput("RES_MOMENTUM-X", "Residual_Momentum_x", "RESIDUAL", "Residual of the x-momentum component");
  AddVolumeOutput("RES_MOMENTUM-Y", "Residual_Momentum_y", "RESIDUAL", "Residual of the y-momentum component");
  if (nDim == 3)
    AddVolumeOutput("RES_MOMENTUM-Z", "Residual_Momentum_z", "RESIDUAL", "Residual of the z-momentum component");
  AddVolumeOutput("RES_ENERGY", "Residual_Energy", "RESIDUAL", "Residual of the energy");

  switch(config->GetKind_Turb_Model()){
  case SST: case SST_SUST:
    AddVolumeOutput("RES_TKE", "Residual_TKE", "RESIDUAL", "Residual of turbulent kinetic energy");
    AddVolumeOutput("RES_DISSIPATION", "Residual_Omega", "RESIDUAL", "Residual of the rate of dissipation");
    break;
  case SA: case SA_COMP: case SA_E:
  case SA_E_COMP: case SA_NEG:
    AddVolumeOutput("RES_NU_TILDE", "Residual_Nu_Tilde", "RESIDUAL", "Residual of the Spalart-Allmaras variable");
    break;
  case NONE:
    break;
  }

  if (config->GetKind_SlopeLimit_Flow() != NO_LIMITER && config->GetKind_SlopeLimit_Flow() != VAN_ALBADA_EDGE) {
    AddVolumeOutput("LIMITER_VELOCITY-X", "Limiter_Velocity_x", "LIMITER", "Limiter value of the x-velocity");
    AddVolumeOutput("LIMITER_VELOCITY-Y", "Limiter_Velocity_y", "LIMITER", "Limiter value of the y-velocity");
    if (nDim == 3) {
      AddVolumeOutput("LIMITER_VELOCITY-Z", "Limiter_Velocity_z", "LIMITER", "Limiter value of the z-velocity");
    }
    AddVolumeOutput("LIMITER_PRESSURE", "Limiter_Pressure", "LIMITER", "Limiter value of the pressure");
    AddVolumeOutput("LIMITER_DENSITY", "Limiter_Density", "LIMITER", "Limiter value of the density");
    AddVolumeOutput("LIMITER_ENTHALPY", "Limiter_Enthalpy", "LIMITER", "Limiter value of the enthalpy");
  }

  if (config->GetKind_SlopeLimit_Turb() != NO_LIMITER) {
    switch(config->GetKind_Turb_Model()){
    case SST: case SST_SUST:
      AddVolumeOutput("LIMITER_TKE", "Limiter_TKE", "LIMITER", "Limiter value of turb. kinetic energy");
      AddVolumeOutput("LIMITER_DISSIPATION", "Limiter_Omega", "LIMITER", "Limiter value of dissipation rate");
      break;
    case SA: case SA_COMP: case SA_E:
    case SA_E_COMP: case SA_NEG:
      AddVolumeOutput("LIMITER_NU_TILDE", "Limiter_Nu_Tilde", "LIMITER", "Limiter value of the Spalart-Allmaras variable");
      break;
    case NONE:
      break;
    }
  }

  // Hybrid RANS-LES
  if (config->GetKind_HybridRANSLES() != NO_HYBRIDRANSLES){
    AddVolumeOutput("DES_LENGTHSCALE", "DES_LengthScale", "DDES", "DES length scale value");
    AddVolumeOutput("WALL_DISTANCE", "Wall_Distance", "DDES", "Wall distance value");
  }

  // Roe Low Dissipation
  if (config->GetKind_RoeLowDiss() != NO_ROELOWDISS){
    AddVolumeOutput("ROE_DISSIPATION", "Roe_Dissipation", "ROE_DISSIPATION", "Value of the Roe dissipation");
  }

  if(config->GetKind_Solver() == RANS || config->GetKind_Solver() == NAVIER_STOKES){
    if (nDim == 3){
      AddVolumeOutput("VORTICITY_X", "Vorticity_x", "VORTEX_IDENTIFICATION", "x-component of the vorticity vector");
      AddVolumeOutput("VORTICITY_Y", "Vorticity_y", "VORTEX_IDENTIFICATION", "y-component of the vorticity vector");
      AddVolumeOutput("VORTICITY_Z", "Vorticity_z", "VORTEX_IDENTIFICATION", "z-component of the vorticity vector");
    } else {
      AddVolumeOutput("VORTICITY", "Vorticity", "VORTEX_IDENTIFICATION", "Value of the vorticity");
    }
    AddVolumeOutput("Q_CRITERION", "Q_Criterion", "VORTEX_IDENTIFICATION", "Value of the Q-Criterion");
  }

  // Mesh quality metrics, computed in CPhysicalGeometry::ComputeMeshQualityStatistics.
  AddVolumeOutput("ORTHOGONALITY", "Orthogonality", "MESH_QUALITY", "Orthogonality Angle (deg.)");
  AddVolumeOutput("ASPECT_RATIO",  "Aspect_Ratio",  "MESH_QUALITY", "CV Face Area Aspect Ratio");
  AddVolumeOutput("VOLUME_RATIO",  "Volume_Ratio",  "MESH_QUALITY", "CV Sub-Volume Ratio");

  // MPI-Rank
  AddVolumeOutput("RANK", "rank", "MPI", "Rank of the MPI-partition");

  if (config->GetTime_Domain()){
    SetTimeAveragedFields();
  }
}

void CFlowCompOutput::LoadVolumeData(CConfig *config, CGeometry *geometry, CSolver **solver, unsigned long iPoint){

  CVariable* Node_Flow = solver[FLOW_SOL]->GetNodes();
  CVariable* Node_Turb = nullptr;

  if (config->GetKind_Turb_Model() != NONE){
    Node_Turb = solver[TURB_SOL]->GetNodes();
  }

  CPoint*    Node_Geo  = geometry->nodes;

  SetVolumeOutputValue("COORD-X", iPoint,  Node_Geo->GetCoord(iPoint, 0));
  SetVolumeOutputValue("COORD-Y", iPoint,  Node_Geo->GetCoord(iPoint, 1));
  if (nDim == 3)
    SetVolumeOutputValue("COORD-Z", iPoint, Node_Geo->GetCoord(iPoint, 2));

  SetVolumeOutputValue("DENSITY",    iPoint, Node_Flow->GetSolution(iPoint, 0));
  SetVolumeOutputValue("MOMENTUM-X", iPoint, Node_Flow->GetSolution(iPoint, 1));
  SetVolumeOutputValue("MOMENTUM-Y", iPoint, Node_Flow->GetSolution(iPoint, 2));
  if (nDim == 3){
    SetVolumeOutputValue("MOMENTUM-Z", iPoint, Node_Flow->GetSolution(iPoint, 3));
    SetVolumeOutputValue("ENERGY",     iPoint, Node_Flow->GetSolution(iPoint, 4));
  } else {
    SetVolumeOutputValue("ENERGY",     iPoint, Node_Flow->GetSolution(iPoint, 3));
  }

  // Turbulent Residuals
  switch(config->GetKind_Turb_Model()){
  case SST: case SST_SUST:
    SetVolumeOutputValue("TKE",         iPoint, Node_Turb->GetSolution(iPoint, 0));
    SetVolumeOutputValue("DISSIPATION", iPoint, Node_Turb->GetSolution(iPoint, 1));
    break;
  case SA: case SA_COMP: case SA_E:
  case SA_E_COMP: case SA_NEG:
    SetVolumeOutputValue("NU_TILDE", iPoint, Node_Turb->GetSolution(iPoint, 0));
    break;
  case NONE:
    break;
  }

  if (gridMovement){
    SetVolumeOutputValue("GRID_VELOCITY-X", iPoint, Node_Geo->GetGridVel(iPoint)[0]);
    SetVolumeOutputValue("GRID_VELOCITY-Y", iPoint, Node_Geo->GetGridVel(iPoint)[1]);
    if (nDim == 3)
      SetVolumeOutputValue("GRID_VELOCITY-Z", iPoint, Node_Geo->GetGridVel(iPoint)[2]);
  }

  SetVolumeOutputValue("PRESSURE", iPoint, Node_Flow->GetPressure(iPoint));
  SetVolumeOutputValue("TEMPERATURE", iPoint, Node_Flow->GetTemperature(iPoint));
  SetVolumeOutputValue("MACH", iPoint, sqrt(Node_Flow->GetVelocity2(iPoint))/Node_Flow->GetSoundSpeed(iPoint));

  su2double VelMag = 0.0;
  for (unsigned short iDim = 0; iDim < nDim; iDim++){
    VelMag += pow(solver[FLOW_SOL]->GetVelocity_Inf(iDim),2.0);
  }
  su2double factor = 1.0/(0.5*solver[FLOW_SOL]->GetDensity_Inf()*VelMag);
  SetVolumeOutputValue("PRESSURE_COEFF", iPoint, (Node_Flow->GetPressure(iPoint) - solver[FLOW_SOL]->GetPressure_Inf())*factor);

  if (config->GetKind_Solver() == RANS || config->GetKind_Solver() == NAVIER_STOKES){
    SetVolumeOutputValue("LAMINAR_VISCOSITY", iPoint, Node_Flow->GetLaminarViscosity(iPoint));
  }

  if (config->GetKind_Solver() == RANS) {
    SetVolumeOutputValue("EDDY_VISCOSITY", iPoint, Node_Flow->GetEddyViscosity(iPoint));
  }

  if (config->GetKind_Trans_Model() == BC){
    SetVolumeOutputValue("INTERMITTENCY", iPoint, Node_Turb->GetGammaBC(iPoint));
  }

  SetVolumeOutputValue("RES_DENSITY", iPoint, solver[FLOW_SOL]->LinSysRes(iPoint, 0));
  SetVolumeOutputValue("RES_MOMENTUM-X", iPoint, solver[FLOW_SOL]->LinSysRes(iPoint, 1));
  SetVolumeOutputValue("RES_MOMENTUM-Y", iPoint, solver[FLOW_SOL]->LinSysRes(iPoint, 2));
  if (nDim == 3){
    SetVolumeOutputValue("RES_MOMENTUM-Z", iPoint, solver[FLOW_SOL]->LinSysRes(iPoint, 3));
    SetVolumeOutputValue("RES_ENERGY", iPoint, solver[FLOW_SOL]->LinSysRes(iPoint, 4));
  } else {
    SetVolumeOutputValue("RES_ENERGY", iPoint, solver[FLOW_SOL]->LinSysRes(iPoint, 3));
  }

  switch(config->GetKind_Turb_Model()){
  case SST: case SST_SUST:
    SetVolumeOutputValue("RES_TKE", iPoint, solver[TURB_SOL]->LinSysRes(iPoint, 0));
    SetVolumeOutputValue("RES_DISSIPATION", iPoint, solver[TURB_SOL]->LinSysRes(iPoint, 1));
    break;
  case SA: case SA_COMP: case SA_E:
  case SA_E_COMP: case SA_NEG:
    SetVolumeOutputValue("RES_NU_TILDE", iPoint, solver[TURB_SOL]->LinSysRes(iPoint, 0));
    break;
  case NONE:
    break;
  }

  if (config->GetKind_SlopeLimit_Flow() != NO_LIMITER && config->GetKind_SlopeLimit_Flow() != VAN_ALBADA_EDGE) {
    SetVolumeOutputValue("LIMITER_VELOCITY-X", iPoint, Node_Flow->GetLimiter_Primitive(iPoint, 1));
    SetVolumeOutputValue("LIMITER_VELOCITY-Y", iPoint, Node_Flow->GetLimiter_Primitive(iPoint, 2));
    if (nDim == 3){
      SetVolumeOutputValue("LIMITER_VELOCITY-Z", iPoint, Node_Flow->GetLimiter_Primitive(iPoint, 3));
    }
    SetVolumeOutputValue("LIMITER_PRESSURE", iPoint, Node_Flow->GetLimiter_Primitive(iPoint, nDim+1));
    SetVolumeOutputValue("LIMITER_DENSITY", iPoint, Node_Flow->GetLimiter_Primitive(iPoint, nDim+2));
    SetVolumeOutputValue("LIMITER_ENTHALPY", iPoint, Node_Flow->GetLimiter_Primitive(iPoint, nDim+3));
  }

  if (config->GetKind_SlopeLimit_Turb() != NO_LIMITER) {
    switch(config->GetKind_Turb_Model()){
    case SST: case SST_SUST:
      SetVolumeOutputValue("LIMITER_TKE",         iPoint, Node_Turb->GetLimiter(iPoint, 0));
      SetVolumeOutputValue("LIMITER_DISSIPATION", iPoint, Node_Turb->GetLimiter(iPoint, 1));
      break;
    case SA: case SA_COMP: case SA_E:
    case SA_E_COMP: case SA_NEG:
      SetVolumeOutputValue("LIMITER_NU_TILDE", iPoint, Node_Turb->GetLimiter(iPoint, 0));
      break;
    case NONE:
      break;
    }
  }

  if (config->GetKind_HybridRANSLES() != NO_HYBRIDRANSLES){
    SetVolumeOutputValue("DES_LENGTHSCALE", iPoint, Node_Flow->GetDES_LengthScale(iPoint));
    SetVolumeOutputValue("WALL_DISTANCE", iPoint, Node_Geo->GetWall_Distance(iPoint));
  }

  if (config->GetKind_RoeLowDiss() != NO_ROELOWDISS){
    SetVolumeOutputValue("ROE_DISSIPATION", iPoint, Node_Flow->GetRoe_Dissipation(iPoint));
  }

  if(config->GetKind_Solver() == RANS || config->GetKind_Solver() == NAVIER_STOKES){
    if (nDim == 3){
      SetVolumeOutputValue("VORTICITY_X", iPoint, Node_Flow->GetVorticity(iPoint)[0]);
      SetVolumeOutputValue("VORTICITY_Y", iPoint, Node_Flow->GetVorticity(iPoint)[1]);
      SetVolumeOutputValue("VORTICITY_Z", iPoint, Node_Flow->GetVorticity(iPoint)[2]);
    } else {
      SetVolumeOutputValue("VORTICITY", iPoint, Node_Flow->GetVorticity(iPoint)[2]);
    }
    SetVolumeOutputValue("Q_CRITERION", iPoint, GetQ_Criterion(&(Node_Flow->GetGradient_Primitive(iPoint)[1])));
  }

  // Mesh quality metrics
  if (config->GetWrt_MeshQuality()) {
    SetVolumeOutputValue("ORTHOGONALITY", iPoint, geometry->Orthogonality[iPoint]);
    SetVolumeOutputValue("ASPECT_RATIO",  iPoint, geometry->Aspect_Ratio[iPoint]);
    SetVolumeOutputValue("VOLUME_RATIO",  iPoint, geometry->Volume_Ratio[iPoint]);
  }

  // MPI-Rank
  SetVolumeOutputValue("RANK", iPoint, rank);

  if (config->GetTime_Domain()){
    LoadTimeAveragedData(iPoint, Node_Flow);
  }
}

void CFlowCompOutput::LoadSurfaceData(CConfig *config, CGeometry *geometry, CSolver **solver, unsigned long iPoint, unsigned short iMarker, unsigned long iVertex){

  if ((config->GetKind_Solver() == NAVIER_STOKES) || (config->GetKind_Solver()  == RANS)) {
    SetVolumeOutputValue("SKIN_FRICTION-X", iPoint, solver[FLOW_SOL]->GetCSkinFriction(iMarker, iVertex, 0));
    SetVolumeOutputValue("SKIN_FRICTION-Y", iPoint, solver[FLOW_SOL]->GetCSkinFriction(iMarker, iVertex, 1));
    if (nDim == 3)
      SetVolumeOutputValue("SKIN_FRICTION-Z", iPoint, solver[FLOW_SOL]->GetCSkinFriction(iMarker, iVertex, 2));

    SetVolumeOutputValue("HEAT_FLUX", iPoint, solver[FLOW_SOL]->GetHeatFlux(iMarker, iVertex));
    SetVolumeOutputValue("Y_PLUS", iPoint, solver[FLOW_SOL]->GetYPlus(iMarker, iVertex));
  }
}

void CFlowCompOutput::LoadHistoryData(CConfig *config, CGeometry *geometry, CSolver **solver)  {

  CSolver* flow_solver = solver[FLOW_SOL];
  CSolver* turb_solver = solver[TURB_SOL];
  CSolver* mesh_solver = solver[MESH_SOL];

  SetHistoryOutputValue("RMS_DENSITY", log10(flow_solver->GetRes_RMS(0)));
  SetHistoryOutputValue("RMS_MOMENTUM-X", log10(flow_solver->GetRes_RMS(1)));
  SetHistoryOutputValue("RMS_MOMENTUM-Y", log10(flow_solver->GetRes_RMS(2)));
  if (nDim == 2)
    SetHistoryOutputValue("RMS_ENERGY", log10(flow_solver->GetRes_RMS(3)));
  else {
    SetHistoryOutputValue("RMS_MOMENTUM-Z", log10(flow_solver->GetRes_RMS(3)));
    SetHistoryOutputValue("RMS_ENERGY", log10(flow_solver->GetRes_RMS(4)));
  }

  switch(turb_model){
  case SA: case SA_NEG: case SA_E: case SA_COMP: case SA_E_COMP:
    SetHistoryOutputValue("RMS_NU_TILDE", log10(turb_solver->GetRes_RMS(0)));
    break;
  case SST: case SST_SUST:
    SetHistoryOutputValue("RMS_TKE", log10(turb_solver->GetRes_RMS(0)));
    SetHistoryOutputValue("RMS_DISSIPATION",    log10(turb_solver->GetRes_RMS(1)));
    break;
  default: break;
  }

  SetHistoryOutputValue("MAX_DENSITY", log10(flow_solver->GetRes_Max(0)));
  SetHistoryOutputValue("MAX_MOMENTUM-X", log10(flow_solver->GetRes_Max(1)));
  SetHistoryOutputValue("MAX_MOMENTUM-Y", log10(flow_solver->GetRes_Max(2)));
  if (nDim == 2)
    SetHistoryOutputValue("MAX_ENERGY", log10(flow_solver->GetRes_Max(3)));
  else {
    SetHistoryOutputValue("MAX_MOMENTUM-Z", log10(flow_solver->GetRes_Max(3)));
    SetHistoryOutputValue("MAX_ENERGY", log10(flow_solver->GetRes_Max(4)));
  }

  switch(turb_model){
  case SA: case SA_NEG: case SA_E: case SA_COMP: case SA_E_COMP:
    SetHistoryOutputValue("MAX_NU_TILDE", log10(turb_solver->GetRes_Max(0)));
    break;
  case SST: case SST_SUST:
    SetHistoryOutputValue("MAX_TKE", log10(turb_solver->GetRes_Max(0)));
    SetHistoryOutputValue("MAX_DISSIPATION",    log10(turb_solver->GetRes_Max(1)));
    break;
  default: break;
  }

  if (multiZone){
    SetHistoryOutputValue("BGS_DENSITY", log10(flow_solver->GetRes_BGS(0)));
    SetHistoryOutputValue("BGS_MOMENTUM-X", log10(flow_solver->GetRes_BGS(1)));
    SetHistoryOutputValue("BGS_MOMENTUM-Y", log10(flow_solver->GetRes_BGS(2)));
    if (nDim == 2)
      SetHistoryOutputValue("BGS_ENERGY", log10(flow_solver->GetRes_BGS(3)));
    else {
      SetHistoryOutputValue("BGS_MOMENTUM-Z", log10(flow_solver->GetRes_BGS(3)));
      SetHistoryOutputValue("BGS_ENERGY", log10(flow_solver->GetRes_BGS(4)));
    }


    switch(turb_model){
    case SA: case SA_NEG: case SA_E: case SA_COMP: case SA_E_COMP:
      SetHistoryOutputValue("BGS_NU_TILDE", log10(turb_solver->GetRes_BGS(0)));
      break;
    case SST:
      SetHistoryOutputValue("BGS_TKE", log10(turb_solver->GetRes_BGS(0)));
      SetHistoryOutputValue("BGS_DISSIPATION",    log10(turb_solver->GetRes_BGS(1)));
      break;
    default: break;
    }
  }

  SetHistoryOutputValue("TOTAL_HEATFLUX",   flow_solver->GetTotal_HeatFlux());
  SetHistoryOutputValue("MAXIMUM_HEATFLUX", flow_solver->GetTotal_MaxHeatFlux());

  SetHistoryOutputValue("MIN_DELTA_TIME", flow_solver->GetMin_Delta_Time());
  SetHistoryOutputValue("MAX_DELTA_TIME", flow_solver->GetMax_Delta_Time());

  SetHistoryOutputValue("MIN_CFL", flow_solver->GetMin_CFL_Local());
  SetHistoryOutputValue("MAX_CFL", flow_solver->GetMax_CFL_Local());
  SetHistoryOutputValue("AVG_CFL", flow_solver->GetAvg_CFL_Local());

  SetHistoryOutputValue("LINSOL_ITER", flow_solver->GetIterLinSolver());
  SetHistoryOutputValue("LINSOL_RESIDUAL", log10(flow_solver->GetResLinSolver()));

  if (config->GetDeform_Mesh()){
    SetHistoryOutputValue("DEFORM_MIN_VOLUME", mesh_solver->GetMinimum_Volume());
    SetHistoryOutputValue("DEFORM_MAX_VOLUME", mesh_solver->GetMaximum_Volume());
    SetHistoryOutputValue("DEFORM_ITER", mesh_solver->GetIterLinSolver());
    SetHistoryOutputValue("DEFORM_RESIDUAL", log10(mesh_solver->GetResLinSolver()));
  }

  if(config->GetFixed_CL_Mode()){
    SetHistoryOutputValue("DELTA_CL", fabs(flow_solver->GetTotal_CL() - config->GetTarget_CL()));
    SetHistoryOutputValue("PREV_AOA", flow_solver->GetPrevious_AoA());
    SetHistoryOutputValue("CHANGE_IN_AOA", config->GetAoA()-flow_solver->GetPrevious_AoA());
    SetHistoryOutputValue("CL_DRIVER_COMMAND", flow_solver->GetAoA_inc());

  }

  /*--- Set the analyse surface history values --- */

  SetAnalyzeSurface(flow_solver, geometry, config, false);

  /*--- Set aeroydnamic coefficients --- */

  SetAerodynamicCoefficients(config, flow_solver);

  if (config->GetKind_Solver() == RANS || config->GetKind_Solver() == NAVIER_STOKES){
    SetHistoryOutputValue("BUFFET", flow_solver->GetTotal_Buffet_Metric());
  }

  /*--- Set rotating frame coefficients --- */

  SetRotatingFrameCoefficients(config, flow_solver);

  /*--- Set Cp diff fields ---*/

  Set_CpInverseDesign(flow_solver, geometry, config);

}

bool CFlowCompOutput::SetInit_Residuals(CConfig *config){

  return (config->GetTime_Marching() != TIME_MARCHING::STEADY && (curInnerIter == 0))||
         (config->GetTime_Marching() == TIME_MARCHING::STEADY && (curInnerIter < 2));

}

bool CFlowCompOutput::SetUpdate_Averages(CConfig *config){

<<<<<<< HEAD
  return (config->GetTime_Marching() != STEADY &&
          ((multiZone && ((curOuterIter == config->GetnOuter_Iter() - 1 && curInnerIter == config->GetnInner_Iter() - 1) || convergence)) ||
           (!multiZone && (curInnerIter == config->GetnInner_Iter() - 1 || convergence))));
=======
  return (config->GetTime_Marching() != TIME_MARCHING::STEADY && (curInnerIter == config->GetnInner_Iter() - 1 || convergence));

>>>>>>> 7fa0763e
}


void CFlowCompOutput::SetAdditionalScreenOutput(CConfig *config){

  if (config->GetFixed_CL_Mode()){
    SetFixedCLScreenOutput(config);
  }
}

void CFlowCompOutput::SetFixedCLScreenOutput(CConfig *config){
  PrintingToolbox::CTablePrinter FixedCLSummary(&cout);

  if (fabs(historyOutput_Map["CL_DRIVER_COMMAND"].value) > 1e-16){
    FixedCLSummary.AddColumn("Fixed CL Mode", 40);
    FixedCLSummary.AddColumn("Value", 30);
    FixedCLSummary.SetAlign(PrintingToolbox::CTablePrinter::LEFT);
    FixedCLSummary.PrintHeader();
    FixedCLSummary << "Current CL" << historyOutput_Map["LIFT"].value;
    FixedCLSummary << "Target CL" << config->GetTarget_CL();
    FixedCLSummary << "Previous AOA" << historyOutput_Map["PREV_AOA"].value;
    if (config->GetFinite_Difference_Mode()){
      FixedCLSummary << "Changed AoA by (Finite Difference step)" << historyOutput_Map["CL_DRIVER_COMMAND"].value;
      lastInnerIter = curInnerIter - 1;
    }
    else
      FixedCLSummary << "Changed AoA by" << historyOutput_Map["CL_DRIVER_COMMAND"].value;
    FixedCLSummary.PrintFooter();
    SetScreen_Header(config);
  }

  else if (config->GetFinite_Difference_Mode() && historyOutput_Map["AOA"].value == historyOutput_Map["PREV_AOA"].value){
    FixedCLSummary.AddColumn("Fixed CL Mode (Finite Difference)", 40);
    FixedCLSummary.AddColumn("Value", 30);
    FixedCLSummary.SetAlign(PrintingToolbox::CTablePrinter::LEFT);
    FixedCLSummary.PrintHeader();
    FixedCLSummary << "Delta CL / Delta AoA" << config->GetdCL_dAlpha();
    FixedCLSummary << "Delta CD / Delta CL" << config->GetdCD_dCL();
    if (nDim == 3){
      FixedCLSummary << "Delta CMx / Delta CL" << config->GetdCMx_dCL();
      FixedCLSummary << "Delta CMy / Delta CL" << config->GetdCMy_dCL();
    }
    FixedCLSummary << "Delta CMz / Delta CL" << config->GetdCMz_dCL();
    FixedCLSummary.PrintFooter();
    curInnerIter = lastInnerIter;
    WriteMetaData(config);
    curInnerIter = config->GetInnerIter();
  }
}

bool CFlowCompOutput::WriteHistoryFile_Output(CConfig *config) {
  return !config->GetFinite_Difference_Mode() && COutput::WriteHistoryFile_Output(config);
}<|MERGE_RESOLUTION|>--- conflicted
+++ resolved
@@ -726,14 +726,9 @@
 
 bool CFlowCompOutput::SetUpdate_Averages(CConfig *config){
 
-<<<<<<< HEAD
-  return (config->GetTime_Marching() != STEADY &&
+  return (config->GetTime_Marching() != TIME_MARCHING::STEADY &&
           ((multiZone && ((curOuterIter == config->GetnOuter_Iter() - 1 && curInnerIter == config->GetnInner_Iter() - 1) || convergence)) ||
            (!multiZone && (curInnerIter == config->GetnInner_Iter() - 1 || convergence))));
-=======
-  return (config->GetTime_Marching() != TIME_MARCHING::STEADY && (curInnerIter == config->GetnInner_Iter() - 1 || convergence));
-
->>>>>>> 7fa0763e
 }
 
 
