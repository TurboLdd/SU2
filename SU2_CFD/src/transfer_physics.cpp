--- conflicted
+++ resolved
@@ -92,7 +92,6 @@
 	su2double Sigmoid_K = struct_config->GetSigmoid_K();
 	su2double SigAux = 0.0;
 
-<<<<<<< HEAD
 //	if (CurrentTime <= Static_Time){ ModAmpl=0.0; }
 //	else if((CurrentTime > Static_Time) &&
 //			(CurrentTime <= (Static_Time + Ramp_Time)) &&
@@ -181,27 +180,6 @@
 	    Physical_Constants[1] = ModAmpl;
 	  }
 	}
-=======
-	if (CurrentTime <= Static_Time) { ModAmpl=0.0; }
-	else if((CurrentTime > Static_Time) &&
-			(CurrentTime <= (Static_Time + Ramp_Time)) &&
-			(Ramp_Load)) {
-		ModAmpl = (CurrentTime-Static_Time) / Ramp_Time;
-		ModAmpl = max(ModAmpl,0.0);
-		ModAmpl = min(ModAmpl,1.0);
-		Physical_Constants[1] = ModAmpl;
-	}
-	else if((CurrentTime > Static_Time) &&
-			(CurrentTime <= (Static_Time + Sigmoid_Time)) &&
-			(Sigmoid_Load)) {
-		SigAux = (CurrentTime-Static_Time) / Sigmoid_Time;
-		ModAmpl = (1 / (1+exp(-1*Sigmoid_K*(SigAux - 0.5)) ) );
-		ModAmpl = max(ModAmpl,0.0);
-		ModAmpl = min(ModAmpl,1.0);
-		Physical_Constants[1] = ModAmpl;
-	}
-	else { Physical_Constants[1] = 1.0; }
->>>>>>> f5aa5d5b
 
 }
 
@@ -238,39 +216,16 @@
 		// Get the normal at the vertex: this normal goes inside the fluid domain.
 	Normal_Flow = flow_geometry->vertex[Marker_Flow][Vertex_Flow]->GetNormal();
 
-<<<<<<< HEAD
 	// Retrieve the values of pressure
 	if (incompressible){
 
 		Pn = flow_solution->node[Point_Flow]->GetPressureInc();
 
-=======
-	// Retrieve the values of pressure and viscosity
-	if (incompressible) {
-
-		Pn = flow_solution->node[Point_Flow]->GetPressureInc();
-
-		if (viscous_flow) {
-
-			Grad_PrimVar = flow_solution->node[Point_Flow]->GetGradient_Primitive();
-			Viscosity = flow_solution->node[Point_Flow]->GetLaminarViscosityInc();
-
-		}
->>>>>>> f5aa5d5b
 	}
 	else if (compressible) {
 
 		Pn = flow_solution->node[Point_Flow]->GetPressure();
 
-<<<<<<< HEAD
-=======
-		if (viscous_flow) {
-
-			Grad_PrimVar = flow_solution->node[Point_Flow]->GetGradient_Primitive();
-			Viscosity = flow_solution->node[Point_Flow]->GetLaminarViscosity();
-
-		}
->>>>>>> f5aa5d5b
 	}
 
 	// Calculate tn in the fluid nodes for the inviscid term --> Units of force (non-dimensional).
@@ -397,13 +352,8 @@
 
 }
 
-<<<<<<< HEAD
 void CTransfer_StructuralDisplacements_DiscAdj::GetDonor_Variable(CSolver *struct_solution, CGeometry *struct_geometry, CConfig *struct_config,
-					   	   	   	   	   	   	   	          unsigned long Marker_Struct, unsigned long Vertex_Struct, unsigned long Point_Struct){
-=======
-void CTransfer_StructuralDisplacements_Original::GetDonor_Variable(CSolver *struct_solution, CGeometry *struct_geometry, CConfig *struct_config,
 					   	   	   	   	   	   	   	          unsigned long Marker_Struct, unsigned long Vertex_Struct, unsigned long Point_Struct) {
->>>>>>> f5aa5d5b
 
   su2double *Coord_Struct, *Displacement_Struct;
   unsigned short iVar;
@@ -413,18 +363,9 @@
   /*--- The displacements come from the predicted solution ---*/
   Displacement_Struct = struct_solution->node[Point_Struct]->GetSolution();
 
-<<<<<<< HEAD
-  for (iVar = 0; iVar < nVar; iVar++){
+  for (iVar = 0; iVar < nVar; iVar++) {
     Donor_Variable[iVar] = Coord_Struct[iVar] + Displacement_Struct[iVar];
   }
-=======
-    /*--- The displacements come from the predicted solution ---*/
-    Displacement_Struct = struct_solution->node[Point_Struct]->GetSolution_Pred();
-
-	for (iVar = 0; iVar < nVar; iVar++) {
-		Donor_Variable[iVar] = Coord_Struct[iVar] + Displacement_Struct[iVar];
-	}
->>>>>>> f5aa5d5b
 
 }
 
