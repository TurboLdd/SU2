/*!
 * \file CIncEulerSolver.cpp
 * \brief Main subroutines for solving incompressible flow (Euler, Navier-Stokes, etc.).
 * \author F. Palacios, T. Economon
 * \version 7.5.1 "Blackbird"
 *
 * SU2 Project Website: https://su2code.github.io
 *
 * The SU2 Project is maintained by the SU2 Foundation
 * (http://su2foundation.org)
 *
 * Copyright 2012-2023, SU2 Contributors (cf. AUTHORS.md)
 *
 * SU2 is free software; you can redistribute it and/or
 * modify it under the terms of the GNU Lesser General Public
 * License as published by the Free Software Foundation; either
 * version 2.1 of the License, or (at your option) any later version.
 *
 * SU2 is distributed in the hope that it will be useful,
 * but WITHOUT ANY WARRANTY; without even the implied warranty of
 * MERCHANTABILITY or FITNESS FOR A PARTICULAR PURPOSE. See the GNU
 * Lesser General Public License for more details.
 *
 * You should have received a copy of the GNU Lesser General Public
 * License along with SU2. If not, see <http://www.gnu.org/licenses/>.
 */

#include "../../include/solvers/CIncEulerSolver.hpp"
#include "../../../Common/include/toolboxes/printing_toolbox.hpp"
#include "../../include/fluid/CConstantDensity.hpp"
#include "../../include/fluid/CIncIdealGas.hpp"
#include "../../include/fluid/CIncIdealGasPolynomial.hpp"
#include "../../include/fluid/CDataDrivenFluid.hpp"
#include "../../include/variables/CIncNSVariable.hpp"
#include "../../include/limiters/CLimiterDetails.hpp"
#include "../../../Common/include/toolboxes/geometry_toolbox.hpp"
#include "../../include/fluid/CFluidScalar.hpp"
#include "../../include/fluid/CFluidModel.hpp"


CIncEulerSolver::CIncEulerSolver(CGeometry *geometry, CConfig *config, unsigned short iMesh,
                                 const bool navier_stokes) :
  CFVMFlowSolverBase<CIncEulerVariable, ENUM_REGIME::INCOMPRESSIBLE>(*geometry, *config) {

  /*--- Based on the navier_stokes boolean, determine if this constructor is
   *    being called by itself, or by its derived class CIncNSSolver. ---*/
  const string description = navier_stokes? "Navier-Stokes" : "Euler";

  unsigned short iMarker;
  ifstream restart_file;
  unsigned short nZone = geometry->GetnZone();
  bool restart = (config->GetRestart() || config->GetRestart_Flow());
  int Unst_RestartIter = 0;
  unsigned short iZone = config->GetiZone();
  bool dual_time = ((config->GetTime_Marching() == TIME_MARCHING::DT_STEPPING_1ST) ||
                    (config->GetTime_Marching() == TIME_MARCHING::DT_STEPPING_2ND));
  bool time_stepping = config->GetTime_Marching() == TIME_MARCHING::TIME_STEPPING;
  bool adjoint = (config->GetContinuous_Adjoint()) || (config->GetDiscrete_Adjoint());

  /* A grid is defined as dynamic if there's rigid grid movement or grid deformation AND the problem is time domain */
  dynamic_grid = config->GetDynamic_Grid();

  /*--- Store the multigrid level. ---*/
  MGLevel = iMesh;

  /*--- Check for a restart file to evaluate if there is a change in the angle of attack
   before computing all the non-dimesional quantities. ---*/

  if (!(!restart || (iMesh != MESH_0) || nZone > 1)) {

    /*--- Multizone problems require the number of the zone to be appended. ---*/

    auto filename_ = config->GetSolution_FileName();

    if (nZone > 1) filename_ = config->GetMultizone_FileName(filename_, iZone, ".dat");

    /*--- Modify file name for a dual-time unsteady restart ---*/

    if (dual_time) {
      if (adjoint) Unst_RestartIter = SU2_TYPE::Int(config->GetUnst_AdjointIter())-1;
      else if (config->GetTime_Marching() == TIME_MARCHING::DT_STEPPING_1ST)
        Unst_RestartIter = SU2_TYPE::Int(config->GetRestart_Iter())-1;
      else Unst_RestartIter = SU2_TYPE::Int(config->GetRestart_Iter())-2;
      filename_ = config->GetUnsteady_FileName(filename_, Unst_RestartIter, ".dat");
    }

    /*--- Modify file name for a time stepping unsteady restart ---*/

    if (time_stepping) {
      if (adjoint) Unst_RestartIter = SU2_TYPE::Int(config->GetUnst_AdjointIter())-1;
      else Unst_RestartIter = SU2_TYPE::Int(config->GetRestart_Iter())-1;
      filename_ = config->GetUnsteady_FileName(filename_, Unst_RestartIter, ".dat");
    }

    /*--- Read and store the restart metadata. ---*/

    filename_ = "flow";
    filename_ = config->GetFilename(filename_, ".meta", Unst_RestartIter);
    Read_SU2_Restart_Metadata(geometry, config, adjoint, filename_);

  }
  if (restart && (config->GetKind_Streamwise_Periodic() == ENUM_STREAMWISE_PERIODIC::MASSFLOW)) {
    string filename_ = "flow";
    filename_ = config->GetFilename(filename_, ".meta", Unst_RestartIter);
    Read_SU2_Restart_Metadata(geometry, config, adjoint, filename_);
    if (rank==MASTER_NODE) cout << "Setting streamwise periodic pressure drop from restart metadata file." << endl;
  }

  /*--- Set the gamma value ---*/

  Gamma = config->GetGamma();
  Gamma_Minus_One = Gamma - 1.0;

  /*--- Define geometry constants in the solver structure.
   * Incompressible flow, primitive variables (P, vx, vy, vz, T, rho, beta, lamMu, EddyMu, Kt_eff, Cp, Cv) ---*/

  nDim = geometry->GetnDim();

  /*--- Make sure to align the sizes with the constructor of CIncEulerVariable. ---*/
  nVar = nDim+2; nPrimVar = nDim+9; nPrimVarGrad = nDim+4;

  /*--- Initialize nVarGrad for deallocation ---*/

  nVarGrad = nPrimVarGrad;

  nMarker      = config->GetnMarker_All();
  nPoint       = geometry->GetnPoint();
  nPointDomain = geometry->GetnPointDomain();

  /*--- Store the number of vertices on each marker for deallocation later ---*/

  nVertex.resize(nMarker);
  for (iMarker = 0; iMarker < nMarker; iMarker++)
    nVertex[iMarker] = geometry->nVertex[iMarker];

  /*--- Perform the non-dimensionalization for the flow equations using the
   specified reference values. ---*/

  SetNondimensionalization(config, iMesh);

  /*--- Check if we are executing a verification case. If so, the
   VerificationSolution object will be instantiated for a particular
   option from the available library of verification solutions. Note
   that this is done after SetNondim(), as problem-specific initial
   parameters are needed by the solution constructors. ---*/

  SetVerificationSolution(nDim, nVar, config);

  /*--- Allocate base class members. ---*/

  Allocate(*config);

  /*--- MPI + OpenMP initialization. ---*/

  HybridParallelInitialization(*config, *geometry);

  /*--- Jacobians and vector structures for implicit computations ---*/

  if (config->GetKind_TimeIntScheme_Flow() == EULER_IMPLICIT) {

    if (rank == MASTER_NODE)
      cout << "Initialize Jacobian structure (" << description << "). MG level: " << iMesh <<"." << endl;

    Jacobian.Initialize(nPoint, nPointDomain, nVar, nVar, true, geometry, config, ReducerStrategy);
  }
  else {
    if (rank == MASTER_NODE)
      cout << "Explicit scheme. No Jacobian structure (" << description << "). MG level: " << iMesh <<"." << endl;
  }

  /*--- Read farfield conditions ---*/

  Density_Inf     = config->GetDensity_FreeStreamND();
  Pressure_Inf    = config->GetPressure_FreeStreamND();
  Velocity_Inf    = config->GetVelocity_FreeStreamND();
  Temperature_Inf = config->GetTemperature_FreeStreamND();

  /*--- Initialize the secondary values for direct derivative approxiations ---*/

  switch (config->GetDirectDiff()) {
    case NO_DERIVATIVE:
      /*--- Default ---*/
      break;
    case D_DENSITY:
      SU2_TYPE::SetDerivative(Density_Inf, 1.0);
      break;
    case D_PRESSURE:
      SU2_TYPE::SetDerivative(Pressure_Inf, 1.0);
      break;
    case D_TEMPERATURE:
      SU2_TYPE::SetDerivative(Temperature_Inf, 1.0);
      break;
    case D_MACH: case D_AOA:
    case D_SIDESLIP: case D_REYNOLDS:
    case D_TURB2LAM: case D_DESIGN:
      /*--- Already done in postprocessing of config ---*/
      break;
    default:
      break;
  }

  SetReferenceValues(*config);

  /*--- Initialize the solution to the far-field state everywhere. ---*/

  if (navier_stokes) {
    nodes = new CIncNSVariable(Pressure_Inf, Velocity_Inf, Temperature_Inf, nPoint, nDim, nVar, config);
  } else {
    nodes = new CIncEulerVariable(Pressure_Inf, Velocity_Inf, Temperature_Inf, nPoint, nDim, nVar, config);
  }
  SetBaseClassPointerToNodes();

  if (iMesh == MESH_0) {
    nodes->NonPhysicalEdgeCounter.resize(geometry->GetnEdge()) = 0;
  }

  /*--- Initial comms. ---*/

  CommunicateInitialState(geometry, config);

  /*--- Sizing edge mass flux array ---*/
  if (config->GetBounded_Scalar())
    EdgeMassFluxes.resize(geometry->GetnEdge()) = su2double(0.0);

  /*--- Add the solver name (max 8 characters) ---*/
  SolverName = "INC.FLOW";

  /*--- Finally, check that the static arrays will be large enough (keep this
   *    check at the bottom to make sure we consider the "final" values). ---*/
  if((nDim > MAXNDIM) || (nPrimVar > MAXNVAR))
    SU2_MPI::Error("Oops! The CIncEulerSolver static array sizes are not large enough.", CURRENT_FUNCTION);
}

CIncEulerSolver::~CIncEulerSolver(void) {

  for(auto& model : FluidModel) delete model;
}

void CIncEulerSolver::SetNondimensionalization(CConfig *config, unsigned short iMesh) {

  su2double Temperature_FreeStream = 0.0,  ModVel_FreeStream = 0.0,Energy_FreeStream = 0.0,
  ModVel_FreeStreamND = 0.0, Omega_FreeStream = 0.0, Omega_FreeStreamND = 0.0, Viscosity_FreeStream = 0.0,
  Density_FreeStream = 0.0, Pressure_FreeStream = 0.0, Pressure_Thermodynamic = 0.0, Tke_FreeStream = 0.0,
  Length_Ref = 0.0, Density_Ref = 0.0, Pressure_Ref = 0.0, Temperature_Ref = 0.0, Velocity_Ref = 0.0, Time_Ref = 0.0,
  Gas_Constant_Ref = 0.0, Omega_Ref = 0.0, Force_Ref = 0.0, Viscosity_Ref = 0.0, Conductivity_Ref = 0.0, Heat_Flux_Ref = 0.0, Energy_Ref= 0.0, Pressure_FreeStreamND = 0.0, Pressure_ThermodynamicND = 0.0, Density_FreeStreamND = 0.0,
  Temperature_FreeStreamND = 0.0, Gas_ConstantND = 0.0, Specific_Heat_CpND = 0.0, Thermal_Expansion_CoeffND = 0.0,
  Velocity_FreeStreamND[3] = {0.0, 0.0, 0.0}, Viscosity_FreeStreamND = 0.0,
  Tke_FreeStreamND = 0.0, Energy_FreeStreamND = 0.0,
  Total_UnstTimeND = 0.0, Delta_UnstTimeND = 0.0;

  unsigned short iDim, iVar;

  /*--- Local variables ---*/

  su2double Mach     = config->GetMach();
  su2double Reynolds = config->GetReynolds();

  bool unsteady      = (config->GetTime_Marching() != TIME_MARCHING::STEADY);
  bool viscous       = config->GetViscous();
  bool turbulent     = ((config->GetKind_Solver() == MAIN_SOLVER::INC_RANS) ||
                        (config->GetKind_Solver() == MAIN_SOLVER::DISC_ADJ_INC_RANS));
  bool tkeNeeded     = ((turbulent) && ((config->GetKind_Turb_Model() == TURB_MODEL::SST)));
  bool energy        = config->GetEnergy_Equation();
  bool boussinesq    = (config->GetKind_DensityModel() == INC_DENSITYMODEL::BOUSSINESQ);

  /*--- Compute dimensional free-stream values. ---*/

  Density_FreeStream     = config->GetInc_Density_Init();     config->SetDensity_FreeStream(Density_FreeStream);
  Temperature_FreeStream = config->GetInc_Temperature_Init(); config->SetTemperature_FreeStream(Temperature_FreeStream);
  Pressure_FreeStream    = 0.0; config->SetPressure_FreeStream(Pressure_FreeStream);

  /*--- The dimensional viscosity is needed to determine the free-stream conditions.
    To accomplish this, simply set the non-dimensional coefficients to the
    dimensional ones. This will be overruled later.---*/

  config->SetTemperature_Ref(1.0);
  config->SetViscosity_Ref(1.0);
  config->SetConductivity_Ref(1.0);
  config->SetGas_Constant_Ref(1.0);

  ModVel_FreeStream   = 0.0;
  for (iDim = 0; iDim < nDim; iDim++) {
    ModVel_FreeStream += config->GetInc_Velocity_Init()[iDim]*config->GetInc_Velocity_Init()[iDim];
    config->SetVelocity_FreeStream(config->GetInc_Velocity_Init()[iDim],iDim);
  }
  ModVel_FreeStream = sqrt(ModVel_FreeStream); config->SetModVel_FreeStream(ModVel_FreeStream);

  CFluidModel* auxFluidModel = nullptr;

  switch (config->GetKind_FluidModel()) {

    case CONSTANT_DENSITY:

      auxFluidModel = new CConstantDensity(Density_FreeStream, config->GetSpecific_Heat_Cp());
      auxFluidModel->SetTDState_T(Temperature_FreeStream);
      break;

    case INC_IDEAL_GAS:

      config->SetGas_Constant(UNIVERSAL_GAS_CONSTANT/(config->GetMolecular_Weight()/1000.0));
      Pressure_Thermodynamic = Density_FreeStream*Temperature_FreeStream*config->GetGas_Constant();
      auxFluidModel = new CIncIdealGas(config->GetSpecific_Heat_Cp(), config->GetGas_Constant(), Pressure_Thermodynamic);
      auxFluidModel->SetTDState_T(Temperature_FreeStream);
      Pressure_Thermodynamic = auxFluidModel->GetPressure();
      config->SetPressure_Thermodynamic(Pressure_Thermodynamic);
      break;

    case INC_IDEAL_GAS_POLY:

      config->SetGas_Constant(UNIVERSAL_GAS_CONSTANT/(config->GetMolecular_Weight()/1000.0));
      Pressure_Thermodynamic = Density_FreeStream*Temperature_FreeStream*config->GetGas_Constant();
      auxFluidModel = new CIncIdealGasPolynomial<N_POLY_COEFFS>(config->GetGas_Constant(), Pressure_Thermodynamic);
      if (viscous) {
        /*--- Variable Cp model via polynomial. ---*/
        for (iVar = 0; iVar < config->GetnPolyCoeffs(); iVar++)
          config->SetCp_PolyCoeffND(config->GetCp_PolyCoeff(iVar), iVar);
        auxFluidModel->SetCpModel(config);
      }
      auxFluidModel->SetTDState_T(Temperature_FreeStream);
      Pressure_Thermodynamic = auxFluidModel->GetPressure();
      config->SetPressure_Thermodynamic(Pressure_Thermodynamic);
      break;

    case FLUID_MIXTURE:

      config->SetGas_Constant(UNIVERSAL_GAS_CONSTANT / (config->GetMolecular_Weight() / 1000.0));
      Pressure_Thermodynamic = config->GetPressure_Thermodynamic();
      auxFluidModel = new CFluidScalar(config->GetSpecific_Heat_Cp(), config->GetGas_Constant(), Pressure_Thermodynamic, config);
      auxFluidModel->SetTDState_T(Temperature_FreeStream, config->GetSpecies_Init());
      break;

    case DATADRIVEN_FLUID:
<<<<<<< HEAD
=======
    
>>>>>>> 6bf394ac
      auxFluidModel = new CDataDrivenFluid(config);
      auxFluidModel->SetTDState_T(Temperature_FreeStream);
      Pressure_Thermodynamic = auxFluidModel->GetPressure();
      config->SetPressure_Thermodynamic(Pressure_Thermodynamic);
      break;

    default:

      SU2_MPI::Error("Fluid model not implemented for incompressible solver.", CURRENT_FUNCTION);
      break;
  }

  if (viscous) {

    for (iVar = 0; iVar < config->GetnPolyCoeffs(); iVar++)
      config->SetMu_PolyCoeffND(config->GetMu_PolyCoeff(iVar), iVar);

    /*--- Use the fluid model to compute the dimensional viscosity/conductivity. ---*/

    auxFluidModel->SetLaminarViscosityModel(config);
    Viscosity_FreeStream = auxFluidModel->GetLaminarViscosity();
    config->SetViscosity_FreeStream(Viscosity_FreeStream);

    Reynolds = Density_FreeStream*ModVel_FreeStream/Viscosity_FreeStream; config->SetReynolds(Reynolds);

    /*--- Turbulence kinetic energy ---*/

    Tke_FreeStream  = 3.0/2.0*(ModVel_FreeStream*ModVel_FreeStream*config->GetTurbulenceIntensity_FreeStream()*config->GetTurbulenceIntensity_FreeStream());

  }

  /*--- The non-dim. scheme for incompressible flows uses the following ref. values:
     Reference length      = 1 m (fixed by default, grid in meters)
     Reference density     = liquid density or freestream (input)
     Reference velocity    = liquid velocity or freestream (input)
     Reference temperature = liquid temperature or freestream (input)
     Reference pressure    = Reference density * Reference velocity * Reference velocity
     Reference viscosity   = Reference Density * Reference velocity * Reference length
     This is the same non-dim. scheme as in the compressible solver.
     Note that the Re and Re Length are not used as part of initialization. ---*/

  if (config->GetRef_Inc_NonDim() == DIMENSIONAL) {
    Density_Ref     = 1.0;
    Velocity_Ref    = 1.0;
    Temperature_Ref = 1.0;
    Pressure_Ref    = 1.0;
  }
  else if (config->GetRef_Inc_NonDim() == INITIAL_VALUES) {
    Density_Ref     = Density_FreeStream;
    Velocity_Ref    = ModVel_FreeStream;
    Temperature_Ref = Temperature_FreeStream;
    Pressure_Ref    = Density_Ref*Velocity_Ref*Velocity_Ref;
  }
  else if (config->GetRef_Inc_NonDim() == REFERENCE_VALUES) {
    Density_Ref     = config->GetInc_Density_Ref();
    Velocity_Ref    = config->GetInc_Velocity_Ref();
    Temperature_Ref = config->GetInc_Temperature_Ref();
    Pressure_Ref    = Density_Ref*Velocity_Ref*Velocity_Ref;
  }
  config->SetDensity_Ref(Density_Ref);
  config->SetVelocity_Ref(Velocity_Ref);
  config->SetTemperature_Ref(Temperature_Ref);
  config->SetPressure_Ref(Pressure_Ref);

  /*--- More derived reference values ---*/

  Length_Ref       = 1.0;                                                config->SetLength_Ref(Length_Ref);
  Time_Ref         = Length_Ref/Velocity_Ref;                            config->SetTime_Ref(Time_Ref);
  Omega_Ref        = Velocity_Ref/Length_Ref;                            config->SetOmega_Ref(Omega_Ref);
  Force_Ref        = Velocity_Ref*Velocity_Ref/Length_Ref;               config->SetForce_Ref(Force_Ref);
  Heat_Flux_Ref    = Density_Ref*Velocity_Ref*Velocity_Ref*Velocity_Ref; config->SetHeat_Flux_Ref(Heat_Flux_Ref);
  Gas_Constant_Ref = Velocity_Ref*Velocity_Ref/Temperature_Ref;          config->SetGas_Constant_Ref(Gas_Constant_Ref);
  Viscosity_Ref    = Density_Ref*Velocity_Ref*Length_Ref;                config->SetViscosity_Ref(Viscosity_Ref);
  Conductivity_Ref = Viscosity_Ref*Gas_Constant_Ref;                     config->SetConductivity_Ref(Conductivity_Ref);

  /*--- Get the freestream energy. Only useful if energy equation is active. ---*/

  Energy_FreeStream = auxFluidModel->GetStaticEnergy() + 0.5*ModVel_FreeStream*ModVel_FreeStream;
  if (tkeNeeded) { Energy_FreeStream += Tke_FreeStream; };
  config->SetEnergy_FreeStream(Energy_FreeStream);

  /*--- Compute Mach number ---*/

  if (config->GetKind_FluidModel() == CONSTANT_DENSITY) {
    Mach = ModVel_FreeStream / sqrt(config->GetBulk_Modulus()/Density_FreeStream);
  } else {
    Mach = 0.0;
  }
  config->SetMach(Mach);

  /*--- Divide by reference values, to compute the non-dimensional free-stream values ---*/

  Pressure_FreeStreamND = Pressure_FreeStream/config->GetPressure_Ref();       config->SetPressure_FreeStreamND(Pressure_FreeStreamND);
  Pressure_ThermodynamicND = Pressure_Thermodynamic/config->GetPressure_Ref(); config->SetPressure_ThermodynamicND(Pressure_ThermodynamicND);
  Density_FreeStreamND  = Density_FreeStream/config->GetDensity_Ref();         config->SetDensity_FreeStreamND(Density_FreeStreamND);

  for (iDim = 0; iDim < nDim; iDim++) {
    Velocity_FreeStreamND[iDim] = config->GetVelocity_FreeStream()[iDim]/Velocity_Ref; config->SetVelocity_FreeStreamND(Velocity_FreeStreamND[iDim], iDim);
  }

  Temperature_FreeStreamND = Temperature_FreeStream/config->GetTemperature_Ref(); config->SetTemperature_FreeStreamND(Temperature_FreeStreamND);
  Gas_ConstantND      = config->GetGas_Constant()/Gas_Constant_Ref;               config->SetGas_ConstantND(Gas_ConstantND);
  Specific_Heat_CpND  = config->GetSpecific_Heat_CpND();

  Thermal_Expansion_CoeffND = config->GetThermal_Expansion_Coeff()*config->GetTemperature_Ref(); config->SetThermal_Expansion_CoeffND(Thermal_Expansion_CoeffND);

  ModVel_FreeStreamND = 0.0;
  for (iDim = 0; iDim < nDim; iDim++) ModVel_FreeStreamND += Velocity_FreeStreamND[iDim]*Velocity_FreeStreamND[iDim];
  ModVel_FreeStreamND    = sqrt(ModVel_FreeStreamND); config->SetModVel_FreeStreamND(ModVel_FreeStreamND);

  Viscosity_FreeStreamND = Viscosity_FreeStream / Viscosity_Ref;   config->SetViscosity_FreeStreamND(Viscosity_FreeStreamND);

  Tke_FreeStream  = 3.0/2.0*(ModVel_FreeStream*ModVel_FreeStream*config->GetTurbulenceIntensity_FreeStream()*config->GetTurbulenceIntensity_FreeStream());
  config->SetTke_FreeStream(Tke_FreeStream);

  Tke_FreeStreamND  = 3.0/2.0*(ModVel_FreeStreamND*ModVel_FreeStreamND*config->GetTurbulenceIntensity_FreeStream()*config->GetTurbulenceIntensity_FreeStream());
  config->SetTke_FreeStreamND(Tke_FreeStreamND);

  Omega_FreeStream = Density_FreeStream*Tke_FreeStream/(Viscosity_FreeStream*config->GetTurb2LamViscRatio_FreeStream());
  config->SetOmega_FreeStream(Omega_FreeStream);

  Omega_FreeStreamND = Density_FreeStreamND*Tke_FreeStreamND/(Viscosity_FreeStreamND*config->GetTurb2LamViscRatio_FreeStream());
  config->SetOmega_FreeStreamND(Omega_FreeStreamND);

  const su2double MassDiffusivityND = config->GetDiffusivity_Constant() / (Velocity_Ref * Length_Ref);
  config->SetDiffusivity_ConstantND(MassDiffusivityND);


  /*--- Delete the original (dimensional) FluidModel object. No fluid is used for inscompressible cases. ---*/

  delete auxFluidModel;

  /*--- Create one final fluid model object per OpenMP thread to be able to use them in parallel.
   *    GetFluidModel() should be used to automatically access the "right" object of each thread. ---*/

  assert(FluidModel.empty() && "Potential memory leak!");
  FluidModel.resize(omp_get_max_threads());

  for (auto& fluidModel : FluidModel) {

    switch (config->GetKind_FluidModel()) {

      case CONSTANT_DENSITY:
        fluidModel = new CConstantDensity(Density_FreeStreamND, Specific_Heat_CpND);
        break;

      case INC_IDEAL_GAS:
        fluidModel = new CIncIdealGas(Specific_Heat_CpND, Gas_ConstantND, Pressure_ThermodynamicND);
        fluidModel->SetTDState_T(Temperature_FreeStreamND);
        break;

      case FLUID_MIXTURE:
        fluidModel = new CFluidScalar(Specific_Heat_CpND, Gas_ConstantND, Pressure_ThermodynamicND, config);
        fluidModel->SetTDState_T(Temperature_FreeStreamND, config->GetSpecies_Init());
        break;

      case INC_IDEAL_GAS_POLY:
        fluidModel = new CIncIdealGasPolynomial<N_POLY_COEFFS>(Gas_ConstantND, Pressure_ThermodynamicND);
        if (viscous) {
          /*--- Variable Cp model via polynomial. ---*/
          config->SetCp_PolyCoeffND(config->GetCp_PolyCoeff(0)/Gas_Constant_Ref, 0);
          for (iVar = 1; iVar < config->GetnPolyCoeffs(); iVar++)
            config->SetCp_PolyCoeffND(config->GetCp_PolyCoeff(iVar)*pow(Temperature_Ref,iVar)/Gas_Constant_Ref, iVar);
          fluidModel->SetCpModel(config);
        }
        fluidModel->SetTDState_T(Temperature_FreeStreamND);
        break;

      case DATADRIVEN_FLUID:
        fluidModel = new CDataDrivenFluid(config);
        fluidModel->SetTDState_T(Temperature_FreeStreamND);
        break;

    }

    if (viscous) {

      /*--- Viscosity model via polynomial. ---*/

      config->SetMu_PolyCoeffND(config->GetMu_PolyCoeff(0)/Viscosity_Ref, 0);
      for (iVar = 1; iVar < config->GetnPolyCoeffs(); iVar++)
        config->SetMu_PolyCoeffND(config->GetMu_PolyCoeff(iVar)*pow(Temperature_Ref,iVar)/Viscosity_Ref, iVar);

      /*--- Conductivity model via polynomial. ---*/

      config->SetKt_PolyCoeffND(config->GetKt_PolyCoeff(0)/Conductivity_Ref, 0);
      for (iVar = 1; iVar < config->GetnPolyCoeffs(); iVar++)
        config->SetKt_PolyCoeffND(config->GetKt_PolyCoeff(iVar)*pow(Temperature_Ref,iVar)/Conductivity_Ref, iVar);

      /*--- Set up the transport property models. ---*/

      fluidModel->SetLaminarViscosityModel(config);
      fluidModel->SetThermalConductivityModel(config);

    }

  }

  Energy_FreeStreamND = GetFluidModel()->GetStaticEnergy() + 0.5*ModVel_FreeStreamND*ModVel_FreeStreamND;

  if (tkeNeeded) { Energy_FreeStreamND += Tke_FreeStreamND; };  config->SetEnergy_FreeStreamND(Energy_FreeStreamND);

  Energy_Ref = Energy_FreeStream/Energy_FreeStreamND; config->SetEnergy_Ref(Energy_Ref);

  Total_UnstTimeND = config->GetTotal_UnstTime() / Time_Ref;    config->SetTotal_UnstTimeND(Total_UnstTimeND);
  Delta_UnstTimeND = config->GetDelta_UnstTime() / Time_Ref;    config->SetDelta_UnstTimeND(Delta_UnstTimeND);

  /*--- Write output to the console if this is the master node and first domain ---*/

  if ((rank == MASTER_NODE) && (iMesh == MESH_0)) {

    cout.precision(6);

    if (config->GetRef_Inc_NonDim() == DIMENSIONAL) {
      cout << "Incompressible flow: rho_ref, vel_ref, temp_ref, p_ref" << endl;
      cout << "are set to 1.0 in order to perform a dimensional calculation." << endl;
      if (dynamic_grid) cout << "Force coefficients computed using MACH_MOTION." << endl;
      else cout << "Force coefficients computed using initial values." << endl;
    }
    else if (config->GetRef_Inc_NonDim() == INITIAL_VALUES) {
      cout << "Incompressible flow: rho_ref, vel_ref, and temp_ref" << endl;
      cout << "are based on the initial values, p_ref = rho_ref*vel_ref^2." << endl;
      if (dynamic_grid) cout << "Force coefficients computed using MACH_MOTION." << endl;
      else cout << "Force coefficients computed using initial values." << endl;
    }
    else if (config->GetRef_Inc_NonDim() == REFERENCE_VALUES) {
      cout << "Incompressible flow: rho_ref, vel_ref, and temp_ref" << endl;
      cout << "are user-provided reference values, p_ref = rho_ref*vel_ref^2." << endl;
      if (dynamic_grid) cout << "Force coefficients computed using MACH_MOTION." << endl;
      else cout << "Force coefficients computed using reference values." << endl;
    }
    cout << "The reference area for force coeffs. is " << config->GetRefArea() << " m^2." << endl;
    cout << "The reference length for force coeffs. is " << config->GetRefLength() << " m." << endl;

    cout << "The pressure is decomposed into thermodynamic and dynamic components." << endl;
    cout << "The initial value of the dynamic pressure is 0." << endl;

    cout << "Mach number: "<< config->GetMach();
    if (config->GetKind_FluidModel() == CONSTANT_DENSITY) {
      cout << ", computed using the Bulk modulus." << endl;
    } else {
      cout << ", computed using fluid speed of sound." << endl;
    }

    cout << "For external flows, the initial state is imposed at the far-field." << endl;
    cout << "Angle of attack (deg): "<< config->GetAoA() << ", computed using the initial velocity." << endl;
    cout << "Side slip angle (deg): "<< config->GetAoS() << ", computed using the initial velocity." << endl;

    if (viscous) {
      cout << "Reynolds number per meter: " << config->GetReynolds() << ", computed using initial values."<< endl;
      cout << "Reynolds number is a byproduct of inputs only (not used internally)." << endl;
    }
    cout << "SI units only. The grid should be dimensional (meters)." << endl;

    switch (config->GetKind_DensityModel()) {

      case INC_DENSITYMODEL::CONSTANT:
        if (energy) cout << "Energy equation is active and decoupled." << endl;
        else cout << "No energy equation." << endl;
        break;

      case INC_DENSITYMODEL::BOUSSINESQ:
        if (energy) cout << "Energy equation is active and coupled through Boussinesq approx." << endl;
        break;

      case INC_DENSITYMODEL::VARIABLE:
        if (energy) cout << "Energy equation is active and coupled for variable density." << endl;
        break;

    }

    stringstream NonDimTableOut, ModelTableOut;
    stringstream Unit;

    cout << endl;
    PrintingToolbox::CTablePrinter ModelTable(&ModelTableOut);
    ModelTableOut <<"-- Models:"<< endl;

    ModelTable.AddColumn("Viscosity Model", 25);
    ModelTable.AddColumn("Conductivity Model", 26);
    ModelTable.AddColumn("Fluid Model", 25);
    ModelTable.SetAlign(PrintingToolbox::CTablePrinter::RIGHT);
    ModelTable.PrintHeader();

    PrintingToolbox::CTablePrinter NonDimTable(&NonDimTableOut);
    NonDimTable.AddColumn("Name", 22);
    NonDimTable.AddColumn("Dim. value", 14);
    NonDimTable.AddColumn("Ref. value", 14);
    NonDimTable.AddColumn("Unit", 10);
    NonDimTable.AddColumn("Non-dim. value", 14);
    NonDimTable.SetAlign(PrintingToolbox::CTablePrinter::RIGHT);

    NonDimTableOut <<"-- Fluid properties:"<< endl;

    NonDimTable.PrintHeader();

    if (viscous){

      switch(config->GetKind_ViscosityModel()){
      case VISCOSITYMODEL::CONSTANT:
        ModelTable << "CONSTANT_VISCOSITY";
        if      (config->GetSystemMeasurements() == SI) Unit << "N.s/m^2";
        else if (config->GetSystemMeasurements() == US) Unit << "lbf.s/ft^2";
        NonDimTable << "Viscosity" << config->GetMu_Constant() << config->GetMu_Constant()/config->GetMu_ConstantND() << Unit.str() << config->GetMu_ConstantND();
        Unit.str("");
        NonDimTable.PrintFooter();
        break;

      case VISCOSITYMODEL::COOLPROP:
        ModelTable << "COOLPROP_VISCOSITY";
        if      (config->GetSystemMeasurements() == SI) Unit << "N.s/m^2";
        else if (config->GetSystemMeasurements() == US) Unit << "lbf.s/ft^2";
        NonDimTable << "Viscosity" << "--" << "--" << Unit.str() << config->GetMu_ConstantND();
        Unit.str("");
        NonDimTable.PrintFooter();
        break;

      case VISCOSITYMODEL::SUTHERLAND:
        ModelTable << "SUTHERLAND";
        if      (config->GetSystemMeasurements() == SI) Unit << "N.s/m^2";
        else if (config->GetSystemMeasurements() == US) Unit << "lbf.s/ft^2";
        NonDimTable << "Ref. Viscosity" <<  config->GetMu_Ref() <<  config->GetViscosity_Ref() << Unit.str() << config->GetMu_RefND();
        Unit.str("");
        if      (config->GetSystemMeasurements() == SI) Unit << "K";
        else if (config->GetSystemMeasurements() == US) Unit << "R";
        NonDimTable << "Sutherland Temp." << config->GetMu_Temperature_Ref() <<  config->GetTemperature_Ref() << Unit.str() << config->GetMu_Temperature_RefND();
        Unit.str("");
        if      (config->GetSystemMeasurements() == SI) Unit << "K";
        else if (config->GetSystemMeasurements() == US) Unit << "R";
        NonDimTable << "Sutherland Const." << config->GetMu_S() << config->GetTemperature_Ref() << Unit.str() << config->GetMu_SND();
        Unit.str("");
        NonDimTable.PrintFooter();
        break;

      case VISCOSITYMODEL::POLYNOMIAL:
        ModelTable << "POLYNOMIAL_VISCOSITY";
        for (iVar = 0; iVar < config->GetnPolyCoeffs(); iVar++) {
          stringstream ss;
          ss << iVar;
          if (config->GetMu_PolyCoeff(iVar) != 0.0)
            NonDimTable << "Mu(T) Poly. Coeff. " + ss.str()  << config->GetMu_PolyCoeff(iVar) << config->GetMu_PolyCoeff(iVar)/config->GetMu_PolyCoeffND(iVar) << "-" << config->GetMu_PolyCoeffND(iVar);
        }
        Unit.str("");
        NonDimTable.PrintFooter();
        break;
      }

      switch(config->GetKind_ConductivityModel()){
      case CONDUCTIVITYMODEL::CONSTANT_PRANDTL:
        ModelTable << "CONSTANT_PRANDTL";
        NonDimTable << "Prandtl (Lam.)"  << "-" << "-" << "-" << config->GetPrandtl_Lam();
        Unit.str("");
        NonDimTable << "Prandtl (Turb.)" << "-" << "-" << "-" << config->GetPrandtl_Turb();
        Unit.str("");
        NonDimTable.PrintFooter();
        break;

      case CONDUCTIVITYMODEL::CONSTANT:
        ModelTable << "CONSTANT";
        Unit << "W/m^2.K";
        NonDimTable << "Molecular Cond." << config->GetThermal_Conductivity_Constant() << config->GetThermal_Conductivity_Constant()/config->GetThermal_Conductivity_ConstantND() << Unit.str() << config->GetThermal_Conductivity_ConstantND();
        Unit.str("");
        NonDimTable.PrintFooter();
        break;

      case CONDUCTIVITYMODEL::COOLPROP:
        ModelTable << "COOLPROP";
        Unit << "W/m^2.K";
        NonDimTable << "Molecular Cond." << "--" << "--" << Unit.str() << config->GetThermal_Conductivity_ConstantND();
        Unit.str("");
        NonDimTable.PrintFooter();
        break;

      case CONDUCTIVITYMODEL::POLYNOMIAL:
        ModelTable << "POLYNOMIAL";
        for (iVar = 0; iVar < config->GetnPolyCoeffs(); iVar++) {
          stringstream ss;
          ss << iVar;
          if (config->GetKt_PolyCoeff(iVar) != 0.0)
            NonDimTable << "Kt(T) Poly. Coeff. " + ss.str()  << config->GetKt_PolyCoeff(iVar) << config->GetKt_PolyCoeff(iVar)/config->GetKt_PolyCoeffND(iVar) << "-" << config->GetKt_PolyCoeffND(iVar);
        }
        Unit.str("");
        NonDimTable.PrintFooter();
        break;
      }
    } else {
      ModelTable << "-" << "-";
    }

    switch (config->GetKind_FluidModel()){
    case CONSTANT_DENSITY:
      ModelTable << "CONSTANT_DENSITY";
      if (energy){
        Unit << "N.m/kg.K";
        NonDimTable << "Spec. Heat (Cp)" << config->GetSpecific_Heat_Cp() << config->GetSpecific_Heat_Cp()/config->GetSpecific_Heat_CpND() << Unit.str() << config->GetSpecific_Heat_CpND();
        Unit.str("");
      }
      if (boussinesq){
        Unit << "K^-1";
        NonDimTable << "Thermal Exp." << config->GetThermal_Expansion_Coeff() << config->GetThermal_Expansion_Coeff()/config->GetThermal_Expansion_CoeffND() << Unit.str() <<  config->GetThermal_Expansion_CoeffND();
        Unit.str("");
      }
      Unit << "Pa";
      NonDimTable << "Bulk Modulus" << config->GetBulk_Modulus() << 1.0 << Unit.str() <<  config->GetBulk_Modulus();
      Unit.str("");
      NonDimTable.PrintFooter();
      break;

    case INC_IDEAL_GAS:
      ModelTable << "INC_IDEAL_GAS";
      Unit << "N.m/kg.K";
      NonDimTable << "Spec. Heat (Cp)" << config->GetSpecific_Heat_Cp() << config->GetSpecific_Heat_Cp()/config->GetSpecific_Heat_CpND() << Unit.str() << config->GetSpecific_Heat_CpND();
      Unit.str("");
      Unit << "g/mol";
      NonDimTable << "Molecular weight" << config->GetMolecular_Weight()<< 1.0 << Unit.str() << config->GetMolecular_Weight();
      Unit.str("");
      Unit << "N.m/kg.K";
      NonDimTable << "Gas Constant" << config->GetGas_Constant() << config->GetGas_Constant_Ref() << Unit.str() << config->GetGas_ConstantND();
      Unit.str("");
      Unit << "Pa";
      NonDimTable << "Therm. Pressure" << config->GetPressure_Thermodynamic() << config->GetPressure_Ref() << Unit.str() << config->GetPressure_ThermodynamicND();
      Unit.str("");
      NonDimTable.PrintFooter();
      break;

    case FLUID_MIXTURE:
      ModelTable << "FLUID_MIXTURE";
      Unit << "N.m/kg.K";
      NonDimTable << "Spec. Heat (Cp)" << config->GetSpecific_Heat_Cp() << config->GetSpecific_Heat_Cp() / config->GetSpecific_Heat_CpND() << Unit.str() << config->GetSpecific_Heat_CpND();
      Unit.str("");
      Unit << "g/mol";
      NonDimTable << "Molecular weight" << config->GetMolecular_Weight() << 1.0 << Unit.str() << config->GetMolecular_Weight();
      Unit.str("");
      Unit << "N.m/kg.K";
      NonDimTable << "Gas Constant" << config->GetGas_Constant() << config->GetGas_Constant_Ref() << Unit.str() << config->GetGas_ConstantND();
      Unit.str("");
      Unit << "Pa";
      NonDimTable << "Therm. Pressure" << config->GetPressure_Thermodynamic() << config->GetPressure_Ref() << Unit.str() << config->GetPressure_ThermodynamicND();
      Unit.str("");
      NonDimTable.PrintFooter();
      break;

    case INC_IDEAL_GAS_POLY:
      ModelTable << "INC_IDEAL_GAS_POLY";
      Unit.str("");
      Unit << "g/mol";
      NonDimTable << "Molecular weight" << config->GetMolecular_Weight()<< 1.0 << Unit.str() << config->GetMolecular_Weight();
      Unit.str("");
      Unit << "N.m/kg.K";
      NonDimTable << "Gas Constant" << config->GetGas_Constant() << config->GetGas_Constant_Ref() << Unit.str() << config->GetGas_ConstantND();
      Unit.str("");
      Unit << "Pa";
      NonDimTable << "Therm. Pressure" << config->GetPressure_Thermodynamic() << config->GetPressure_Ref() << Unit.str() << config->GetPressure_ThermodynamicND();
      Unit.str("");
      for (iVar = 0; iVar < config->GetnPolyCoeffs(); iVar++) {
        stringstream ss;
        ss << iVar;
        if (config->GetCp_PolyCoeff(iVar) != 0.0)
          NonDimTable << "Cp(T) Poly. Coeff. " + ss.str()  << config->GetCp_PolyCoeff(iVar) << config->GetCp_PolyCoeff(iVar)/config->GetCp_PolyCoeffND(iVar) << "-" << config->GetCp_PolyCoeffND(iVar);
      }
      Unit.str("");
      NonDimTable.PrintFooter();
      break;

    }


    NonDimTableOut <<"-- Initial and free-stream conditions:"<< endl;
    NonDimTable.PrintHeader();

    if      (config->GetSystemMeasurements() == SI) Unit << "Pa";
    else if (config->GetSystemMeasurements() == US) Unit << "psf";
    NonDimTable << "Dynamic Pressure" << config->GetPressure_FreeStream() << config->GetPressure_Ref() << Unit.str() << config->GetPressure_FreeStreamND();
    Unit.str("");
    if      (config->GetSystemMeasurements() == SI) Unit << "Pa";
    else if (config->GetSystemMeasurements() == US) Unit << "psf";
    NonDimTable << "Total Pressure" << config->GetPressure_FreeStream() + 0.5*config->GetDensity_FreeStream()*config->GetModVel_FreeStream()*config->GetModVel_FreeStream()
                << config->GetPressure_Ref() << Unit.str() << config->GetPressure_FreeStreamND() + 0.5*config->GetDensity_FreeStreamND()*config->GetModVel_FreeStreamND()*config->GetModVel_FreeStreamND();
    Unit.str("");
    if      (config->GetSystemMeasurements() == SI) Unit << "kg/m^3";
    else if (config->GetSystemMeasurements() == US) Unit << "slug/ft^3";
    NonDimTable << "Density" << config->GetDensity_FreeStream() << config->GetDensity_Ref() << Unit.str() << config->GetDensity_FreeStreamND();
    Unit.str("");
    if (energy){
      if      (config->GetSystemMeasurements() == SI) Unit << "K";
      else if (config->GetSystemMeasurements() == US) Unit << "R";
      NonDimTable << "Temperature" << config->GetTemperature_FreeStream() << config->GetTemperature_Ref() << Unit.str() << config->GetTemperature_FreeStreamND();
      Unit.str("");
    }
    if      (config->GetSystemMeasurements() == SI) Unit << "m/s";
    else if (config->GetSystemMeasurements() == US) Unit << "ft/s";
    NonDimTable << "Velocity-X" << config->GetVelocity_FreeStream()[0] << config->GetVelocity_Ref() << Unit.str() << config->GetVelocity_FreeStreamND()[0];
    NonDimTable << "Velocity-Y" << config->GetVelocity_FreeStream()[1] << config->GetVelocity_Ref() << Unit.str() << config->GetVelocity_FreeStreamND()[1];
    if (nDim == 3){
      NonDimTable << "Velocity-Z" << config->GetVelocity_FreeStream()[2] << config->GetVelocity_Ref() << Unit.str() << config->GetVelocity_FreeStreamND()[2];
    }
    NonDimTable << "Velocity Magnitude" << config->GetModVel_FreeStream() << config->GetVelocity_Ref() << Unit.str() << config->GetModVel_FreeStreamND();
    Unit.str("");

    if (viscous){
      NonDimTable.PrintFooter();
      if      (config->GetSystemMeasurements() == SI) Unit << "N.s/m^2";
      else if (config->GetSystemMeasurements() == US) Unit << "lbf.s/ft^2";
      NonDimTable << "Viscosity" << config->GetViscosity_FreeStream() << config->GetViscosity_Ref() << Unit.str() << config->GetViscosity_FreeStreamND();
      Unit.str("");
      if      (config->GetSystemMeasurements() == SI) Unit << "W/m^2.K";
      else if (config->GetSystemMeasurements() == US) Unit << "lbf/ft.s.R";
      NonDimTable << "Conductivity" << "-" << config->GetThermal_Conductivity_Ref() << Unit.str() << "-";
      Unit.str("");
      if (turbulent){
        if      (config->GetSystemMeasurements() == SI) Unit << "m^2/s^2";
        else if (config->GetSystemMeasurements() == US) Unit << "ft^2/s^2";
        NonDimTable << "Turb. Kin. Energy" << config->GetTke_FreeStream() << config->GetTke_FreeStream()/config->GetTke_FreeStreamND() << Unit.str() << config->GetTke_FreeStreamND();
        Unit.str("");
        if      (config->GetSystemMeasurements() == SI) Unit << "1/s";
        else if (config->GetSystemMeasurements() == US) Unit << "1/s";
        NonDimTable << "Spec. Dissipation" << config->GetOmega_FreeStream() << config->GetOmega_FreeStream()/config->GetOmega_FreeStreamND() << Unit.str() << config->GetOmega_FreeStreamND();
        Unit.str("");
      }
      if (config->GetKind_Species_Model() != SPECIES_MODEL::NONE) {
        if      (config->GetSystemMeasurements() == SI) Unit << "m^2/s";
        else if (config->GetSystemMeasurements() == US) Unit << "ft^2/s";
        NonDimTable << "Mass Diffusivity" << config->GetDiffusivity_Constant() << config->GetDiffusivity_Constant()/config->GetDiffusivity_ConstantND() << Unit.str() << config->GetDiffusivity_ConstantND();
        Unit.str("");
      }
    }

    NonDimTable.PrintFooter();
    NonDimTable << "Mach Number" << "-" << "-" << "-" << config->GetMach();
    if (viscous){
      NonDimTable << "Reynolds Number" << "-" << "-" << "-" << config->GetReynolds();
    }

    NonDimTable.PrintFooter();
    ModelTable.PrintFooter();

    if (unsteady){
      NonDimTableOut << "-- Unsteady conditions" << endl;
      NonDimTable.PrintHeader();
      NonDimTable << "Total Time" << config->GetMax_Time() << config->GetTime_Ref() << "s" << config->GetMax_Time()/config->GetTime_Ref();
      Unit.str("");
      NonDimTable << "Time Step" << config->GetTime_Step() << config->GetTime_Ref() << "s" << config->GetDelta_UnstTimeND();
      Unit.str("");
      NonDimTable.PrintFooter();
    }


    cout << ModelTableOut.str();
    cout << NonDimTableOut.str();
  }

}

void CIncEulerSolver::SetReferenceValues(const CConfig& config) {

  /*--- Evaluate reference values for non-dimensionalization. For dimensional or non-dim
   based on initial values, use the far-field state (inf). For a custom non-dim based
   on user-provided reference values, use the ref values to compute the forces. ---*/

  su2double RefDensity, RefVel2;

  if ((config.GetRef_Inc_NonDim() == DIMENSIONAL) ||
      (config.GetRef_Inc_NonDim() == INITIAL_VALUES)) {
    RefDensity = Density_Inf;
    RefVel2 = GeometryToolbox::SquaredNorm(nDim, Velocity_Inf);
  }
  else {
    RefDensity = config.GetInc_Density_Ref();
    RefVel2 = pow(config.GetInc_Velocity_Ref(), 2);
  }

  DynamicPressureRef = 0.5 * RefDensity * RefVel2;
  AeroCoeffForceRef =  DynamicPressureRef * config.GetRefArea();

}

void CIncEulerSolver::CommonPreprocessing(CGeometry *geometry, CSolver **solver_container, CConfig *config, unsigned short iMesh,
                                          unsigned short iRKStep, unsigned short RunTime_EqSystem, bool Output) {

  const bool implicit   = (config->GetKind_TimeIntScheme() == EULER_IMPLICIT);
  const bool center     = (config->GetKind_ConvNumScheme_Flow() == SPACE_CENTERED);
  const bool center_jst = (config->GetKind_Centered_Flow() == CENTERED::JST) && (iMesh == MESH_0);
  const bool outlet     = (config->GetnMarker_Outlet() != 0);

  /*--- Set the primitive variables ---*/

  ompMasterAssignBarrier(ErrorCounter, 0);

  SU2_OMP_ATOMIC
  ErrorCounter += SetPrimitive_Variables(solver_container, config);

  if ((iMesh == MESH_0) && (config->GetComm_Level() == COMM_FULL)) {
    BEGIN_SU2_OMP_SAFE_GLOBAL_ACCESS
    {
      unsigned long tmp = ErrorCounter;
      SU2_MPI::Allreduce(&tmp, &ErrorCounter, 1, MPI_UNSIGNED_LONG, MPI_SUM, SU2_MPI::GetComm());
      config->SetNonphysical_Points(ErrorCounter);
    }
    END_SU2_OMP_SAFE_GLOBAL_ACCESS
  }

  /*--- Artificial dissipation ---*/

  if (center && !Output) {
    SetMax_Eigenvalue(geometry, config);
    if (center_jst) {
      SetCentered_Dissipation_Sensor(geometry, config);
      SetUndivided_Laplacian(geometry, config);
    }
  }

  /*--- Update the beta value based on the maximum velocity. ---*/

  SetBeta_Parameter(geometry, solver_container, config, iMesh);

  /*--- Compute properties needed for mass flow BCs. ---*/

  if (outlet) {
    SU2_OMP_SAFE_GLOBAL_ACCESS(GetOutlet_Properties(geometry, config, iMesh, Output);)
  }

  /*--- Initialize the Jacobian matrix and residual, not needed for the reducer strategy
   *    as we set blocks (including diagonal ones) and completely overwrite. ---*/

  if(!ReducerStrategy && !Output) {
    LinSysRes.SetValZero();
    if (implicit) Jacobian.SetValZero();
    else {SU2_OMP_BARRIER} // because of "nowait" in LinSysRes
  }
}

void CIncEulerSolver::Preprocessing(CGeometry *geometry, CSolver **solver_container, CConfig *config, unsigned short iMesh,
                                    unsigned short iRKStep, unsigned short RunTime_EqSystem, bool Output) {
  const auto InnerIter = config->GetInnerIter();
  const bool muscl = config->GetMUSCL_Flow() && (iMesh == MESH_0);
  const bool center = (config->GetKind_ConvNumScheme_Flow() == SPACE_CENTERED);
  const bool limiter = (config->GetKind_SlopeLimit_Flow() != LIMITER::NONE) && (InnerIter <= config->GetLimiterIter());
  const bool van_albada = (config->GetKind_SlopeLimit_Flow() == LIMITER::VAN_ALBADA_EDGE);

  /*--- Common preprocessing steps. ---*/

  CommonPreprocessing(geometry, solver_container, config, iMesh, iRKStep, RunTime_EqSystem, Output);

  /*--- Upwind second order reconstruction ---*/

  if (!Output && muscl && !center) {

    /*--- Gradient computation for MUSCL reconstruction. ---*/

    switch (config->GetKind_Gradient_Method_Recon()) {
      case GREEN_GAUSS:
        SetPrimitive_Gradient_GG(geometry, config, true); break;
      case LEAST_SQUARES:
      case WEIGHTED_LEAST_SQUARES:
        SetPrimitive_Gradient_LS(geometry, config, true); break;
      default: break;
    }

    /*--- Limiter computation ---*/

    if (limiter && !van_albada) SetPrimitive_Limiter(geometry, config);
  }
}

unsigned long CIncEulerSolver::SetPrimitive_Variables(CSolver **solver_container, const CConfig *config) {

  unsigned long iPoint, nonPhysicalPoints = 0;

  AD::StartNoSharedReading();

  SU2_OMP_FOR_STAT(omp_chunk_size)
  for (iPoint = 0; iPoint < nPoint; iPoint ++) {

    /*--- Incompressible flow, primitive variables ---*/

    auto physical = nodes->SetPrimVar(iPoint,GetFluidModel());

    /* Check for non-realizable states for reporting. */

    if (!physical) nonPhysicalPoints++;
  }
  END_SU2_OMP_FOR

  AD::EndNoSharedReading();

  return nonPhysicalPoints;
}

void CIncEulerSolver::SetTime_Step(CGeometry *geometry, CSolver **solver_container, CConfig *config,
                                   unsigned short iMesh, unsigned long Iteration) {

  /*--- Define an object to compute the speed of sound. ---*/
  struct SoundSpeed {
    FORCEINLINE su2double operator() (const CIncEulerVariable& nodes, unsigned long iPoint, unsigned long jPoint) const {
      return sqrt(0.5 * (nodes.GetBetaInc2(iPoint) + nodes.GetBetaInc2(jPoint)));
    }

    FORCEINLINE su2double operator() (const CIncEulerVariable& nodes, unsigned long iPoint) const {
      return sqrt(nodes.GetBetaInc2(iPoint));
    }

  } soundSpeed;

  /*--- Define an object to compute the viscous eigenvalue. ---*/
  struct LambdaVisc {
    const bool energy;

    LambdaVisc(bool e) : energy(e) {}

    FORCEINLINE su2double lambda(su2double lamVisc, su2double eddyVisc, su2double rho, su2double k, su2double cv) const {
      su2double Lambda_1 = (4.0/3.0)*(lamVisc + eddyVisc);
      su2double Lambda_2 = 0.0;
      if (energy) Lambda_2 = k / cv;
      return (Lambda_1 + Lambda_2) / rho;
    }

    FORCEINLINE su2double operator() (const CIncEulerVariable& nodes, unsigned long iPoint, unsigned long jPoint) const {
      su2double thermalCond = 0.5*(nodes.GetThermalConductivity(iPoint) + nodes.GetThermalConductivity(jPoint));
      su2double laminarVisc = 0.5*(nodes.GetLaminarViscosity(iPoint) + nodes.GetLaminarViscosity(jPoint));
      su2double eddyVisc = 0.5*(nodes.GetEddyViscosity(iPoint) + nodes.GetEddyViscosity(jPoint));
      su2double density = 0.5*(nodes.GetDensity(iPoint) + nodes.GetDensity(jPoint));
      su2double cv = 0.5*(nodes.GetSpecificHeatCv(iPoint) + nodes.GetSpecificHeatCv(jPoint));
      return lambda(laminarVisc, eddyVisc, density, thermalCond, cv);
    }

    FORCEINLINE su2double operator() (const CIncEulerVariable& nodes, unsigned long iPoint) const {
      su2double thermalCond = nodes.GetThermalConductivity(iPoint);
      su2double laminarVisc = nodes.GetLaminarViscosity(iPoint);
      su2double eddyVisc = nodes.GetEddyViscosity(iPoint);
      su2double density = nodes.GetDensity(iPoint);
      su2double cv = nodes.GetSpecificHeatCv(iPoint);
      return lambda(laminarVisc, eddyVisc, density, thermalCond, cv);
    }

  } lambdaVisc(config->GetEnergy_Equation());

  /*--- Now instantiate the generic implementation with the two functors above. ---*/

  SetTime_Step_impl(soundSpeed, lambdaVisc, geometry, solver_container, config, iMesh, Iteration);

}

void CIncEulerSolver::Centered_Residual(CGeometry *geometry, CSolver **solver_container, CNumerics **numerics_container,
                                     CConfig *config, unsigned short iMesh, unsigned short iRKStep) {

  CNumerics* numerics = numerics_container[CONV_TERM + omp_get_thread_num()*MAX_TERMS];

  unsigned long iPoint, jPoint;

  const bool implicit    = (config->GetKind_TimeIntScheme() == EULER_IMPLICIT);
  const bool jst_scheme  = ((config->GetKind_Centered_Flow() == CENTERED::JST) && (iMesh == MESH_0));
  const bool bounded_scalar = config->GetBounded_Scalar();

  /*--- For hybrid parallel AD, pause preaccumulation if there is shared reading of
  * variables, otherwise switch to the faster adjoint evaluation mode. ---*/
  bool pausePreacc = false;
  if (ReducerStrategy) pausePreacc = AD::PausePreaccumulation();
  else AD::StartNoSharedReading();

  /*--- Loop over edge colors. ---*/
  for (auto color : EdgeColoring)
  {
  /*--- Chunk size is at least OMP_MIN_SIZE and a multiple of the color group size. ---*/
  SU2_OMP_FOR_DYN(nextMultiple(OMP_MIN_SIZE, color.groupSize))
  for(auto k = 0ul; k < color.size; ++k) {

    auto iEdge = color.indices[k];

    /*--- Points in edge, set normal vectors, and number of neighbors ---*/

    iPoint = geometry->edges->GetNode(iEdge,0); jPoint = geometry->edges->GetNode(iEdge,1);
    numerics->SetNormal(geometry->edges->GetNormal(iEdge));
    numerics->SetNeighbor(geometry->nodes->GetnNeighbor(iPoint), geometry->nodes->GetnNeighbor(jPoint));

    /*--- Set primitive variables w/o reconstruction ---*/

    numerics->SetPrimitive(nodes->GetPrimitive(iPoint), nodes->GetPrimitive(jPoint));

    /*--- Set the largest convective eigenvalue ---*/

    numerics->SetLambda(nodes->GetLambda(iPoint), nodes->GetLambda(jPoint));

    /*--- Set undivided laplacian and pressure-based sensor ---*/

    if (jst_scheme) {
      numerics->SetUndivided_Laplacian(nodes->GetUndivided_Laplacian(iPoint), nodes->GetUndivided_Laplacian(jPoint));
      numerics->SetSensor(nodes->GetSensor(iPoint), nodes->GetSensor(jPoint));
    }

    /*--- Grid movement ---*/

    if (dynamic_grid) {
      numerics->SetGridVel(geometry->nodes->GetGridVel(iPoint), geometry->nodes->GetGridVel(jPoint));
    }

    /*--- Compute residuals, and Jacobians ---*/

    auto residual = numerics->ComputeResidual(config);

    if (bounded_scalar) EdgeMassFluxes[iEdge] = residual[0];

    /*--- Update residual value ---*/

    if (ReducerStrategy) {
      EdgeFluxes.SetBlock(iEdge, residual);
      if (implicit)
        Jacobian.SetBlocks(iEdge, residual.jacobian_i, residual.jacobian_j);
    }
    else {
      LinSysRes.AddBlock(iPoint, residual);
      LinSysRes.SubtractBlock(jPoint, residual);

      /*--- Set implicit computation ---*/
      if (implicit)
        Jacobian.UpdateBlocks(iEdge, iPoint, jPoint, residual.jacobian_i, residual.jacobian_j);
    }

    /*--- Viscous contribution. ---*/

    Viscous_Residual(iEdge, geometry, solver_container,
                     numerics_container[VISC_TERM + omp_get_thread_num()*MAX_TERMS], config);
  }
  END_SU2_OMP_FOR
  } // end color loop

  /*--- Restore preaccumulation and adjoint evaluation state. ---*/
  AD::ResumePreaccumulation(pausePreacc);
  if (!ReducerStrategy) AD::EndNoSharedReading();

  if (ReducerStrategy) {
    SumEdgeFluxes(geometry);
    if (implicit)
      Jacobian.SetDiagonalAsColumnSum();
  }

}

void CIncEulerSolver::Upwind_Residual(CGeometry *geometry, CSolver **solver_container,
                                      CNumerics **numerics_container, CConfig *config, unsigned short iMesh) {

  CNumerics* numerics = numerics_container[CONV_TERM + omp_get_thread_num()*MAX_TERMS];

  /*--- Static arrays of MUSCL-reconstructed primitives and secondaries (thread safety). ---*/
  su2double Primitive_i[MAXNVAR] = {0.0}, Primitive_j[MAXNVAR] = {0.0};

  unsigned long iPoint, jPoint, counter_local = 0;
  unsigned short iDim, iVar;

  SU2_OMP_MASTER
  ErrorCounter = 0;
  END_SU2_OMP_MASTER

  const bool implicit   = (config->GetKind_TimeIntScheme() == EULER_IMPLICIT);
  const bool muscl      = (config->GetMUSCL_Flow() && (iMesh == MESH_0));
  const bool limiter    = (config->GetKind_SlopeLimit_Flow() != LIMITER::NONE);
  const bool van_albada = (config->GetKind_SlopeLimit_Flow() == LIMITER::VAN_ALBADA_EDGE);
  const bool bounded_scalar = config->GetBounded_Scalar();

  /*--- For hybrid parallel AD, pause preaccumulation if there is shared reading of
  * variables, otherwise switch to the faster adjoint evaluation mode. ---*/
  bool pausePreacc = false;
  if (ReducerStrategy) pausePreacc = AD::PausePreaccumulation();
  else AD::StartNoSharedReading();

  /*--- Loop over edge colors. ---*/
  for (auto color : EdgeColoring)
  {
  /*--- Chunk size is at least OMP_MIN_SIZE and a multiple of the color group size. ---*/
  SU2_OMP_FOR_DYN(nextMultiple(OMP_MIN_SIZE, color.groupSize))
  for(auto k = 0ul; k < color.size; ++k) {

    auto iEdge = color.indices[k];

    /*--- Points in edge and normal vectors ---*/

    iPoint = geometry->edges->GetNode(iEdge,0); jPoint = geometry->edges->GetNode(iEdge,1);
    numerics->SetNormal(geometry->edges->GetNormal(iEdge));

    /*--- Grid movement ---*/

    if (dynamic_grid)
      numerics->SetGridVel(geometry->nodes->GetGridVel(iPoint), geometry->nodes->GetGridVel(jPoint));

    /*--- Get primitive variables ---*/

    auto V_i = nodes->GetPrimitive(iPoint);
    auto V_j = nodes->GetPrimitive(jPoint);

    /*--- High order reconstruction using MUSCL strategy ---*/

    if (muscl) {

      auto Coord_i = geometry->nodes->GetCoord(iPoint);
      auto Coord_j = geometry->nodes->GetCoord(jPoint);

      su2double Vector_ij[MAXNDIM] = {0.0};
      for (iDim = 0; iDim < nDim; iDim++) {
        Vector_ij[iDim] = 0.5*(Coord_j[iDim] - Coord_i[iDim]);
      }

      auto Gradient_i = nodes->GetGradient_Reconstruction(iPoint);
      auto Gradient_j = nodes->GetGradient_Reconstruction(jPoint);

      for (iVar = 0; iVar < nPrimVarGrad; iVar++) {

        su2double Project_Grad_i = 0.0;
        su2double Project_Grad_j = 0.0;

        for (iDim = 0; iDim < nDim; iDim++) {
          Project_Grad_i += Vector_ij[iDim]*Gradient_i[iVar][iDim];
          Project_Grad_j -= Vector_ij[iDim]*Gradient_j[iVar][iDim];
        }

        su2double lim_i = 1.0;
        su2double lim_j = 1.0;

        if (van_albada) {
          su2double V_ij = V_j[iVar] - V_i[iVar];
          lim_i = LimiterHelpers<>::vanAlbadaFunction(Project_Grad_i, V_ij, EPS);
          lim_j = LimiterHelpers<>::vanAlbadaFunction(-Project_Grad_j, V_ij, EPS);
        }
        else if (limiter) {
          lim_i = nodes->GetLimiter_Primitive(iPoint, iVar);
          lim_j = nodes->GetLimiter_Primitive(jPoint, iVar);
        }

        Primitive_i[iVar] = V_i[iVar] + lim_i * Project_Grad_i;
        Primitive_j[iVar] = V_j[iVar] + lim_j * Project_Grad_j;
      }

      for (iVar = nPrimVarGrad; iVar < nPrimVar; iVar++) {
        Primitive_i[iVar] = V_i[iVar];
        Primitive_j[iVar] = V_j[iVar];
      }

      /*--- Check for non-physical solutions after reconstruction. If found,
       use the cell-average value of the solution. This results in a locally
       first-order approximation, but this is typically only active
       during the start-up of a calculation or difficult transients. For
       incompressible flow, only the temperature and density need to be
       checked. Pressure is the dynamic pressure (can be negative). ---*/

      if (config->GetEnergy_Equation()) {
        const bool neg_temperature_i = (Primitive_i[prim_idx.Temperature()] < 0.0);
        const bool neg_temperature_j = (Primitive_j[prim_idx.Temperature()] < 0.0);

        const bool neg_density_i  = (Primitive_i[prim_idx.Density()] < 0.0);
        const bool neg_density_j  = (Primitive_j[prim_idx.Density()] < 0.0);

        bool bad_recon = neg_temperature_i || neg_temperature_j || neg_density_i || neg_density_j;
        bad_recon = nodes->UpdateNonPhysicalEdgeCounter(iEdge, bad_recon);
        counter_local += bad_recon;

        if (bad_recon) {
          for (iVar = 0; iVar < nPrimVar; iVar++) {
            Primitive_i[iVar] = V_i[iVar];
            Primitive_j[iVar] = V_j[iVar];
          }
        }
      }

      numerics->SetPrimitive(Primitive_i, Primitive_j);

    } else {

      /*--- Set primitive variables without reconstruction ---*/

      numerics->SetPrimitive(V_i, V_j);

    }

    /*--- Compute the residual ---*/

    auto residual = numerics->ComputeResidual(config);

    if (bounded_scalar) EdgeMassFluxes[iEdge] = residual[0];

    /*--- Update residual value ---*/

    if (ReducerStrategy) {
      EdgeFluxes.SetBlock(iEdge, residual);
      if (implicit)
        Jacobian.SetBlocks(iEdge, residual.jacobian_i, residual.jacobian_j);
    }
    else {
      LinSysRes.AddBlock(iPoint, residual);
      LinSysRes.SubtractBlock(jPoint, residual);

      /*--- Set implicit computation ---*/
      if (implicit)
        Jacobian.UpdateBlocks(iEdge, iPoint, jPoint, residual.jacobian_i, residual.jacobian_j);
    }

    /*--- Viscous contribution. ---*/

    Viscous_Residual(iEdge, geometry, solver_container,
                     numerics_container[VISC_TERM + omp_get_thread_num()*MAX_TERMS], config);

  }
  END_SU2_OMP_FOR
  } // end color loop

  FinalizeResidualComputation(geometry, pausePreacc, counter_local, config);
}

void CIncEulerSolver::Source_Residual(CGeometry *geometry, CSolver **solver_container,
                                      CNumerics **numerics_container, CConfig *config, unsigned short iMesh) {

  /*--- Pick one numerics object per thread. ---*/
  CNumerics* numerics = numerics_container[SOURCE_FIRST_TERM + omp_get_thread_num()*MAX_TERMS];

  unsigned short iVar;
  unsigned long iPoint;

  const bool implicit       = (config->GetKind_TimeIntScheme() == EULER_IMPLICIT);
  const bool rotating_frame = config->GetRotating_Frame();
  const bool axisymmetric   = config->GetAxisymmetric();
  const bool body_force     = config->GetBody_Force();
  const bool boussinesq     = (config->GetKind_DensityModel() == INC_DENSITYMODEL::BOUSSINESQ);
  const bool viscous        = config->GetViscous();
  const bool radiation      = config->AddRadiation();
  const bool vol_heat       = config->GetHeatSource();
  const bool turbulent      = (config->GetKind_Turb_Model() != TURB_MODEL::NONE);
  const bool energy         = config->GetEnergy_Equation();
  const bool streamwise_periodic             = (config->GetKind_Streamwise_Periodic() != ENUM_STREAMWISE_PERIODIC::NONE);
  const bool streamwise_periodic_temperature = config->GetStreamwise_Periodic_Temperature();

  AD::StartNoSharedReading();

  if (body_force) {

    /*--- Loop over all points ---*/

    SU2_OMP_FOR_STAT(omp_chunk_size)
    for (iPoint = 0; iPoint < nPointDomain; iPoint++) {

      /*--- Load the conservative variables ---*/

      numerics->SetConservative(nodes->GetSolution(iPoint),
                                nodes->GetSolution(iPoint));

      /*--- Set incompressible density  ---*/

      numerics->SetDensity(nodes->GetDensity(iPoint),
                           nodes->GetDensity(iPoint));

      /*--- Load the volume of the dual mesh cell ---*/

      numerics->SetVolume(geometry->nodes->GetVolume(iPoint));

      /*--- Compute the body force source residual ---*/

      auto residual = numerics->ComputeResidual(config);

      /*--- Add the source residual to the total ---*/

      LinSysRes.AddBlock(iPoint, residual);

    }
    END_SU2_OMP_FOR
  }

  if (boussinesq) {

    /*--- Loop over all points ---*/

    SU2_OMP_FOR_STAT(omp_chunk_size)
    for (iPoint = 0; iPoint < nPointDomain; iPoint++) {

      /*--- Load the conservative variables ---*/

      numerics->SetConservative(nodes->GetSolution(iPoint),
                                nodes->GetSolution(iPoint));

      /*--- Set incompressible density  ---*/

      numerics->SetDensity(nodes->GetDensity(iPoint),
                           nodes->GetDensity(iPoint));

      /*--- Load the volume of the dual mesh cell ---*/

      numerics->SetVolume(geometry->nodes->GetVolume(iPoint));

      /*--- Compute the boussinesq source residual ---*/

      auto residual = numerics->ComputeResidual(config);

      /*--- Add the source residual to the total ---*/

      LinSysRes.AddBlock(iPoint, residual);

    }
    END_SU2_OMP_FOR
  }

  if (rotating_frame) {

    /*--- Loop over all points ---*/

    SU2_OMP_FOR_STAT(omp_chunk_size)
    for (iPoint = 0; iPoint < nPointDomain; iPoint++) {

      /*--- Load the primitive variables ---*/

      numerics->SetPrimitive(nodes->GetPrimitive(iPoint), nullptr);

      /*--- Set incompressible density ---*/

      numerics->SetDensity(nodes->GetDensity(iPoint), 0.0);

      /*--- Load the volume of the dual mesh cell ---*/

      numerics->SetVolume(geometry->nodes->GetVolume(iPoint));

      /*--- Compute the rotating frame source residual ---*/

      auto residual = numerics->ComputeResidual(config);

      /*--- Add the source residual to the total ---*/

      LinSysRes.AddBlock(iPoint, residual);

      /*--- Add the implicit Jacobian contribution ---*/

      if (implicit) Jacobian.AddBlock2Diag(iPoint, residual.jacobian_i);

    }
    END_SU2_OMP_FOR
  }

  AD::EndNoSharedReading();

  if (axisymmetric) {

    /*--- For viscous problems, we need an additional gradient. ---*/

    if (viscous) {

      AD::StartNoSharedReading();

      SU2_OMP_FOR_STAT(omp_chunk_size)
      for (iPoint = 0; iPoint < nPoint; iPoint++) {

        su2double yCoord          = geometry->nodes->GetCoord(iPoint, 1);
        su2double yVelocity       = nodes->GetVelocity(iPoint,1);
        su2double Total_Viscosity = (nodes->GetLaminarViscosity(iPoint) +
                                     nodes->GetEddyViscosity(iPoint));
        su2double AuxVar = 0.0;
        if (yCoord > EPS)
          AuxVar = Total_Viscosity*yVelocity/yCoord;

        /*--- Set the auxiliary variable for this node. ---*/

        nodes->SetAuxVar(iPoint, 0, AuxVar);

      }
      END_SU2_OMP_FOR

      AD::EndNoSharedReading();

      /*--- Compute the auxiliary variable gradient with GG or WLS. ---*/

      if (config->GetKind_Gradient_Method() == GREEN_GAUSS) {
        SetAuxVar_Gradient_GG(geometry, config);
      }
      if (config->GetKind_Gradient_Method() == WEIGHTED_LEAST_SQUARES) {
        SetAuxVar_Gradient_LS(geometry, config);
      }

    }

    /*--- loop over points ---*/

    AD::StartNoSharedReading();

    SU2_OMP_FOR_STAT(omp_chunk_size)
    for (iPoint = 0; iPoint < nPointDomain; iPoint++) {

      /*--- Conservative variables w/o reconstruction ---*/

      numerics->SetPrimitive(nodes->GetPrimitive(iPoint), nullptr);

      /*--- Set incompressible density  ---*/

      numerics->SetDensity(nodes->GetDensity(iPoint),
                           nodes->GetDensity(iPoint));

      /*--- Set control volume ---*/

      numerics->SetVolume(geometry->nodes->GetVolume(iPoint));

      /*--- Set y coordinate ---*/

      numerics->SetCoord(geometry->nodes->GetCoord(iPoint),
                         geometry->nodes->GetCoord(iPoint));

      /*--- If viscous, we need gradients for extra terms. ---*/

      if (viscous) {

        /*--- Gradient of the primitive variables ---*/

        numerics->SetPrimVarGradient(nodes->GetGradient_Primitive(iPoint), nullptr);

        /*--- Load the aux variable gradient that we already computed. ---*/

        numerics->SetAuxVarGrad(nodes->GetAuxVarGradient(iPoint), nullptr);

      }

      /*--- Compute Source term Residual ---*/

      auto residual = numerics->ComputeResidual(config);

      /*--- Add Residual ---*/

      LinSysRes.AddBlock(iPoint, residual);

      /*--- Implicit part ---*/

      if (implicit)
        Jacobian.AddBlock2Diag(iPoint, residual.jacobian_i);

    }
    END_SU2_OMP_FOR

    AD::EndNoSharedReading();
  }

  if (radiation) {

    AD::StartNoSharedReading();

    CNumerics* second_numerics = numerics_container[SOURCE_SECOND_TERM + omp_get_thread_num()*MAX_TERMS];

    SU2_OMP_FOR_STAT(omp_chunk_size)
    for (iPoint = 0; iPoint < nPointDomain; iPoint++) {

      /*--- Store the radiation source term ---*/

      second_numerics->SetRadVarSource(solver_container[RAD_SOL]->GetNodes()->GetRadiative_SourceTerm(iPoint));

      /*--- Set control volume ---*/

      second_numerics->SetVolume(geometry->nodes->GetVolume(iPoint));

      /*--- Compute the residual ---*/

      auto residual = second_numerics->ComputeResidual(config);

      /*--- Add Residual ---*/

      LinSysRes.AddBlock(iPoint, residual);

      /*--- Implicit part ---*/

      if (implicit) Jacobian.AddBlock2Diag(iPoint, residual.jacobian_i);

      if (vol_heat) {

        if(solver_container[RAD_SOL]->GetNodes()->GetVol_HeatSource(iPoint)) {

          auto Volume = geometry->nodes->GetVolume(iPoint);

          /*--- Subtract integrated source from the residual. ---*/
          LinSysRes(iPoint, nDim+1) -= config->GetHeatSource_Val()*Volume;
        }

      }

    }
    END_SU2_OMP_FOR

    AD::EndNoSharedReading();
  }

  if (streamwise_periodic) {

    /*--- For turbulent streamwise periodic problems w/ energy eq, we need an additional gradient of Eddy viscosity. ---*/
    if (streamwise_periodic_temperature && turbulent) {

      AD::StartNoSharedReading();

      SU2_OMP_FOR_STAT(omp_chunk_size)
      for (iPoint = 0; iPoint < nPoint; iPoint++) {
        /*--- Set the auxiliary variable, Eddy viscosity mu_t, for this node. ---*/
        nodes->SetAuxVar(iPoint, 0, nodes->GetEddyViscosity(iPoint));
      }
      END_SU2_OMP_FOR

      AD::EndNoSharedReading();

      /*--- Compute the auxiliary variable gradient with GG or WLS. ---*/
      if (config->GetKind_Gradient_Method() == GREEN_GAUSS) {
        SetAuxVar_Gradient_GG(geometry, config);
      }
      if (config->GetKind_Gradient_Method() == WEIGHTED_LEAST_SQUARES) {
        SetAuxVar_Gradient_LS(geometry, config);
      }

    } // if turbulent

    if (config->GetKind_Streamwise_Periodic() == ENUM_STREAMWISE_PERIODIC::MASSFLOW) {
      /*---------------------------------------------------------------------------------------------*/
      /*--- Update the Pressure Drop [Pa] for the Momentum source term if Massflow is prescribed. ---*/
      /*--- The Pressure drop is iteratively adapted to result in the prescribed Target-Massflow. ---*/
      /*---------------------------------------------------------------------------------------------*/

      /*--- Compute update to Delta p based on massflow-difference ---*/
      const su2double Average_Density_Global = SPvals.Streamwise_Periodic_AvgDensity;
      const su2double Area_Global = SPvals.Streamwise_Periodic_BoundaryArea;
      const su2double TargetMassFlow = config->GetStreamwise_Periodic_TargetMassFlow() / (config->GetDensity_Ref() * config->GetVelocity_Ref());
      const su2double MassFlow_Global = SPvals.Streamwise_Periodic_MassFlow;
      const su2double ddP = 0.5 / ( Average_Density_Global * pow(Area_Global, 2)) * (pow(TargetMassFlow, 2) - pow(MassFlow_Global, 2));

      /*--- Store updated pressure difference ---*/
      const su2double damping_factor = config->GetInc_Outlet_Damping();
      SPvalsUpdated = SPvals;
      SPvalsUpdated.Streamwise_Periodic_PressureDrop += damping_factor*ddP;
      if (!config->GetDiscrete_Adjoint())
        SPvals = SPvalsUpdated;

      /*--- Set delta_p, m_dot, inlet_T, integrated_heat ---*/
      numerics->SetStreamwisePeriodicValues(SPvalsUpdated);
    }
    else {
      numerics->SetStreamwisePeriodicValues(SPvals);
    }

    AD::StartNoSharedReading();

    /*--- Loop over all points ---*/
    SU2_OMP_FOR_STAT(omp_chunk_size)
    for (iPoint = 0; iPoint < nPointDomain; iPoint++) {

      /*--- Load the primitive variables ---*/
      numerics->SetPrimitive(nodes->GetPrimitive(iPoint), nullptr);

      /*--- Set incompressible density ---*/
      numerics->SetDensity(nodes->GetDensity(iPoint), 0.0);

      /*--- Load the volume of the dual mesh cell ---*/
      numerics->SetVolume(geometry->nodes->GetVolume(iPoint));

      /*--- Load the aux variable gradient that we already computed. ---*/
      if(streamwise_periodic_temperature && turbulent)
        numerics->SetAuxVarGrad(nodes->GetAuxVarGradient(iPoint), nullptr);

      /*--- Compute the streamwise periodic source residual and add to the total ---*/
      auto residual = numerics->ComputeResidual(config);
      LinSysRes.AddBlock(iPoint, residual);

      /*--- Add the implicit Jacobian contribution ---*/
      if (implicit) Jacobian.AddBlock2Diag(iPoint, residual.jacobian_i);

    } // for iPoint
    END_SU2_OMP_FOR

    AD::EndNoSharedReading();

    if(!streamwise_periodic_temperature && energy) {

      CNumerics* second_numerics = numerics_container[SOURCE_SECOND_TERM + omp_get_thread_num()*MAX_TERMS];

      /*--- Set delta_p, m_dot, inlet_T, integrated_heat ---*/
      second_numerics->SetStreamwisePeriodicValues(SPvals);

      /*--- This bit acts as a boundary condition rather than a source term. But logically it fits better here. ---*/
      for (auto iMarker = 0ul; iMarker < config->GetnMarker_All(); iMarker++) {

        /*--- Only "inlet"/donor periodic marker ---*/
        if (config->GetMarker_All_KindBC(iMarker) == PERIODIC_BOUNDARY &&
            config->GetMarker_All_PerBound(iMarker) == 1) {

          SU2_OMP_FOR_STAT(OMP_MIN_SIZE)
          for (auto iVertex = 0ul; iVertex < nVertex[iMarker]; iVertex++) {

            iPoint = geometry->vertex[iMarker][iVertex]->GetNode();

            if (!geometry->nodes->GetDomain(iPoint)) continue;

            /*--- Load the primitive variables ---*/
            second_numerics->SetPrimitive(nodes->GetPrimitive(iPoint), nullptr);

            /*--- Set incompressible density ---*/
            second_numerics->SetDensity(nodes->GetDensity(iPoint), 0.0);

            /*--- Set the specific heat ---*/
            second_numerics->SetSpecificHeat(nodes->GetSpecificHeatCp(iPoint), 0.0);

            /*--- Set the area normal ---*/
            second_numerics->SetNormal(geometry->vertex[iMarker][iVertex]->GetNormal());

            /*--- Compute the streamwise periodic source residual and add to the total ---*/
            auto residual = second_numerics->ComputeResidual(config);
            LinSysRes.AddBlock(iPoint, residual);

          }// for iVertex
          END_SU2_OMP_FOR
        }// if periodic inlet boundary
      }// for iMarker
    }// if !streamwise_periodic_temperature
  }// if streamwise_periodic

  /*--- Check if a verification solution is to be computed. ---*/

  if (VerificationSolution) {
    if ( VerificationSolution->IsManufacturedSolution() ) {

      /*--- Get the physical time. ---*/
      su2double time = 0.0;
      if (config->GetTime_Marching() != TIME_MARCHING::STEADY) time = config->GetPhysicalTime();

      AD::StartNoSharedReading();

      /*--- Loop over points ---*/
      SU2_OMP_FOR_STAT(omp_chunk_size)
      for (iPoint = 0; iPoint < nPointDomain; iPoint++) {

        /*--- Get control volume size. ---*/
        su2double Volume = geometry->nodes->GetVolume(iPoint);

        /*--- Get the current point coordinates. ---*/
        const su2double *coor = geometry->nodes->GetCoord(iPoint);

        /*--- Get the MMS source term. ---*/
        vector<su2double> sourceMan(nVar,0.0);
        VerificationSolution->GetMMSSourceTerm(coor, time, sourceMan.data());

        /*--- Compute the residual for this control volume and subtract. ---*/
        for (iVar = 0; iVar < nVar; iVar++) {
          LinSysRes[iPoint*nVar+iVar] -= sourceMan[iVar]*Volume;
        }

      }
      END_SU2_OMP_FOR

      AD::EndNoSharedReading();
    }
  }

}

void CIncEulerSolver::Source_Template(CGeometry *geometry, CSolver **solver_container, CNumerics *numerics,
                                   CConfig *config, unsigned short iMesh) {

  /* This method should be used to call any new source terms for a particular problem*/
  /* This method calls the new child class in CNumerics, where the new source term should be implemented.  */

  /* Next we describe how to get access to some important quanties for this method */
  /* Access to all points in the current geometric mesh by saying: nPointDomain */
  /* Get the vector of conservative variables at some point iPoint = nodes->GetSolution(iPoint) */
  /* Get the volume (or area in 2D) associated with iPoint = nodes->GetVolume(iPoint) */
  /* Get the vector of geometric coordinates of point iPoint = nodes->GetCoord(iPoint) */

}

void CIncEulerSolver::SetMax_Eigenvalue(CGeometry *geometry, const CConfig *config) {

  /*--- Define an object to compute the speed of sound. ---*/
  struct SoundSpeed {
    FORCEINLINE su2double operator() (const CIncEulerVariable& nodes, unsigned long iPoint, unsigned long jPoint) const {
      return sqrt(0.5 * (nodes.GetBetaInc2(iPoint) + nodes.GetBetaInc2(jPoint)));
    }

    FORCEINLINE su2double operator() (const CIncEulerVariable& nodes, unsigned long iPoint) const {
      return sqrt(nodes.GetBetaInc2(iPoint));
    }

  } soundSpeed;

  /*--- Instantiate generic implementation. ---*/

  SetMax_Eigenvalue_impl(soundSpeed, geometry, config);

}

void CIncEulerSolver::SetCentered_Dissipation_Sensor(CGeometry *geometry, const CConfig *config) {

  /*--- Define an object for the sensor variable, density. ---*/
  struct SensVar {
    FORCEINLINE su2double operator() (const CIncEulerVariable& nodes, unsigned long iPoint) const {
      return nodes.GetDensity(iPoint);
    }
  } sensVar;

  /*--- Instantiate generic implementation. ---*/
  SetCentered_Dissipation_Sensor_impl(sensVar, geometry, config);

}

template<ENUM_TIME_INT IntegrationType>
FORCEINLINE void CIncEulerSolver::Explicit_Iteration(CGeometry *geometry, CSolver **solver_container,
                                                     CConfig *config, unsigned short iRKStep) {
  struct Precond {
    const CIncEulerSolver* solver;
    su2activematrix matrix;
    unsigned short nVar;

    Precond(const CIncEulerSolver* s, unsigned short n) : solver(s), nVar(n) {
      matrix.resize(nVar,nVar);
    }

    FORCEINLINE void compute(const CConfig* config, unsigned long iPoint) {
      solver->SetPreconditioner(config, iPoint, 1.0, matrix);
    }

    FORCEINLINE su2double apply(unsigned short iVar, const su2double* res, const su2double* resTrunc) const {
      su2double resPrec = 0.0;
      for (unsigned short jVar = 0; jVar < nVar; ++jVar)
        resPrec += matrix(iVar,jVar) * (res[jVar] + resTrunc[jVar]);
      return resPrec;
    }
  } precond(this, nVar);

  Explicit_Iteration_impl<IntegrationType>(precond, geometry, solver_container, config, iRKStep);
}

void CIncEulerSolver::ExplicitRK_Iteration(CGeometry *geometry, CSolver **solver_container,
                                           CConfig *config, unsigned short iRKStep) {

  Explicit_Iteration<RUNGE_KUTTA_EXPLICIT>(geometry, solver_container, config, iRKStep);
}

void CIncEulerSolver::ClassicalRK4_Iteration(CGeometry *geometry, CSolver **solver_container,
                                             CConfig *config, unsigned short iRKStep) {

  Explicit_Iteration<CLASSICAL_RK4_EXPLICIT>(geometry, solver_container, config, iRKStep);
}

void CIncEulerSolver::ExplicitEuler_Iteration(CGeometry *geometry, CSolver **solver_container, CConfig *config) {

  Explicit_Iteration<EULER_EXPLICIT>(geometry, solver_container, config, 0);
}

void CIncEulerSolver::PrepareImplicitIteration(CGeometry *geometry, CSolver**, CConfig *config) {

  struct IncPrec {
    const CIncEulerSolver* solver;
    const bool active = true;
    su2activematrix matrix;

    IncPrec(const CIncEulerSolver* s, unsigned short nVar) : solver(s) { matrix.resize(nVar,nVar); }

    FORCEINLINE const su2activematrix& operator() (const CConfig* config, unsigned long iPoint, su2double delta) {
      solver->SetPreconditioner(config, iPoint, delta, matrix);
      return matrix;
    }

  } precond(this, nVar);

  PrepareImplicitIteration_impl(precond, geometry, config);
}

void CIncEulerSolver::CompleteImplicitIteration(CGeometry *geometry, CSolver**, CConfig *config) {

  CompleteImplicitIteration_impl<false>(geometry, config);
}

void CIncEulerSolver::SetBeta_Parameter(CGeometry *geometry, CSolver **solver_container,
                                        CConfig *config, unsigned short iMesh) {
  static su2double MaxVel2;
  const su2double epsilon2_default = 4.1;

  /*--- For now, only the finest mesh level stores the Beta for all levels. ---*/

  if (iMesh == MESH_0) {
    SU2_OMP_MASTER
    MaxVel2 = 0.0;
    END_SU2_OMP_MASTER
    su2double maxVel2 = 0.0;

    SU2_OMP_FOR_STAT(omp_chunk_size)
    for (auto iPoint = 0ul; iPoint < nPoint; iPoint++)
      maxVel2 = max(maxVel2, nodes->GetVelocity2(iPoint));
    END_SU2_OMP_FOR

    SU2_OMP_CRITICAL
    MaxVel2 = max(MaxVel2, maxVel2);
    END_SU2_OMP_CRITICAL

    BEGIN_SU2_OMP_SAFE_GLOBAL_ACCESS
    {
      maxVel2 = MaxVel2;
      SU2_MPI::Allreduce(&maxVel2, &MaxVel2, 1, MPI_DOUBLE, MPI_MAX, SU2_MPI::GetComm());

      config->SetMax_Vel2(max(1e-10, MaxVel2));
    }
    END_SU2_OMP_SAFE_GLOBAL_ACCESS
  }

  /*--- Allow an override if user supplies a large epsilon^2. ---*/

  su2double BetaInc2 = max(epsilon2_default, config->GetBeta_Factor()) * config->GetMax_Vel2();

  SU2_OMP_FOR_STAT(omp_chunk_size)
  for (auto iPoint = 0ul; iPoint < nPoint; iPoint++)
    nodes->SetBetaInc2(iPoint, BetaInc2);
  END_SU2_OMP_FOR

}

void CIncEulerSolver::SetPreconditioner(const CConfig *config, unsigned long iPoint,
                                        su2double delta, su2activematrix& Preconditioner) const {

  unsigned short iDim, jDim, iVar, jVar;

  su2double  BetaInc2, Density, dRhodT, Temperature, oneOverCp, Cp;
  su2double  Velocity[MAXNDIM] = {0.0};

  bool variable_density = (config->GetKind_DensityModel() == INC_DENSITYMODEL::VARIABLE);
  bool implicit         = (config->GetKind_TimeIntScheme() == EULER_IMPLICIT);
  bool energy           = config->GetEnergy_Equation();

  /*--- Access the primitive variables at this node. ---*/

  Density     = nodes->GetDensity(iPoint);
  BetaInc2    = nodes->GetBetaInc2(iPoint);
  Cp          = nodes->GetSpecificHeatCp(iPoint);
  oneOverCp   = 1.0/Cp;
  Temperature = nodes->GetTemperature(iPoint);

  for (iDim = 0; iDim < nDim; iDim++)
    Velocity[iDim] = nodes->GetVelocity(iPoint,iDim);

  /*--- We need the derivative of the equation of state to build the
   preconditioning matrix. For now, the only option is the ideal gas
   law, but in the future, dRhodT should be in the fluid model. ---*/

  if (variable_density) {
    dRhodT = -Density/Temperature;
  } else {
    dRhodT = 0.0;
  }

  /*--- Calculating the inverse of the preconditioning matrix
   that multiplies the time derivative during time integration. ---*/

  if (implicit) {

    /*--- For implicit calculations, we multiply the preconditioner
     by the cell volume over the time step and add to the Jac diagonal. ---*/

    Preconditioner[0][0] = 1.0/BetaInc2;
    for (iDim = 0; iDim < nDim; iDim++)
      Preconditioner[iDim+1][0] = Velocity[iDim]/BetaInc2;

    if (energy) Preconditioner[nDim+1][0] = Cp*Temperature/BetaInc2;
    else        Preconditioner[nDim+1][0] = 0.0;

    for (jDim = 0; jDim < nDim; jDim++) {
      Preconditioner[0][jDim+1] = 0.0;
      for (iDim = 0; iDim < nDim; iDim++) {
        if (iDim == jDim) Preconditioner[iDim+1][jDim+1] = Density;
        else Preconditioner[iDim+1][jDim+1] = 0.0;
      }
      Preconditioner[nDim+1][jDim+1] = 0.0;
    }

    Preconditioner[0][nDim+1] = dRhodT;
    for (iDim = 0; iDim < nDim; iDim++)
      Preconditioner[iDim+1][nDim+1] = Velocity[iDim]*dRhodT;

    if (energy) Preconditioner[nDim+1][nDim+1] = Cp*(dRhodT*Temperature + Density);
    else        Preconditioner[nDim+1][nDim+1] = 1.0;

    for (iVar = 0; iVar < nVar; iVar ++ )
      for (jVar = 0; jVar < nVar; jVar ++ )
        Preconditioner[iVar][jVar] = delta*Preconditioner[iVar][jVar];

  } else {

    /*--- For explicit calculations, we move the residual to the
     right-hand side and pre-multiply by the preconditioner inverse.
     Therefore, we build inv(Precon) here and multiply by the residual
     later in the R-K and Euler Explicit time integration schemes. ---*/

    Preconditioner[0][0] = Temperature*BetaInc2*dRhodT/Density + BetaInc2;
    for (iDim = 0; iDim < nDim; iDim ++)
      Preconditioner[iDim+1][0] = -1.0*Velocity[iDim]/Density;

    if (energy) Preconditioner[nDim+1][0] = -1.0*Temperature/Density;
    else        Preconditioner[nDim+1][0] = 0.0;


    for (jDim = 0; jDim < nDim; jDim++) {
      Preconditioner[0][jDim+1] = 0.0;
      for (iDim = 0; iDim < nDim; iDim++) {
        if (iDim == jDim) Preconditioner[iDim+1][jDim+1] = 1.0/Density;
        else Preconditioner[iDim+1][jDim+1] = 0.0;
      }
      Preconditioner[nDim+1][jDim+1] = 0.0;
    }

    Preconditioner[0][nDim+1] = -1.0*BetaInc2*dRhodT*oneOverCp/Density;
    for (iDim = 0; iDim < nDim; iDim ++)
      Preconditioner[iDim+1][nDim+1] = 0.0;

    if (energy) Preconditioner[nDim+1][nDim+1] = oneOverCp/Density;
    else        Preconditioner[nDim+1][nDim+1] = 0.0;

  }

}

void CIncEulerSolver::BC_Far_Field(CGeometry *geometry, CSolver **solver_container, CNumerics *conv_numerics,
                                CNumerics *visc_numerics, CConfig *config, unsigned short val_marker) {

  unsigned short iDim;
  unsigned long iVertex, iPoint, Point_Normal;

  const bool implicit = config->GetKind_TimeIntScheme() == EULER_IMPLICIT;
  const bool viscous = config->GetViscous();

  su2double Normal[MAXNDIM] = {0.0};

  /*--- Loop over all the vertices on this boundary marker ---*/

  SU2_OMP_FOR_DYN(OMP_MIN_SIZE)
  for (iVertex = 0; iVertex < geometry->nVertex[val_marker]; iVertex++) {
    iPoint = geometry->vertex[val_marker][iVertex]->GetNode();

    /*--- Check if the node belongs to the domain (i.e, not a halo node) ---*/

    if (!geometry->nodes->GetDomain(iPoint)) continue;

    /*--- Allocate the value at the infinity ---*/

    auto V_infty = GetCharacPrimVar(val_marker, iVertex);

    /*--- Index of the closest interior node ---*/

    Point_Normal = geometry->vertex[val_marker][iVertex]->GetNormal_Neighbor();

    /*--- Normal vector for this vertex (negate for outward convention) ---*/

    geometry->vertex[val_marker][iVertex]->GetNormal(Normal);
    for (iDim = 0; iDim < nDim; iDim++) Normal[iDim] = -Normal[iDim];
    conv_numerics->SetNormal(Normal);

    /*--- Retrieve solution at the farfield boundary node ---*/

    auto V_domain = nodes->GetPrimitive(iPoint);

    /*--- Recompute and store the velocity in the primitive variable vector. ---*/

    for (iDim = 0; iDim < nDim; iDim++)
      V_infty[iDim+prim_idx.Velocity()] = GetVelocity_Inf(iDim);

    /*--- Far-field pressure set to static pressure (0.0). ---*/

    V_infty[prim_idx.Pressure()] = GetPressure_Inf();

    /*--- Dirichlet condition for temperature at far-field (if energy is active). ---*/

    V_infty[prim_idx.Temperature()] = GetTemperature_Inf();

    /*--- Store the density.  ---*/

    V_infty[prim_idx.Density()] = GetDensity_Inf();

    /*--- Beta coefficient stored at the node ---*/

    V_infty[prim_idx.Beta()] = nodes->GetBetaInc2(iPoint);

    /*--- Cp is needed for Temperature equation. ---*/

    V_infty[prim_idx.CpTotal()] = nodes->GetSpecificHeatCp(iPoint);

    /*--- Set various quantities in the numerics class ---*/

    conv_numerics->SetPrimitive(V_domain, V_infty);

    if (dynamic_grid)
      conv_numerics->SetGridVel(geometry->nodes->GetGridVel(iPoint),
                                geometry->nodes->GetGridVel(iPoint));

    /*--- Compute the convective residual using an upwind scheme ---*/

    auto residual = conv_numerics->ComputeResidual(config);

    /*--- Update residual value ---*/

    LinSysRes.AddBlock(iPoint, residual);

    /*--- Convective Jacobian contribution for implicit integration ---*/

    if (implicit)
      Jacobian.AddBlock2Diag(iPoint, residual.jacobian_i);

    /*--- Viscous residual contribution ---*/

    if (!viscous) continue;

    /*--- Set transport properties at infinity. ---*/

    V_infty[prim_idx.LaminarViscosity()] = nodes->GetLaminarViscosity(iPoint);
    V_infty[prim_idx.EddyViscosity()] = nodes->GetEddyViscosity(iPoint);
    V_infty[prim_idx.ThermalConductivity()] = nodes->GetThermalConductivity(iPoint);

    /*--- Set the normal vector and the coordinates ---*/

    visc_numerics->SetNormal(Normal);
    su2double Coord_Reflected[MAXNDIM];
    GeometryToolbox::PointPointReflect(nDim, geometry->nodes->GetCoord(Point_Normal),
                                             geometry->nodes->GetCoord(iPoint), Coord_Reflected);
    visc_numerics->SetCoord(geometry->nodes->GetCoord(iPoint), Coord_Reflected);

    /*--- Primitive variables, and gradient ---*/

    visc_numerics->SetPrimitive(V_domain, V_infty);
    visc_numerics->SetPrimVarGradient(nodes->GetGradient_Primitive(iPoint),
                                      nodes->GetGradient_Primitive(iPoint));

    /*--- Turbulent kinetic energy ---*/

    if (config->GetKind_Turb_Model() == TURB_MODEL::SST)
      visc_numerics->SetTurbKineticEnergy(solver_container[TURB_SOL]->GetNodes()->GetSolution(iPoint,0),
                                          solver_container[TURB_SOL]->GetNodes()->GetSolution(iPoint,0));

    /*--- Compute and update viscous residual ---*/

    auto residual_v = visc_numerics->ComputeResidual(config);
    LinSysRes.SubtractBlock(iPoint, residual_v);

    /*--- Viscous Jacobian contribution for implicit integration ---*/

    if (implicit)
      Jacobian.SubtractBlock2Diag(iPoint, residual_v.jacobian_i);

  }
  END_SU2_OMP_FOR

}

void CIncEulerSolver::BC_Inlet(CGeometry *geometry, CSolver **solver_container,
                            CNumerics *conv_numerics, CNumerics *visc_numerics, CConfig *config, unsigned short val_marker) {
  unsigned short iDim;
  unsigned long iVertex, iPoint;
  unsigned long Point_Normal;
  su2double *Flow_Dir, Flow_Dir_Mag, Vel_Mag, Area, P_total, P_domain, Vn;
  su2double *V_inlet, *V_domain;
  su2double UnitFlowDir[MAXNDIM] = {0.0}, dV[MAXNDIM] = {0.0};
  su2double Damping = config->GetInc_Inlet_Damping();

  const bool implicit = (config->GetKind_TimeIntScheme() == EULER_IMPLICIT);
  const bool viscous = config->GetViscous();

  string Marker_Tag = config->GetMarker_All_TagBound(val_marker);

  INLET_TYPE Kind_Inlet = config->GetKind_Inc_Inlet(Marker_Tag);

  su2double Normal[MAXNDIM] = {0.0};

  /*--- Loop over all the vertices on this boundary marker ---*/

  SU2_OMP_FOR_DYN(OMP_MIN_SIZE)
  for (iVertex = 0; iVertex < geometry->nVertex[val_marker]; iVertex++) {
    iPoint = geometry->vertex[val_marker][iVertex]->GetNode();

    /*--- Check if the node belongs to the domain (i.e., not a halo node) ---*/

    if (!geometry->nodes->GetDomain(iPoint)) continue;

    /*--- Allocate the value at the inlet ---*/

    V_inlet = GetCharacPrimVar(val_marker, iVertex);

    /*--- Index of the closest interior node ---*/

    Point_Normal = geometry->vertex[val_marker][iVertex]->GetNormal_Neighbor();

    /*--- Normal vector for this vertex (negate for outward convention) ---*/

    geometry->vertex[val_marker][iVertex]->GetNormal(Normal);
    for (iDim = 0; iDim < nDim; iDim++) Normal[iDim] = -Normal[iDim];
    conv_numerics->SetNormal(Normal);

    Area = GeometryToolbox::Norm(nDim, Normal);

    /*--- Both types of inlets may use the prescribed flow direction.
     Ensure that the flow direction is a unit vector. ---*/

    Flow_Dir = Inlet_FlowDir[val_marker][iVertex];
    Flow_Dir_Mag = GeometryToolbox::Norm(nDim, Flow_Dir);

    /*--- Store the unit flow direction vector.
     If requested, use the local boundary normal (negative),
     instead of the prescribed flow direction in the config. ---*/

    if (config->GetInc_Inlet_UseNormal()) {
      for (iDim = 0; iDim < nDim; iDim++)
        UnitFlowDir[iDim] = -Normal[iDim]/Area;
    } else {
      for (iDim = 0; iDim < nDim; iDim++)
        UnitFlowDir[iDim] = Flow_Dir[iDim]/Flow_Dir_Mag;
    }

    /*--- Retrieve solution at this boundary node. ---*/

    V_domain = nodes->GetPrimitive(iPoint);

    /*--- Neumann condition for dynamic pressure ---*/

    V_inlet[prim_idx.Pressure()] = nodes->GetPressure(iPoint);

    /*--- The velocity is either prescribed or computed from total pressure. ---*/

    switch (Kind_Inlet) {

        /*--- Velocity and temperature (if required) been specified at the inlet. ---*/

      case INLET_TYPE::VELOCITY_INLET:

        /*--- Retrieve the specified velocity and temperature for the inlet. ---*/

        Vel_Mag  = Inlet_Ptotal[val_marker][iVertex]/config->GetVelocity_Ref();

        /*--- Store the velocity in the primitive variable vector. ---*/

        for (iDim = 0; iDim < nDim; iDim++)
          V_inlet[iDim+prim_idx.Velocity()] = Vel_Mag*UnitFlowDir[iDim];

        /*--- Dirichlet condition for temperature (if energy is active) ---*/

        V_inlet[prim_idx.Temperature()] = Inlet_Ttotal[val_marker][iVertex]/config->GetTemperature_Ref();

        break;

        /*--- Stagnation pressure has been specified at the inlet. ---*/

      case INLET_TYPE::PRESSURE_INLET:

        /*--- Retrieve the specified total pressure for the inlet. ---*/

        P_total = Inlet_Ptotal[val_marker][iVertex]/config->GetPressure_Ref();

        /*--- Store the current static pressure for clarity. ---*/

        P_domain = nodes->GetPressure(iPoint);

        /*--- Check for back flow through the inlet. ---*/

        Vn = -GeometryToolbox::DotProduct(nDim, &V_domain[prim_idx.Velocity()], Normal) / Area;

        /*--- If the local static pressure is larger than the specified
         total pressure or the velocity is directed upstream, we have a
         back flow situation. The specified total pressure should be used
         as a static pressure condition and the velocity from the domain
         is used for the BC. ---*/

        if ((P_domain > P_total) || (Vn < 0.0)) {

          /*--- Back flow: use the prescribed P_total as static pressure. ---*/

          V_inlet[prim_idx.Pressure()] = Inlet_Ptotal[val_marker][iVertex]/config->GetPressure_Ref();

          /*--- Neumann condition for velocity. ---*/

          for (iDim = 0; iDim < nDim; iDim++)
            V_inlet[iDim+prim_idx.Velocity()] = V_domain[iDim+prim_idx.Velocity()];

          /*--- Neumann condition for the temperature. ---*/

          V_inlet[prim_idx.Temperature()] = nodes->GetTemperature(iPoint);

        } else {

          /*--- Update the velocity magnitude using the total pressure. ---*/

          Vel_Mag = sqrt((P_total - P_domain)/(0.5*nodes->GetDensity(iPoint)));

          /*--- Compute the delta change in velocity in each direction. ---*/

          for (iDim = 0; iDim < nDim; iDim++)
            dV[iDim] = Vel_Mag*UnitFlowDir[iDim] - V_domain[iDim+prim_idx.Velocity()];

          /*--- Update the velocity in the primitive variable vector.
           Note we use damping here to improve stability/convergence. ---*/

          for (iDim = 0; iDim < nDim; iDim++)
            V_inlet[iDim+prim_idx.Velocity()] = V_domain[iDim+prim_idx.Velocity()] + Damping*dV[iDim];

          /*--- Dirichlet condition for temperature (if energy is active) ---*/

          V_inlet[prim_idx.Temperature()] = Inlet_Ttotal[val_marker][iVertex]/config->GetTemperature_Ref();

        }

        break;

      default:
        SU2_MPI::Error("Unsupported INC_INLET_TYPE.", CURRENT_FUNCTION);
        break;
    }

    /*--- check if the inlet node is shared with a viscous wall ---*/

    if (geometry->nodes->GetViscousBoundary(iPoint)) {

      /*--- match the velocity and pressure for the viscous wall---*/

      for (iDim = 0; iDim < nDim; iDim++)
        V_inlet[iDim+prim_idx.Velocity()] = nodes->GetVelocity(iPoint,iDim);

      /*--- pressure obtained from interior ---*/

      V_inlet[prim_idx.Pressure()] = nodes->GetPressure(iPoint);
    }

    /*--- Access density at the node. This is either constant by
      construction, or will be set fixed implicitly by the temperature
      and equation of state. ---*/

    V_inlet[prim_idx.Density()] = nodes->GetDensity(iPoint);

    /*--- Beta coefficient from the config file ---*/

    V_inlet[prim_idx.Beta()] = nodes->GetBetaInc2(iPoint);

    /*--- Cp is needed for Temperature equation. ---*/

    V_inlet[prim_idx.CpTotal()] = nodes->GetSpecificHeatCp(iPoint);

    /*--- Set various quantities in the solver class ---*/

    conv_numerics->SetPrimitive(V_domain, V_inlet);

    if (dynamic_grid)
      conv_numerics->SetGridVel(geometry->nodes->GetGridVel(iPoint),
                                geometry->nodes->GetGridVel(iPoint));

    /*--- Compute the residual using an upwind scheme ---*/

    auto residual = conv_numerics->ComputeResidual(config);

    /*--- Update residual value ---*/

    LinSysRes.AddBlock(iPoint, residual);

    /*--- Jacobian contribution for implicit integration ---*/

    if (implicit)
      Jacobian.AddBlock2Diag(iPoint, residual.jacobian_i);

    /*--- Viscous contribution, commented out because serious convergence problems ---*/

    if (!viscous) continue;

    /*--- Set transport properties at the inlet ---*/

    V_inlet[prim_idx.LaminarViscosity()] = nodes->GetLaminarViscosity(iPoint);
    V_inlet[prim_idx.EddyViscosity()] = nodes->GetEddyViscosity(iPoint);
    V_inlet[prim_idx.ThermalConductivity()] = nodes->GetThermalConductivity(iPoint);

    /*--- Set the normal vector and the coordinates ---*/

    visc_numerics->SetNormal(Normal);
    su2double Coord_Reflected[MAXNDIM];
    GeometryToolbox::PointPointReflect(nDim, geometry->nodes->GetCoord(Point_Normal),
                                             geometry->nodes->GetCoord(iPoint), Coord_Reflected);
    visc_numerics->SetCoord(geometry->nodes->GetCoord(iPoint), Coord_Reflected);

    /*--- Primitive variables, and gradient ---*/

    visc_numerics->SetPrimitive(V_domain, V_inlet);
    visc_numerics->SetPrimVarGradient(nodes->GetGradient_Primitive(iPoint),
                                      nodes->GetGradient_Primitive(iPoint));

    /*--- Turbulent kinetic energy ---*/

    if (config->GetKind_Turb_Model() == TURB_MODEL::SST)
      visc_numerics->SetTurbKineticEnergy(solver_container[TURB_SOL]->GetNodes()->GetSolution(iPoint,0),
                                          solver_container[TURB_SOL]->GetNodes()->GetSolution(iPoint,0));

    /*--- Compute and update residual ---*/

    auto residual_v = visc_numerics->ComputeResidual(config);

    LinSysRes.SubtractBlock(iPoint, residual_v);

    /*--- Jacobian contribution for implicit integration ---*/

    if (implicit)
      Jacobian.SubtractBlock2Diag(iPoint, residual_v.jacobian_i);
  }
  END_SU2_OMP_FOR
}

void CIncEulerSolver::BC_Outlet(CGeometry *geometry, CSolver **solver_container,
                             CNumerics *conv_numerics, CNumerics *visc_numerics, CConfig *config, unsigned short val_marker) {
  unsigned short iDim;
  unsigned long iVertex, iPoint, Point_Normal;
  su2double *V_outlet, *V_domain, P_Outlet = 0.0, P_domain;
  su2double mDot_Target, mDot_Old, dP, Density_Avg, Area_Outlet;
  su2double Damping = config->GetInc_Outlet_Damping();

  const bool implicit = (config->GetKind_TimeIntScheme() == EULER_IMPLICIT);
  const bool viscous = config->GetViscous();
  string Marker_Tag  = config->GetMarker_All_TagBound(val_marker);

  su2double Normal[MAXNDIM] = {0.0};

  INC_OUTLET_TYPE Kind_Outlet = config->GetKind_Inc_Outlet(Marker_Tag);

  /*--- Loop over all the vertices on this boundary marker ---*/

  SU2_OMP_FOR_DYN(OMP_MIN_SIZE)
  for (iVertex = 0; iVertex < geometry->nVertex[val_marker]; iVertex++) {
    iPoint = geometry->vertex[val_marker][iVertex]->GetNode();

    /*--- Check if the node belongs to the domain (i.e., not a halo node) ---*/

    if (!geometry->nodes->GetDomain(iPoint)) continue;

    /*--- Allocate the value at the outlet ---*/

    V_outlet = GetCharacPrimVar(val_marker, iVertex);

    /*--- Index of the closest interior node ---*/

    Point_Normal = geometry->vertex[val_marker][iVertex]->GetNormal_Neighbor();

    /*--- Normal vector for this vertex (negate for outward convention) ---*/

    geometry->vertex[val_marker][iVertex]->GetNormal(Normal);
    for (iDim = 0; iDim < nDim; iDim++) Normal[iDim] = -Normal[iDim];
    conv_numerics->SetNormal(Normal);

    /*--- Current solution at this boundary node ---*/

    V_domain = nodes->GetPrimitive(iPoint);

    /*--- Store the current static pressure for clarity. ---*/

    P_domain = nodes->GetPressure(iPoint);

    /*--- Compute a boundary value for the pressure depending on whether
     we are prescribing a back pressure or a mass flow target. ---*/

    switch (Kind_Outlet) {

        /*--- Velocity and temperature (if required) been specified at the inlet. ---*/

      case INC_OUTLET_TYPE::PRESSURE_OUTLET:

        /*--- Retrieve the specified back pressure for this outlet. ---*/

        P_Outlet = config->GetOutlet_Pressure(Marker_Tag)/config->GetPressure_Ref();

        /*--- The pressure is prescribed at the outlet. ---*/

        V_outlet[prim_idx.Pressure()] = P_Outlet;

        /*--- Neumann condition for the velocity. ---*/

        for (iDim = 0; iDim < nDim; iDim++) {
          V_outlet[iDim+prim_idx.Velocity()] = nodes->GetVelocity(iPoint,iDim);
        }

        break;

        /*--- A mass flow target has been specified for the outlet. ---*/

      case INC_OUTLET_TYPE::MASS_FLOW_OUTLET:

        /*--- Retrieve the specified target mass flow at the outlet. ---*/

        mDot_Target = config->GetOutlet_Pressure(Marker_Tag)/(config->GetDensity_Ref() * config->GetVelocity_Ref());

        /*--- Retrieve the old mass flow, density, and area of the outlet,
         which has been computed in a preprocessing step. These values
         were stored in non-dim. form in the config container. ---*/

        mDot_Old    = config->GetOutlet_MassFlow(Marker_Tag);
        Density_Avg = config->GetOutlet_Density(Marker_Tag);
        Area_Outlet = config->GetOutlet_Area(Marker_Tag);

        /*--- Compute the pressure increment based on the difference
         between the current and target mass flow. Note that increasing
         pressure decreases flow speed. ---*/

        dP = 0.5*Density_Avg*(mDot_Old*mDot_Old - mDot_Target*mDot_Target)/((Density_Avg*Area_Outlet)*(Density_Avg*Area_Outlet));

        /*--- Update the new outlet pressure. Note that we use damping
         here to improve stability/convergence. ---*/

        P_Outlet = P_domain + Damping*dP;

        /*--- The pressure is prescribed at the outlet. ---*/

        V_outlet[prim_idx.Pressure()] = P_Outlet;

        /*--- Neumann condition for the velocity ---*/

        for (iDim = 0; iDim < nDim; iDim++) {
          V_outlet[iDim+prim_idx.Velocity()] = nodes->GetVelocity(iPoint,iDim);
        }

        break;

    }

    /*--- Neumann condition for the temperature. ---*/

    V_outlet[prim_idx.Temperature()] = nodes->GetTemperature(iPoint);

    /*--- Access density at the interior node. This is either constant by
      construction, or will be set fixed implicitly by the temperature
      and equation of state. ---*/

    V_outlet[prim_idx.Density()] = nodes->GetDensity(iPoint);

    /*--- Beta coefficient from the config file ---*/

    V_outlet[prim_idx.Beta()] = nodes->GetBetaInc2(iPoint);

    /*--- Cp is needed for Temperature equation. ---*/

    V_outlet[prim_idx.CpTotal()] = nodes->GetSpecificHeatCp(iPoint);

    /*--- Set various quantities in the solver class ---*/

    conv_numerics->SetPrimitive(V_domain, V_outlet);

    if (dynamic_grid)
      conv_numerics->SetGridVel(geometry->nodes->GetGridVel(iPoint),
                                geometry->nodes->GetGridVel(iPoint));

    /*--- Compute the residual using an upwind scheme ---*/

    auto residual = conv_numerics->ComputeResidual(config);

    /*--- Update residual value ---*/

    LinSysRes.AddBlock(iPoint, residual);

    /*--- Jacobian contribution for implicit integration ---*/

    if (implicit) {
      Jacobian.AddBlock2Diag(iPoint, residual.jacobian_i);
    }

    /*--- Viscous contribution, commented out because serious convergence problems ---*/

    if (!viscous) continue;

    /*--- Set transport properties at the outlet. ---*/

    V_outlet[prim_idx.LaminarViscosity()] = nodes->GetLaminarViscosity(iPoint);
    V_outlet[prim_idx.EddyViscosity()] = nodes->GetEddyViscosity(iPoint);
    V_outlet[prim_idx.ThermalConductivity()] = nodes->GetThermalConductivity(iPoint);

    /*--- Set the normal vector and the coordinates ---*/

    visc_numerics->SetNormal(Normal);
    su2double Coord_Reflected[MAXNDIM];
    GeometryToolbox::PointPointReflect(nDim, geometry->nodes->GetCoord(Point_Normal),
                                             geometry->nodes->GetCoord(iPoint), Coord_Reflected);
    visc_numerics->SetCoord(geometry->nodes->GetCoord(iPoint), Coord_Reflected);

    /*--- Primitive variables, and gradient ---*/

    visc_numerics->SetPrimitive(V_domain, V_outlet);
    visc_numerics->SetPrimVarGradient(nodes->GetGradient_Primitive(iPoint),
                                      nodes->GetGradient_Primitive(iPoint));

    /*--- Turbulent kinetic energy ---*/

    if (config->GetKind_Turb_Model() == TURB_MODEL::SST)
      visc_numerics->SetTurbKineticEnergy(solver_container[TURB_SOL]->GetNodes()->GetSolution(iPoint,0),
                                          solver_container[TURB_SOL]->GetNodes()->GetSolution(iPoint,0));

    /*--- Compute and update residual ---*/

    auto residual_v = visc_numerics->ComputeResidual(config);

    LinSysRes.SubtractBlock(iPoint, residual_v);

    /*--- Jacobian contribution for implicit integration ---*/
    if (implicit)
      Jacobian.SubtractBlock2Diag(iPoint, residual_v.jacobian_i);

  }
  END_SU2_OMP_FOR

}

void CIncEulerSolver::SetResidual_DualTime(CGeometry *geometry, CSolver **solver_container, CConfig *config,
                                        unsigned short iRKStep, unsigned short iMesh, unsigned short RunTime_EqSystem) {

  /*--- Local variables ---*/

  unsigned short iVar, iMarker, iDim, iNeigh;
  unsigned long iPoint, jPoint, iEdge, iVertex;

  const su2double *V_time_nM1 = nullptr, *V_time_n = nullptr, *V_time_nP1 = nullptr;
  su2double U_time_nM1[MAXNVAR], U_time_n[MAXNVAR], U_time_nP1[MAXNVAR];
  su2double Volume_nM1, Volume_nP1, TimeStep;
  const su2double *Normal = nullptr, *GridVel_i = nullptr, *GridVel_j = nullptr;
  su2double Density, Cp;

  const bool implicit = (config->GetKind_TimeIntScheme() == EULER_IMPLICIT);
  const bool first_order = (config->GetTime_Marching() == TIME_MARCHING::DT_STEPPING_1ST);
  const bool second_order = (config->GetTime_Marching() == TIME_MARCHING::DT_STEPPING_2ND);
  const bool energy = config->GetEnergy_Equation();

  const int ndim = nDim;
  auto V2U = [ndim](su2double Density, su2double Cp, const su2double* V, su2double* U) {
    U[0] = Density;
    for (int iDim = 0; iDim < ndim; iDim++) U[iDim+1] = Density*V[iDim+1];
    U[ndim+1] = Density*Cp*V[ndim+1];
  };

  /*--- Store the physical time step ---*/

  TimeStep = config->GetDelta_UnstTimeND();

  /*--- Compute the dual time-stepping source term for static meshes ---*/

  if (!dynamic_grid) {

    /*--- Loop over all nodes (excluding halos) ---*/

    AD::StartNoSharedReading();

    SU2_OMP_FOR_STAT(omp_chunk_size)
    for (iPoint = 0; iPoint < nPointDomain; iPoint++) {

      /*--- Retrieve the solution at time levels n-1, n, and n+1. Note that
       we are currently iterating on U^n+1 and that U^n & U^n-1 are fixed,
       previous solutions that are stored in memory. These are actually
       the primitive values, but we will convert to conservatives. ---*/

      V_time_nM1 = nodes->GetSolution_time_n1(iPoint);
      V_time_n   = nodes->GetSolution_time_n(iPoint);
      V_time_nP1 = nodes->GetSolution(iPoint);

      /*--- Access the density and Cp at this node (constant for now). ---*/

      Density = nodes->GetDensity(iPoint);
      Cp = nodes->GetSpecificHeatCp(iPoint);

      /*--- Compute the conservative variable vector for all time levels. ---*/

      V2U(Density, Cp, V_time_nM1, U_time_nM1);
      V2U(Density, Cp, V_time_n, U_time_n);
      V2U(Density, Cp, V_time_nP1, U_time_nP1);

      /*--- CV volume at time n+1. As we are on a static mesh, the volume
       of the CV will remained fixed for all time steps. ---*/

      Volume_nP1 = geometry->nodes->GetVolume(iPoint);

      /*--- Compute the dual time-stepping source term based on the chosen
       time discretization scheme (1st- or 2nd-order).---*/

      for (iVar = 0; iVar < nVar-!energy; iVar++) {
        if (first_order)
          LinSysRes(iPoint,iVar) += (U_time_nP1[iVar] - U_time_n[iVar])*Volume_nP1 / TimeStep;
        if (second_order)
          LinSysRes(iPoint,iVar) += ( 3.0*U_time_nP1[iVar] - 4.0*U_time_n[iVar]
                                     +1.0*U_time_nM1[iVar])*Volume_nP1 / (2.0*TimeStep);
      }

      /*--- Compute the Jacobian contribution due to the dual time source term. ---*/

      if (implicit) {
        su2double delta = (second_order? 1.5 : 1.0) * Volume_nP1 * Density / TimeStep;

        for (iDim = 0; iDim < nDim; iDim++)
          Jacobian.AddVal2Diag(iPoint, iDim+1, delta);

        if (energy) delta *= Cp;
        Jacobian.AddVal2Diag(iPoint, nDim+1, delta);
      }
    }
    END_SU2_OMP_FOR

    AD::EndNoSharedReading();
  }

  else {

    /*--- For unsteady flows on dynamic meshes (rigidly transforming or
     dynamically deforming), the Geometric Conservation Law (GCL) should be
     satisfied in conjunction with the ALE formulation of the governing
     equations. The GCL prevents accuracy issues caused by grid motion, i.e.
     a uniform free-stream should be preserved through a moving grid. First,
     we will loop over the edges and boundaries to compute the GCL component
     of the dual time source term that depends on grid velocities. ---*/

    SU2_OMP_FOR_STAT(omp_chunk_size)
    for (iPoint = 0; iPoint < nPointDomain; ++iPoint) {

      /*--- Compute the conservative variables. ---*/

      V_time_n = nodes->GetSolution_time_n(iPoint);
      Density = nodes->GetDensity(iPoint);
      Cp = nodes->GetSpecificHeatCp(iPoint);
      V2U(Density, Cp, V_time_n, U_time_n);

      GridVel_i = geometry->nodes->GetGridVel(iPoint);

      for (iNeigh = 0; iNeigh < geometry->nodes->GetnPoint(iPoint); iNeigh++) {

        iEdge = geometry->nodes->GetEdge(iPoint, iNeigh);
        Normal = geometry->edges->GetNormal(iEdge);

        jPoint = geometry->nodes->GetPoint(iPoint, iNeigh);
        GridVel_j = geometry->nodes->GetGridVel(jPoint);

        /*--- Determine whether to consider the normal outward or inward. ---*/
        su2double dir = (iPoint < jPoint)? 0.5 : -0.5;

        su2double Residual_GCL = 0.0;
        for (iDim = 0; iDim < nDim; iDim++)
          Residual_GCL += dir*(GridVel_i[iDim]+GridVel_j[iDim])*Normal[iDim];

        for (iVar = 0; iVar < nVar-!energy; iVar++)
          LinSysRes(iPoint,iVar) += U_time_n[iVar]*Residual_GCL;
      }
    }
    END_SU2_OMP_FOR

    /*--- Loop over the boundary edges ---*/

    for (iMarker = 0; iMarker < geometry->GetnMarker(); iMarker++) {
      if ((config->GetMarker_All_KindBC(iMarker) != INTERNAL_BOUNDARY) &&
          (config->GetMarker_All_KindBC(iMarker) != NEARFIELD_BOUNDARY) &&
          (config->GetMarker_All_KindBC(iMarker) != PERIODIC_BOUNDARY)) {

        SU2_OMP_FOR_STAT(OMP_MIN_SIZE)
        for (iVertex = 0; iVertex < geometry->GetnVertex(iMarker); iVertex++) {

          /*--- Get the index for node i plus the boundary face normal ---*/

          iPoint = geometry->vertex[iMarker][iVertex]->GetNode();
          Normal = geometry->vertex[iMarker][iVertex]->GetNormal();

          /*--- Grid velocities stored at boundary node i ---*/

          GridVel_i = geometry->nodes->GetGridVel(iPoint);

          /*--- Compute the GCL term by dotting the grid velocity with the face
           normal. The normal is negated to match the boundary convention. ---*/

          su2double Residual_GCL = 0.0;
          for (iDim = 0; iDim < nDim; iDim++)
            Residual_GCL -= 0.5*(GridVel_i[iDim]+GridVel_i[iDim])*Normal[iDim];

          /*--- Compute the GCL component of the source term for node i ---*/

          V_time_n = nodes->GetSolution_time_n(iPoint);
          Density = nodes->GetDensity(iPoint);
          Cp = nodes->GetSpecificHeatCp(iPoint);
          V2U(Density, Cp, V_time_n, U_time_n);

          for (iVar = 0; iVar < nVar-!energy; iVar++)
            LinSysRes(iPoint,iVar) += U_time_n[iVar]*Residual_GCL;
        }
        END_SU2_OMP_FOR
      }
    }

    /*--- Loop over all nodes (excluding halos) to compute the remainder
     of the dual time-stepping source term. ---*/

    AD::StartNoSharedReading();

    SU2_OMP_FOR_STAT(omp_chunk_size)
    for (iPoint = 0; iPoint < nPointDomain; iPoint++) {

      /*--- Retrieve the solution at time levels n-1, n, and n+1. Note that
       we are currently iterating on U^n+1 and that U^n & U^n-1 are fixed,
       previous solutions that are stored in memory. These are actually
       the primitive values, but we will convert to conservatives. ---*/

      V_time_nM1 = nodes->GetSolution_time_n1(iPoint);
      V_time_n   = nodes->GetSolution_time_n(iPoint);
      V_time_nP1 = nodes->GetSolution(iPoint);

      /*--- Access the density and Cp at this node (constant for now). ---*/

      Density = nodes->GetDensity(iPoint);
      Cp = nodes->GetSpecificHeatCp(iPoint);

      /*--- Compute the conservative variable vector for all time levels. ---*/

      V2U(Density, Cp, V_time_nM1, U_time_nM1);
      V2U(Density, Cp, V_time_n, U_time_n);
      V2U(Density, Cp, V_time_nP1, U_time_nP1);

      /*--- CV volume at time n-1 and n+1. In the case of dynamically deforming
       grids, the volumes will change. On rigidly transforming grids, the
       volumes will remain constant. ---*/

      Volume_nM1 = geometry->nodes->GetVolume_nM1(iPoint);
      Volume_nP1 = geometry->nodes->GetVolume(iPoint);

      /*--- Compute the dual time-stepping source residual. Due to the
       introduction of the GCL term above, the remainder of the source residual
       due to the time discretization has a new form.---*/

      for (iVar = 0; iVar < nVar-!energy; iVar++) {
        if (first_order)
          LinSysRes(iPoint,iVar) += (U_time_nP1[iVar] - U_time_n[iVar])*(Volume_nP1/TimeStep);
        if (second_order)
          LinSysRes(iPoint,iVar) += (U_time_nP1[iVar] - U_time_n[iVar])*(3.0*Volume_nP1/(2.0*TimeStep))
                                     + (U_time_nM1[iVar] - U_time_n[iVar])*(Volume_nM1/(2.0*TimeStep));
      }

      /*--- Compute the Jacobian contribution due to the dual time source term. ---*/

      if (implicit) {
        su2double delta = (second_order? 1.5 : 1.0) * Volume_nP1 * Density / TimeStep;

        for (iDim = 0; iDim < nDim; iDim++)
          Jacobian.AddVal2Diag(iPoint, iDim+1, delta);

        if (energy) delta *= Cp;
        Jacobian.AddVal2Diag(iPoint, nDim+1, delta);
      }
    }
    END_SU2_OMP_FOR

    AD::EndNoSharedReading();
  }

}

void CIncEulerSolver::GetOutlet_Properties(CGeometry *geometry, CConfig *config, unsigned short iMesh, bool Output) {

  unsigned short iDim, iMarker;
  unsigned long iVertex, iPoint;
  su2double *V_outlet = nullptr, Velocity[3], MassFlow,
  Velocity2, Density, Area;
  unsigned short iMarker_Outlet, nMarker_Outlet;
  string Inlet_TagBound, Outlet_TagBound;
  su2double Vector[MAXNDIM] = {0.0};

  bool axisymmetric = config->GetAxisymmetric();

  bool write_heads = ((((config->GetInnerIter() % (config->GetScreen_Wrt_Freq(2)*40)) == 0)
                       && (config->GetInnerIter()!= 0))
                      || (config->GetInnerIter() == 1));

  /*--- Get the number of outlet markers and check for any mass flow BCs. ---*/

  nMarker_Outlet = config->GetnMarker_Outlet();
  bool Evaluate_BC = false;
  for (iMarker_Outlet = 0; iMarker_Outlet < nMarker_Outlet; iMarker_Outlet++) {
    Outlet_TagBound = config->GetMarker_Outlet_TagBound(iMarker_Outlet);
    if (config->GetKind_Inc_Outlet(Outlet_TagBound) == INC_OUTLET_TYPE::MASS_FLOW_OUTLET)
      Evaluate_BC = true;
  }

  /*--- If we have a massflow outlet BC, then we need to compute and
   communicate the total massflow, density, and area through each outlet
   boundary, so that it can be used in the iterative procedure to update
   the back pressure until we converge to the desired mass flow. This
   routine is called only once per iteration as a preprocessing and the
   values for all outlets are stored and retrieved later in the BC_Outlet
   routines. ---*/

  if (Evaluate_BC) {

    su2double *Outlet_MassFlow = new su2double[config->GetnMarker_All()];
    su2double *Outlet_Density  = new su2double[config->GetnMarker_All()];
    su2double *Outlet_Area     = new su2double[config->GetnMarker_All()];

    /*--- Comute MassFlow, average temp, press, etc. ---*/

    for (iMarker = 0; iMarker < config->GetnMarker_All(); iMarker++) {

      Outlet_MassFlow[iMarker] = 0.0;
      Outlet_Density[iMarker]  = 0.0;
      Outlet_Area[iMarker]     = 0.0;

      if ((config->GetMarker_All_KindBC(iMarker) == OUTLET_FLOW) ) {

        for (iVertex = 0; iVertex < geometry->nVertex[iMarker]; iVertex++) {

          iPoint = geometry->vertex[iMarker][iVertex]->GetNode();

          if (geometry->nodes->GetDomain(iPoint)) {

            V_outlet = nodes->GetPrimitive(iPoint);

            geometry->vertex[iMarker][iVertex]->GetNormal(Vector);

            su2double AxiFactor = 1.0;
            if (axisymmetric) {
              if (geometry->nodes->GetCoord(iPoint, 1) > EPS)
                AxiFactor = 2.0*PI_NUMBER*geometry->nodes->GetCoord(iPoint, 1);
              else {
                for (const auto jPoint : geometry->nodes->GetPoints(iPoint)) {
                  if (geometry->nodes->GetVertex(jPoint,iMarker) >= 0) {
                    AxiFactor = PI_NUMBER * geometry->nodes->GetCoord(jPoint, 1);
                  }
                }
              }
            }

            Density      = V_outlet[prim_idx.Density()];

            Velocity2 = 0.0; Area = 0.0; MassFlow = 0.0;

            for (iDim = 0; iDim < nDim; iDim++) {
              Area += (Vector[iDim] * AxiFactor) * (Vector[iDim] * AxiFactor);
              Velocity[iDim] = V_outlet[iDim+1];
              Velocity2 += Velocity[iDim] * Velocity[iDim];
              MassFlow += Vector[iDim] * AxiFactor * Density * Velocity[iDim];
            }
            Area = sqrt (Area);

            Outlet_MassFlow[iMarker] += MassFlow;
            Outlet_Density[iMarker]  += Density*Area;
            Outlet_Area[iMarker]     += Area;

          }
        }
      }
    }

    /*--- Copy to the appropriate structure ---*/

    su2double *Outlet_MassFlow_Local = new su2double[nMarker_Outlet];
    su2double *Outlet_Density_Local  = new su2double[nMarker_Outlet];
    su2double *Outlet_Area_Local     = new su2double[nMarker_Outlet];

    su2double *Outlet_MassFlow_Total = new su2double[nMarker_Outlet];
    su2double *Outlet_Density_Total  = new su2double[nMarker_Outlet];
    su2double *Outlet_Area_Total     = new su2double[nMarker_Outlet];

    for (iMarker_Outlet = 0; iMarker_Outlet < nMarker_Outlet; iMarker_Outlet++) {
      Outlet_MassFlow_Local[iMarker_Outlet] = 0.0;
      Outlet_Density_Local[iMarker_Outlet]  = 0.0;
      Outlet_Area_Local[iMarker_Outlet]     = 0.0;

      Outlet_MassFlow_Total[iMarker_Outlet] = 0.0;
      Outlet_Density_Total[iMarker_Outlet]  = 0.0;
      Outlet_Area_Total[iMarker_Outlet]     = 0.0;
    }

    /*--- Copy the values to the local array for MPI ---*/

    for (iMarker = 0; iMarker < config->GetnMarker_All(); iMarker++) {
      if ((config->GetMarker_All_KindBC(iMarker) == OUTLET_FLOW)) {
        for (iMarker_Outlet = 0; iMarker_Outlet < nMarker_Outlet; iMarker_Outlet++) {
          Outlet_TagBound = config->GetMarker_Outlet_TagBound(iMarker_Outlet);
          if (config->GetMarker_All_TagBound(iMarker) == Outlet_TagBound) {
            Outlet_MassFlow_Local[iMarker_Outlet] += Outlet_MassFlow[iMarker];
            Outlet_Density_Local[iMarker_Outlet]  += Outlet_Density[iMarker];
            Outlet_Area_Local[iMarker_Outlet]     += Outlet_Area[iMarker];
          }
        }
      }
    }

    /*--- All the ranks to compute the total value ---*/

    SU2_MPI::Allreduce(Outlet_MassFlow_Local, Outlet_MassFlow_Total, nMarker_Outlet, MPI_DOUBLE, MPI_SUM, SU2_MPI::GetComm());
    SU2_MPI::Allreduce(Outlet_Density_Local, Outlet_Density_Total, nMarker_Outlet, MPI_DOUBLE, MPI_SUM, SU2_MPI::GetComm());
    SU2_MPI::Allreduce(Outlet_Area_Local, Outlet_Area_Total, nMarker_Outlet, MPI_DOUBLE, MPI_SUM, SU2_MPI::GetComm());

    for (iMarker_Outlet = 0; iMarker_Outlet < nMarker_Outlet; iMarker_Outlet++) {
      if (Outlet_Area_Total[iMarker_Outlet] != 0.0) {
        Outlet_Density_Total[iMarker_Outlet] /= Outlet_Area_Total[iMarker_Outlet];
      }
      else {
        Outlet_Density_Total[iMarker_Outlet] = 0.0;
      }

      if (iMesh == MESH_0) {
        config->SetOutlet_MassFlow(iMarker_Outlet, Outlet_MassFlow_Total[iMarker_Outlet]);
        config->SetOutlet_Density(iMarker_Outlet, Outlet_Density_Total[iMarker_Outlet]);
        config->SetOutlet_Area(iMarker_Outlet, Outlet_Area_Total[iMarker_Outlet]);
      }
    }

    /*--- Screen output using the values already stored in the config container ---*/

    if ((rank == MASTER_NODE) && (iMesh == MESH_0) ) {

      cout.precision(5);
      cout.setf(ios::fixed, ios::floatfield);

      if (write_heads && Output && !config->GetDiscrete_Adjoint()) {
        cout << endl   << "---------------------------- Outlet properties --------------------------" << endl;
      }

      for (iMarker_Outlet = 0; iMarker_Outlet < nMarker_Outlet; iMarker_Outlet++) {
        Outlet_TagBound = config->GetMarker_Outlet_TagBound(iMarker_Outlet);
        if (write_heads && Output && !config->GetDiscrete_Adjoint()) {

          /*--- Geometry defintion ---*/

          cout <<"Outlet surface: " << Outlet_TagBound << "." << endl;

          if ((nDim ==3) || axisymmetric) {
            cout <<"Area (m^2): " << config->GetOutlet_Area(Outlet_TagBound) << endl;
          }
          if (nDim == 2) {
            cout <<"Length (m): " << config->GetOutlet_Area(Outlet_TagBound) << "." << endl;
          }

          cout << setprecision(5) << "Outlet Avg. Density (kg/m^3): " << config->GetOutlet_Density(Outlet_TagBound) * config->GetDensity_Ref() << endl;
          su2double Outlet_mDot = fabs(config->GetOutlet_MassFlow(Outlet_TagBound)) * config->GetDensity_Ref() * config->GetVelocity_Ref();
          su2double Outlet_mDot_Target = fabs(config->GetOutlet_Pressure(Outlet_TagBound)) / (config->GetDensity_Ref() * config->GetVelocity_Ref());
          cout << "Outlet mass flow (kg/s): " << setprecision(5) << Outlet_mDot << endl;
          cout << "target mass flow (kg/s): " << setprecision(5) << Outlet_mDot_Target << endl;
          su2double goal = 100.0*Outlet_mDot/Outlet_mDot_Target;
          cout << "Target achieved:" << setprecision(5) << goal << " % "<< endl;
        }
      }

      if (write_heads && Output && !config->GetDiscrete_Adjoint()) {cout << endl;
        cout << "-------------------------------------------------------------------------" << endl << endl;
      }

      cout.unsetf(ios_base::floatfield);

    }

    delete [] Outlet_MassFlow_Local;
    delete [] Outlet_Density_Local;
    delete [] Outlet_Area_Local;

    delete [] Outlet_MassFlow_Total;
    delete [] Outlet_Density_Total;
    delete [] Outlet_Area_Total;

    delete [] Outlet_MassFlow;
    delete [] Outlet_Density;
    delete [] Outlet_Area;

  }

}

void CIncEulerSolver::PrintVerificationError(const CConfig *config) const {

  if ((rank != MASTER_NODE) || (MGLevel != MESH_0)) return;

  if (config && !config->GetDiscrete_Adjoint()) {

    cout.precision(6);
    cout.setf(ios::scientific, ios::floatfield);

    cout << endl   << "------------------------ Global Error Analysis --------------------------" << endl;

    cout << setw(20) << "RMS Error [P]: " << setw(12) << VerificationSolution->GetError_RMS(0) << "     | ";
    cout << setw(20) << "Max Error [P]: " << setw(12) << VerificationSolution->GetError_Max(0);
    cout << endl;

    cout << setw(20) << "RMS Error [U]: " << setw(12) << VerificationSolution->GetError_RMS(1) << "     | ";
    cout << setw(20) << "Max Error [U]: " << setw(12) << VerificationSolution->GetError_Max(1);
    cout << endl;

    cout << setw(20) << "RMS Error [V]: " << setw(12) << VerificationSolution->GetError_RMS(2) << "     | ";
    cout << setw(20) << "Max Error [V]: " << setw(12) << VerificationSolution->GetError_Max(2);
    cout << endl;

    if (nDim == 3) {
      cout << setw(20) << "RMS Error [W]: " << setw(12) << VerificationSolution->GetError_RMS(3) << "     | ";
      cout << setw(20) << "Max Error [W]: " << setw(12) << VerificationSolution->GetError_Max(3);
      cout << endl;
    }

    if (config->GetEnergy_Equation()) {
      cout << setw(20) << "RMS Error [T]: " << setw(12) << VerificationSolution->GetError_RMS(nDim+1) << "     | ";
      cout << setw(20) << "Max Error [T]: " << setw(12) << VerificationSolution->GetError_Max(nDim+1);
      cout << endl;
    }

    cout << "-------------------------------------------------------------------------" << endl << endl;
    cout.unsetf(ios_base::floatfield);
  }
}

void CIncEulerSolver::LoadRestart(CGeometry **geometry, CSolver ***solver, CConfig *config, int val_iter, bool val_update_geo) {

  /*--- Adjust the number of solution variables in the restart. We always
   carry a space in nVar for the energy equation in the solver, but we only
   write it to the restart if it is active. Therefore, we must reduce nVar
   here if energy is inactive so that the restart is read correctly. ---*/

  su2double Solution[MAXNVAR] = {0.0};

  auto nVar_Restart = nVar;
  if (!(config->GetEnergy_Equation() || config->GetWeakly_Coupled_Heat())) {
    nVar_Restart--;
    Solution[nVar-1] = GetTemperature_Inf();
  }

  LoadRestart_impl(geometry, solver, config, val_iter, val_update_geo, Solution, nVar_Restart);

}

void CIncEulerSolver::SetFreeStream_Solution(const CConfig *config){
  SU2_OMP_FOR_STAT(omp_chunk_size)
  for (unsigned long iPoint = 0; iPoint < nPoint; iPoint++){
    nodes->SetSolution(iPoint,0, Pressure_Inf);
    for (unsigned short iDim = 0; iDim < nDim; iDim++){
      nodes->SetSolution(iPoint,iDim+1, Velocity_Inf[iDim]);
    }
    nodes->SetSolution(iPoint,nDim+1, Temperature_Inf);
  }
  END_SU2_OMP_FOR

}

unsigned long CIncEulerSolver::RegisterSolutionExtra(bool input, const CConfig* config) {
  if (config->GetKind_Streamwise_Periodic() == ENUM_STREAMWISE_PERIODIC::MASSFLOW) {
    if (input) AD::RegisterInput(SPvals.Streamwise_Periodic_PressureDrop);
    else AD::RegisterOutput(SPvalsUpdated.Streamwise_Periodic_PressureDrop);
    return 1;
  }
  return 0;
}

void CIncEulerSolver::SetAdjoint_SolutionExtra(const su2activevector& adj_sol, const CConfig* config) {
  if (config->GetKind_Streamwise_Periodic() == ENUM_STREAMWISE_PERIODIC::MASSFLOW) {
    SU2_TYPE::SetDerivative(SPvalsUpdated.Streamwise_Periodic_PressureDrop, SU2_TYPE::GetValue(adj_sol[0]));
  }
}

void CIncEulerSolver::ExtractAdjoint_SolutionExtra(su2activevector& adj_sol, const CConfig* config) {
  if (config->GetKind_Streamwise_Periodic() == ENUM_STREAMWISE_PERIODIC::MASSFLOW) {
    adj_sol[0] = SU2_TYPE::GetDerivative(SPvals.Streamwise_Periodic_PressureDrop);
  }
}<|MERGE_RESOLUTION|>--- conflicted
+++ resolved
@@ -330,10 +330,7 @@
       break;
 
     case DATADRIVEN_FLUID:
-<<<<<<< HEAD
-=======
     
->>>>>>> 6bf394ac
       auxFluidModel = new CDataDrivenFluid(config);
       auxFluidModel->SetTDState_T(Temperature_FreeStream);
       Pressure_Thermodynamic = auxFluidModel->GetPressure();
