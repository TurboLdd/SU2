--- conflicted
+++ resolved
@@ -2038,7 +2038,6 @@
   unsigned short iVar;
   unsigned long iPoint;
 
-<<<<<<< HEAD
   unsigned short iDim, iMarker;
   unsigned long iVertex;
   
@@ -2051,6 +2050,9 @@
   bool energy              = config->GetEnergy_Equation();
   bool streamwise_periodic = config->GetKind_Streamwise_Periodic();
   bool streamwise_periodic_temperature = config->GetStreamwise_Periodic_Temperature();
+
+  const bool radiation      = config->AddRadiation();
+  const bool vol_heat       = config->GetHeatSource();
 
 
   /*--- Initialize the source residual to zero ---*/
@@ -2216,16 +2218,6 @@
 
     }// if !streamwise_periodic_temperature
   }// if streamwise_periodic
-=======
-  const bool implicit       = (config->GetKind_TimeIntScheme_Flow() == EULER_IMPLICIT);
-  const bool rotating_frame = config->GetRotating_Frame();
-  const bool axisymmetric   = config->GetAxisymmetric();
-  const bool body_force     = config->GetBody_Force();
-  const bool boussinesq     = (config->GetKind_DensityModel() == BOUSSINESQ);
-  const bool viscous        = config->GetViscous();
-  const bool radiation      = config->AddRadiation();
-  const bool vol_heat       = config->GetHeatSource();
->>>>>>> 22500d1c
 
   if (body_force) {
 
