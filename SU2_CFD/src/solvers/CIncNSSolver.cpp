/*!
 * \file CIncNSSolver.cpp
 * \brief Main subroutines for solving Navier-Stokes incompressible flow.
 * \author F. Palacios, T. Economon
 * \version 7.1.1 "Blackbird"
 *
 * SU2 Project Website: https://su2code.github.io
 *
 * The SU2 Project is maintained by the SU2 Foundation
 * (http://su2foundation.org)
 *
 * Copyright 2012-2021, SU2 Contributors (cf. AUTHORS.md)
 *
 * SU2 is free software; you can redistribute it and/or
 * modify it under the terms of the GNU Lesser General Public
 * License as published by the Free Software Foundation; either
 * version 2.1 of the License, or (at your option) any later version.
 *
 * SU2 is distributed in the hope that it will be useful,
 * but WITHOUT ANY WARRANTY; without even the implied warranty of
 * MERCHANTABILITY or FITNESS FOR A PARTICULAR PURPOSE. See the GNU
 * Lesser General Public License for more details.
 *
 * You should have received a copy of the GNU Lesser General Public
 * License along with SU2. If not, see <http://www.gnu.org/licenses/>.
 */

#include "../../include/solvers/CIncNSSolver.hpp"
#include "../../include/variables/CIncNSVariable.hpp"
#include "../../../Common/include/toolboxes/printing_toolbox.hpp"
#include "../../include/solvers/CFVMFlowSolverBase.inl"

/*--- Explicit instantiation of the parent class of CIncEulerSolver,
 *    to spread the compilation over two cpp files. ---*/
template class CFVMFlowSolverBase<CIncEulerVariable, ENUM_REGIME::INCOMPRESSIBLE>;


CIncNSSolver::CIncNSSolver(CGeometry *geometry, CConfig *config, unsigned short iMesh) :
  CIncEulerSolver(geometry, config, iMesh, true) {

  /*--- Read farfield conditions from config ---*/

  Viscosity_Inf   = config->GetViscosity_FreeStreamND();
  Tke_Inf         = config->GetTke_FreeStreamND();

  /*--- Initialize the secondary values for direct derivative approximations ---*/

  switch (config->GetDirectDiff()) {
    case D_VISCOSITY:
      SU2_TYPE::SetDerivative(Viscosity_Inf, 1.0);
      break;
    default:
      break;
  }
}

void CIncNSSolver::Preprocessing(CGeometry *geometry, CSolver **solver_container, CConfig *config, unsigned short iMesh,
                                 unsigned short iRKStep, unsigned short RunTime_EqSystem, bool Output) {

  const auto InnerIter = config->GetInnerIter();
  const bool muscl = config->GetMUSCL_Flow() && (iMesh == MESH_0);
  const bool center = (config->GetKind_ConvNumScheme_Flow() == SPACE_CENTERED);
  const bool limiter = (config->GetKind_SlopeLimit_Flow() != NO_LIMITER) && (InnerIter <= config->GetLimiterIter());
  const bool van_albada = (config->GetKind_SlopeLimit_Flow() == VAN_ALBADA_EDGE);
  const bool wall_functions = config->GetWall_Functions();

  /*--- Common preprocessing steps (implemented by CEulerSolver) ---*/

  CommonPreprocessing(geometry, solver_container, config, iMesh, iRKStep, RunTime_EqSystem, Output);

  /*--- Compute gradient for MUSCL reconstruction ---*/

  if (config->GetReconstructionGradientRequired() && muscl && !center) {
    switch (config->GetKind_Gradient_Method_Recon()) {
      case GREEN_GAUSS:
        SetPrimitive_Gradient_GG(geometry, config, true); break;
      case LEAST_SQUARES:
      case WEIGHTED_LEAST_SQUARES:
        SetPrimitive_Gradient_LS(geometry, config, true); break;
      default: break;
    }
  }

  /*--- Compute gradient of the primitive variables ---*/

  if (config->GetKind_Gradient_Method() == GREEN_GAUSS) {
    SetPrimitive_Gradient_GG(geometry, config);
  }
  else if (config->GetKind_Gradient_Method() == WEIGHTED_LEAST_SQUARES) {
    SetPrimitive_Gradient_LS(geometry, config);
  }

  /*--- Compute the limiters ---*/

  if (muscl && !center && limiter && !van_albada && !Output) {
    SetPrimitive_Limiter(geometry, config);
  }

  ComputeVorticityAndStrainMag<1>(*config, iMesh);

  /*--- Compute the TauWall from the wall functions ---*/

  if (wall_functions) {
    SU2_OMP_MASTER
    SetTauWall_WF(geometry, solver_container, config);
    // nijso: we have to set this as well??
    // seteddyviscfirstpoint
    SU2_OMP_BARRIER
  }

  /*--- Compute recovered pressure and temperature for streamwise periodic flow ---*/
  if (config->GetKind_Streamwise_Periodic() != ENUM_STREAMWISE_PERIODIC::NONE)
    Compute_Streamwise_Periodic_Recovered_Values(config, geometry, iMesh);
}

void CIncNSSolver::GetStreamwise_Periodic_Properties(const CGeometry *geometry,
                                                     CConfig *config,
                                                     const unsigned short iMesh) {

  /*---------------------------------------------------------------------------------------------*/
  // 1. Evaluate massflow, area avg density & Temperature and Area at streamwise periodic outlet.
  // 2. Update delta_p is target massflow is chosen.
  // 3. Loop Heatflux markers and integrate heat across the boundary. Only if energy equation is on.
  /*---------------------------------------------------------------------------------------------*/

  /*-------------------------------------------------------------------------------------------------*/
  /*--- 1. Evaluate Massflow [kg/s], area-averaged density [kg/m^3] and Area [m^2] at the         ---*/
  /*---    (there can be only one) streamwise periodic outlet/donor marker. Massflow is obviously ---*/
  /*---    needed for prescribed massflow but also for the additional source and heatflux         ---*/
  /*---    boundary terms of the energy equation. Area and the avg-density are used for the       ---*/
  /*---    Pressure-Drop update in case of a prescribed massflow.                                 ---*/
  /*-------------------------------------------------------------------------------------------------*/

  const auto nZone = geometry->GetnZone();
  const auto InnerIter = config->GetInnerIter();
  const auto OuterIter = config->GetOuterIter();

  su2double Area_Local            = 0.0,
            MassFlow_Local        = 0.0,
            Average_Density_Local = 0.0,
            Temperature_Local     = 0.0;

  for (auto iMarker = 0; iMarker < config->GetnMarker_All(); iMarker++) {

    /*--- Only "outlet"/donor periodic marker ---*/
    if (config->GetMarker_All_KindBC(iMarker) == PERIODIC_BOUNDARY &&
        config->GetMarker_All_PerBound(iMarker) == 2) {

      for (auto iVertex = 0ul; iVertex < geometry->nVertex[iMarker]; iVertex++) {

        auto iPoint = geometry->vertex[iMarker][iVertex]->GetNode();

        if (geometry->nodes->GetDomain(iPoint)) {

          /*--- A = dot_prod(n_A*n_A), with n_A beeing the area-normal. ---*/

          const auto AreaNormal = geometry->vertex[iMarker][iVertex]->GetNormal();

          auto FaceArea = GeometryToolbox::Norm(nDim, AreaNormal);

          /*--- m_dot = dot_prod(n*v) * A * rho, with n beeing unit normal. ---*/
          MassFlow_Local += nodes->GetProjVel(iPoint, AreaNormal) * nodes->GetDensity(iPoint);

          Area_Local += FaceArea;

          Average_Density_Local += FaceArea * nodes->GetDensity(iPoint);

          /*--- Due to periodicty, temperatures are equal one the inlet(1) and outlet(2) ---*/
          Temperature_Local += FaceArea * nodes->GetTemperature(iPoint);

        } // if domain
      } // loop vertices
    } // loop periodic boundaries
  } // loop MarkerAll

  // MPI Communication: Sum Area, Sum rho*A & T*A and divide by AreaGlobbal, sum massflow
  su2double Area_Global(0), Average_Density_Global(0), MassFlow_Global(0), Temperature_Global(0);
  SU2_MPI::Allreduce(&Area_Local,            &Area_Global,            1, MPI_DOUBLE, MPI_SUM, SU2_MPI::GetComm());
  SU2_MPI::Allreduce(&Average_Density_Local, &Average_Density_Global, 1, MPI_DOUBLE, MPI_SUM, SU2_MPI::GetComm());
  SU2_MPI::Allreduce(&MassFlow_Local,        &MassFlow_Global,        1, MPI_DOUBLE, MPI_SUM, SU2_MPI::GetComm());
  SU2_MPI::Allreduce(&Temperature_Local,     &Temperature_Global,     1, MPI_DOUBLE, MPI_SUM, SU2_MPI::GetComm());

  Average_Density_Global /= Area_Global;
  Temperature_Global /= Area_Global;

  /*--- Set solver variables ---*/
  SPvals.Streamwise_Periodic_MassFlow = MassFlow_Global;
  SPvals.Streamwise_Periodic_InletTemperature = Temperature_Global;

  /*--- As deltaP changes with prescribed massflow the const config value should only be used once. ---*/
  if((nZone==1 && InnerIter==0) ||
     (nZone>1  && OuterIter==0 && InnerIter==0)) {
    SPvals.Streamwise_Periodic_PressureDrop = config->GetStreamwise_Periodic_PressureDrop() / config->GetPressure_Ref();
  }

  if (config->GetKind_Streamwise_Periodic() == ENUM_STREAMWISE_PERIODIC::MASSFLOW) {
    /*------------------------------------------------------------------------------------------------*/
    /*--- 2. Update the Pressure Drop [Pa] for the Momentum source term if Massflow is prescribed. ---*/
    /*---    The Pressure drop is iteratively adapted to result in the prescribed Target-Massflow. ---*/
    /*------------------------------------------------------------------------------------------------*/

    /*--- Load/define all necessary variables ---*/
    const su2double TargetMassFlow = config->GetStreamwise_Periodic_TargetMassFlow() / (config->GetDensity_Ref() * config->GetVelocity_Ref());
    const su2double damping_factor = config->GetInc_Outlet_Damping();
    su2double Pressure_Drop_new, ddP;

    /*--- Compute update to Delta p based on massflow-difference ---*/
    ddP = 0.5 / ( Average_Density_Global * pow(Area_Global, 2)) * (pow(TargetMassFlow, 2) - pow(MassFlow_Global, 2));

    /*--- Store updated pressure difference ---*/
    Pressure_Drop_new = SPvals.Streamwise_Periodic_PressureDrop + damping_factor*ddP;
    /*--- During restarts, this routine GetStreamwise_Periodic_Properties can get called multiple times
          (e.g. 4x for INC_RANS restart). Each time, the pressure drop gets updated. For INC_RANS restarts
          it gets called 2x before the restart files are read such that the current massflow is
          Area*inital-velocity which can be way off!
          With this there is still a slight inconsitency wrt to a non-restarted simulation: The restarted "zero-th"
          iteration does not get a pressure-update but the continuing simulation would have an update here. This can be
          fully neglected if the pressure drop is converged. And for all other cases it should be minor difference at
          best ---*/
    if((nZone==1 && InnerIter>0) ||
       (nZone>1  && OuterIter>0)) {
      SPvals.Streamwise_Periodic_PressureDrop = Pressure_Drop_new;
    }

  } // if massflow


  if (config->GetEnergy_Equation()) {
    /*---------------------------------------------------------------------------------------------*/
    /*--- 3. Compute the integrated Heatflow [W] for the energy equation source term, heatflux  ---*/
    /*---    boundary term and recovered Temperature. The computation is not completely clear.  ---*/
    /*---    Here the Heatflux from all Bounary markers in the config-file is used.             ---*/
    /*---------------------------------------------------------------------------------------------*/

    su2double HeatFlow_Local = 0.0, HeatFlow_Global = 0.0;

    /*--- Loop over all heatflux Markers ---*/
    for (auto iMarker = 0; iMarker < config->GetnMarker_All(); iMarker++) {

      if (config->GetMarker_All_KindBC(iMarker) == HEAT_FLUX) {

        /*--- Identify the boundary by string name and retrive heatflux from config ---*/
        const auto Marker_StringTag = config->GetMarker_All_TagBound(iMarker);
        const auto Wall_HeatFlux = config->GetWall_HeatFlux(Marker_StringTag);

        for (auto iVertex = 0ul; iVertex < geometry->nVertex[iMarker]; iVertex++) {

          auto iPoint = geometry->vertex[iMarker][iVertex]->GetNode();

          if (!geometry->nodes->GetDomain(iPoint)) continue;

          const auto AreaNormal = geometry->vertex[iMarker][iVertex]->GetNormal();

          auto FaceArea = GeometryToolbox::Norm(nDim, AreaNormal);

          HeatFlow_Local += FaceArea * (-1.0) * Wall_HeatFlux/config->GetHeat_Flux_Ref();;
        } // loop Vertices
      } // loop Heatflux marker
    } // loop AllMarker

    /*--- MPI Communication sum up integrated Heatflux from all processes ---*/
    SU2_MPI::Allreduce(&HeatFlow_Local, &HeatFlow_Global, 1, MPI_DOUBLE, MPI_SUM, SU2_MPI::GetComm());

    /*--- Set the solver variable Integrated Heatflux ---*/
    SPvals.Streamwise_Periodic_IntegratedHeatFlow = HeatFlow_Global;
  } // if energy
}


void CIncNSSolver::Compute_Streamwise_Periodic_Recovered_Values(CConfig *config, const CGeometry *geometry,
                                                                const unsigned short iMesh) {

  const bool energy = (config->GetEnergy_Equation() && config->GetStreamwise_Periodic_Temperature());
  const auto InnerIter = config->GetInnerIter();

  /*--- Reference node on inlet periodic marker to compute relative distance along periodic translation vector. ---*/
  const su2double* ReferenceNode = geometry->GetStreamwise_Periodic_RefNode();

  /*--- Compute square of the distance between the 2 periodic surfaces. ---*/
  const su2double norm2_translation = GeometryToolbox::SquaredNorm(nDim, config->GetPeriodic_Translation(0));

  /*--- Compute recoverd pressure and temperature for all points ---*/
  SU2_OMP_FOR_STAT(omp_chunk_size)
  for (auto iPoint = 0ul; iPoint < nPoint; iPoint++) {

    /*--- First, compute helping terms based on relative distance (0,l) between periodic markers ---*/
    su2double dot_product = 0.0;
    for (unsigned short iDim = 0; iDim < nDim; iDim++)
      dot_product += fabs( (geometry->nodes->GetCoord(iPoint,iDim) - ReferenceNode[iDim]) * config->GetPeriodic_Translation(0)[iDim]);

    /*--- Second, substract/add correction from reduced pressure/temperature to get recoverd pressure/temperature ---*/
    const su2double Pressure_Recovered = nodes->GetPressure(iPoint) - SPvals.Streamwise_Periodic_PressureDrop /
                                         norm2_translation * dot_product;
    nodes->SetStreamwise_Periodic_RecoveredPressure(iPoint, Pressure_Recovered);

    /*--- InnerIter > 0 as otherwise MassFlow in the denominator would be zero ---*/
    if (energy && InnerIter > 0) {
      su2double Temperature_Recovered = nodes->GetTemperature(iPoint);
      Temperature_Recovered += SPvals.Streamwise_Periodic_IntegratedHeatFlow /
                              (SPvals.Streamwise_Periodic_MassFlow * nodes->GetSpecificHeatCp(iPoint) * norm2_translation) * dot_product;
      nodes->SetStreamwise_Periodic_RecoveredTemperature(iPoint, Temperature_Recovered);
    }
  } // for iPoint
  END_SU2_OMP_FOR

  /*--- Compute the integrated Heatflux Q into the domain, and massflow over periodic markers ---*/
  SU2_OMP_MASTER
  GetStreamwise_Periodic_Properties(geometry, config, iMesh);
  END_SU2_OMP_MASTER
  SU2_OMP_BARRIER
}

void CIncNSSolver::Viscous_Residual(unsigned long iEdge, CGeometry *geometry, CSolver **solver_container,
                                    CNumerics *numerics, CConfig *config) {

  Viscous_Residual_impl(iEdge, geometry, solver_container, numerics, config);
}

unsigned long CIncNSSolver::SetPrimitive_Variables(CSolver **solver_container, const CConfig *config) {

  unsigned long iPoint, nonPhysicalPoints = 0;
  su2double eddy_visc = 0.0, turb_ke = 0.0, DES_LengthScale = 0.0;
  unsigned short turb_model = config->GetKind_Turb_Model();

  bool tkeNeeded = ((turb_model == SST) || (turb_model == SST_SUST));

  SU2_OMP_FOR_STAT(omp_chunk_size)
  for (iPoint = 0; iPoint < nPoint; iPoint++) {

    /*--- Retrieve the value of the kinetic energy (if needed) ---*/

    if (turb_model != NONE && solver_container[TURB_SOL] != nullptr) {
      eddy_visc = solver_container[TURB_SOL]->GetNodes()->GetmuT(iPoint);
      if (tkeNeeded) turb_ke = solver_container[TURB_SOL]->GetNodes()->GetSolution(iPoint,0);

      if (config->GetKind_HybridRANSLES() != NO_HYBRIDRANSLES){
        DES_LengthScale = solver_container[TURB_SOL]->GetNodes()->GetDES_LengthScale(iPoint);
      }
    }

    /*--- Incompressible flow, primitive variables --- */

    bool physical = static_cast<CIncNSVariable*>(nodes)->SetPrimVar(iPoint,eddy_visc, turb_ke, GetFluidModel());

    /* Check for non-realizable states for reporting. */

    if (!physical) nonPhysicalPoints++;

    /*--- Set the DES length scale ---*/

    nodes->SetDES_LengthScale(iPoint,DES_LengthScale);

  }
  END_SU2_OMP_FOR

  return nonPhysicalPoints;

}

void CIncNSSolver::BC_Wall_Generic(const CGeometry *geometry, const CConfig *config,
                                   unsigned short val_marker, unsigned short kind_boundary) {

  const bool implicit = (config->GetKind_TimeIntScheme() == EULER_IMPLICIT);
  const bool energy = config->GetEnergy_Equation();

  /*--- Variables for streamwise periodicity ---*/
  const bool streamwise_periodic = (config->GetKind_Streamwise_Periodic() != ENUM_STREAMWISE_PERIODIC::NONE);
  const bool streamwise_periodic_temperature = config->GetStreamwise_Periodic_Temperature();
  su2double Cp, thermal_conductivity, dot_product, scalar_factor;


  /*--- Identify the boundary by string name ---*/

  const auto Marker_Tag = config->GetMarker_All_TagBound(val_marker);

  /*--- Get the specified wall heat flux or temperature from config ---*/

  su2double Wall_HeatFlux = 0.0, Twall = 0.0;

  if (kind_boundary == HEAT_FLUX)
    Wall_HeatFlux = config->GetWall_HeatFlux(Marker_Tag)/config->GetHeat_Flux_Ref();
  else if (kind_boundary == ISOTHERMAL)
    Twall = config->GetIsothermal_Temperature(Marker_Tag)/config->GetTemperature_Ref();
  else
    SU2_MPI::Error("Unknown type of boundary condition", CURRENT_FUNCTION);

  /*--- Get wall function treatment from config. ---*/

  //const auto Wall_Function = config->GetWallFunction_Treatment(Marker_Tag);
  // nijso: we do not have a special treatment yet for heated walls
  // the wall function model is written for heat flux, we have to implement isothermal wall conditions
  //if (Wall_Function != NO_WALL_FUNCTION)
  //  SU2_MPI::Error("Wall function treament not implemented yet", CURRENT_FUNCTION);

  /*--- Loop over all of the vertices on this boundary marker ---*/

  SU2_OMP_FOR_DYN(OMP_MIN_SIZE)
  for (auto iVertex = 0ul; iVertex < geometry->nVertex[val_marker]; iVertex++) {
    const auto iPoint = geometry->vertex[val_marker][iVertex]->GetNode();

    /*--- Check if the node belongs to the domain (i.e, not a halo node) ---*/

    if (!geometry->nodes->GetDomain(iPoint)) continue;

    /*--- Compute dual-grid area and boundary normal ---*/

    const auto Normal = geometry->vertex[val_marker][iVertex]->GetNormal();

    const su2double Area = GeometryToolbox::Norm(nDim, Normal);

    /*--- Impose the value of the velocity as a strong boundary
     condition (Dirichlet). Fix the velocity and remove any
     contribution to the residual at this node. ---*/

    if (dynamic_grid) {
      nodes->SetVelocity_Old(iPoint, geometry->nodes->GetGridVel(iPoint));
    } else {
      su2double zero[MAXNDIM] = {0.0};
      nodes->SetVelocity_Old(iPoint, zero);
    }

    for (unsigned short iDim = 0; iDim < nDim; iDim++)
      LinSysRes(iPoint, iDim+1) = 0.0;
    nodes->SetVel_ResTruncError_Zero(iPoint);

    /*--- Enforce the no-slip boundary condition in a strong way by
     modifying the velocity-rows of the Jacobian (1 on the diagonal). ---*/

    if (implicit) {
      for (unsigned short iVar = 1; iVar <= nDim; iVar++)
        Jacobian.DeleteValsRowi(iPoint*nVar+iVar);
    }

    if (!energy) continue;

    if (kind_boundary == HEAT_FLUX) {

      /*--- Apply a weak boundary condition for the energy equation.
      Compute the residual due to the prescribed heat flux. ---*/

      LinSysRes(iPoint, nDim+1) -= Wall_HeatFlux*Area;

      /*--- With streamwise periodic flow and heatflux walls an additional term is introduced in the boundary formulation ---*/
      if (streamwise_periodic && streamwise_periodic_temperature) {

        Cp = nodes->GetSpecificHeatCp(iPoint);
        thermal_conductivity = nodes->GetThermalConductivity(iPoint);

        /*--- Scalar factor of the residual contribution ---*/
        const su2double norm2_translation = GeometryToolbox::SquaredNorm(nDim, config->GetPeriodic_Translation(0));
        scalar_factor = SPvals.Streamwise_Periodic_IntegratedHeatFlow*thermal_conductivity / (SPvals.Streamwise_Periodic_MassFlow * Cp * norm2_translation);

        /*--- Dot product ---*/
        dot_product = GeometryToolbox::DotProduct(nDim, config->GetPeriodic_Translation(0), Normal);

        LinSysRes(iPoint, nDim+1) += scalar_factor*dot_product;
      } // if streamwise_periodic
    }
    else { // ISOTHERMAL

      auto Point_Normal = geometry->vertex[val_marker][iVertex]->GetNormal_Neighbor();

      /*--- Get coordinates of i & nearest normal and compute distance ---*/

      auto Coord_i = geometry->nodes->GetCoord(iPoint);
      auto Coord_j = geometry->nodes->GetCoord(Point_Normal);
      su2double Edge_Vector[MAXNDIM];
      GeometryToolbox::Distance(nDim, Coord_j, Coord_i, Edge_Vector);
      su2double dist_ij_2 = GeometryToolbox::SquaredNorm(nDim, Edge_Vector);
      su2double dist_ij = sqrt(dist_ij_2);

      /*--- Compute the normal gradient in temperature using Twall ---*/

      su2double dTdn = -(nodes->GetTemperature(Point_Normal) - Twall)/dist_ij;

      /*--- Get thermal conductivity ---*/

      su2double thermal_conductivity = nodes->GetThermalConductivity(iPoint);

      /*--- Apply a weak boundary condition for the energy equation.
      Compute the residual due to the prescribed heat flux. ---*/

      LinSysRes(iPoint, nDim+1) -= thermal_conductivity*dTdn*Area;

      /*--- Jacobian contribution for temperature equation. ---*/

      if (implicit) {
        su2double proj_vector_ij = 0.0;
        if (dist_ij_2 > 0.0)
          proj_vector_ij = GeometryToolbox::DotProduct(nDim, Edge_Vector, Normal) / dist_ij_2;
        Jacobian.AddVal2Diag(iPoint, nDim+1, thermal_conductivity*proj_vector_ij);
      }
    }
  }
  END_SU2_OMP_FOR
}

void CIncNSSolver::BC_HeatFlux_Wall(CGeometry *geometry, CSolver**, CNumerics*,
                                    CNumerics*, CConfig *config, unsigned short val_marker) {

  BC_Wall_Generic(geometry, config, val_marker, HEAT_FLUX);
}

void CIncNSSolver::BC_Isothermal_Wall(CGeometry *geometry, CSolver**, CNumerics*,
                                    CNumerics*, CConfig *config, unsigned short val_marker) {

  BC_Wall_Generic(geometry, config, val_marker, ISOTHERMAL);
}

void CIncNSSolver::BC_ConjugateHeat_Interface(CGeometry *geometry, CSolver **solver_container, CNumerics *conv_numerics,
                                              CConfig *config, unsigned short val_marker) {

  const su2double Temperature_Ref = config->GetTemperature_Ref();
  const bool implicit = (config->GetKind_TimeIntScheme() == EULER_IMPLICIT);
  const bool energy = config->GetEnergy_Equation();

  /*--- Identify the boundary ---*/

  const auto Marker_Tag = config->GetMarker_All_TagBound(val_marker);

  /*--- Retrieve the specified wall function treatment.---*/

  const auto Wall_Function = config->GetWallFunction_Treatment(Marker_Tag);
  if (Wall_Function != NO_WALL_FUNCTION) {
    SU2_MPI::Error("Wall function treament not implemented yet", CURRENT_FUNCTION);
  }

  /*--- Loop over boundary points ---*/

  SU2_OMP_FOR_DYN(OMP_MIN_SIZE)
  for (auto iVertex = 0ul; iVertex < geometry->nVertex[val_marker]; iVertex++) {

    auto iPoint = geometry->vertex[val_marker][iVertex]->GetNode();

    if (!geometry->nodes->GetDomain(iPoint)) continue;

    /*--- Impose the value of the velocity as a strong boundary
     condition (Dirichlet). Fix the velocity and remove any
     contribution to the residual at this node. ---*/

    if (dynamic_grid) {
      nodes->SetVelocity_Old(iPoint, geometry->nodes->GetGridVel(iPoint));
    } else {
      su2double zero[MAXNDIM] = {0.0};
      nodes->SetVelocity_Old(iPoint, zero);
    }

    for (unsigned short iDim = 0; iDim < nDim; iDim++)
      LinSysRes(iPoint, iDim+1) = 0.0;
    nodes->SetVel_ResTruncError_Zero(iPoint);

    /*--- Enforce the no-slip boundary condition in a strong way by
     modifying the velocity-rows of the Jacobian (1 on the diagonal). ---*/

    if (implicit) {
      for (unsigned short iVar = 1; iVar <= nDim; iVar++)
        Jacobian.DeleteValsRowi(iPoint*nVar+iVar);
      if (energy) Jacobian.DeleteValsRowi(iPoint*nVar+nDim+1);
    }

    if (!energy) continue;

    su2double Tconjugate = GetConjugateHeatVariable(val_marker, iVertex, 0) / Temperature_Ref;
    su2double Twall = 0.0;

    if ((config->GetKind_CHT_Coupling() == CHT_COUPLING::AVERAGED_TEMPERATURE_NEUMANN_HEATFLUX) ||
        (config->GetKind_CHT_Coupling() == CHT_COUPLING::AVERAGED_TEMPERATURE_ROBIN_HEATFLUX)) {

      /*--- Compute closest normal neighbor ---*/

      auto Point_Normal = geometry->vertex[val_marker][iVertex]->GetNormal_Neighbor();

      /*--- Get coordinates of i & nearest normal and compute distance ---*/

      auto Coord_i = geometry->nodes->GetCoord(iPoint);
      auto Coord_j = geometry->nodes->GetCoord(Point_Normal);
      su2double dist_ij = GeometryToolbox::Distance(nDim, Coord_j, Coord_i);

      /*--- Compute wall temperature from both temperatures ---*/

      su2double thermal_conductivity = nodes->GetThermalConductivity(iPoint);
      su2double There = nodes->GetTemperature(Point_Normal);
      su2double HF_FactorHere = thermal_conductivity*config->GetViscosity_Ref()/dist_ij;
      su2double HF_FactorConjugate = GetConjugateHeatVariable(val_marker, iVertex, 2);

      Twall = (There*HF_FactorHere + Tconjugate*HF_FactorConjugate)/(HF_FactorHere + HF_FactorConjugate);
    }
    else if ((config->GetKind_CHT_Coupling() == CHT_COUPLING::DIRECT_TEMPERATURE_NEUMANN_HEATFLUX) ||
             (config->GetKind_CHT_Coupling() == CHT_COUPLING::DIRECT_TEMPERATURE_ROBIN_HEATFLUX)) {

      /*--- (Directly) Set wall temperature to conjugate temperature. ---*/

      Twall = Tconjugate;
    }
    else {
      SU2_MPI::Error("Unknown CHT coupling method.", CURRENT_FUNCTION);
    }

    /*--- Strong imposition of the temperature on the fluid zone. ---*/

    LinSysRes(iPoint, nDim+1) = 0.0;
    nodes->SetSolution_Old(iPoint, nDim+1, Twall);
    nodes->SetEnergy_ResTruncError_Zero(iPoint);
  }
<<<<<<< HEAD
}




void CIncNSSolver::SetTauWall_WF(CGeometry *geometry, CSolver **solver_container, const CConfig *config) {
  /*---  The wall function implemented herein is based on Nichols and Nelson AIAAJ v32 n6 2004.
   At this moment, the wall function is only available for adiabatic flows.
   ---*/
  su2double RefDensity=Density_Inf, RefVel2=0.0; 
  if ((config->GetRef_Inc_NonDim() == DIMENSIONAL) || (config->GetRef_Inc_NonDim() == INITIAL_VALUES)) {
    for (auto iDim = 0u; iDim < nDim; iDim++) 
      RefVel2 += Velocity_Inf[iDim] * Velocity_Inf[iDim];
  } else if (config->GetRef_Inc_NonDim() == REFERENCE_VALUES) {
    RefDensity = config->GetInc_Density_Ref();
    RefVel2 = config->GetInc_Velocity_Ref() * config->GetInc_Velocity_Ref();
  }

  unsigned long notConvergedCounter = 0;  /*--- counts the number of wall cells that are not converged ---*/
  unsigned long smallYPlusCounter = 0;    /*--- counts the number of wall cells where y+ < 5 ---*/
  su2double grad_diff;
  su2double U_Tau, Y_Plus;
  const su2double Gas_Constant = config->GetGas_ConstantND();
  const su2double Cp = (Gamma / Gamma_Minus_One) * Gas_Constant;
  //su2double Eddy_Visc = 1.0e-6;         /*--- nonzero starting value for eddy viscosity---*/
  constexpr unsigned short max_iter =200; /*--- maximum number of iterations for the Newton Solver---*/
  const su2double tol = 1e-12;            /*--- convergence criterium for the Newton solver, note that 1e-10 is too large ---*/
  const su2double relax = 0.5;            /*--- relaxation factor for the Newton solver ---*/
  
    /*--- Compute the recovery factor ---*/
  // Molecular (Laminar) Prandtl number (see Nichols & Nelson, nomenclature )
  const su2double Recovery = pow(config->GetPrandtl_Lam(), (1.0/3.0));

  /*--- Typical constants from boundary layer theory ---*/

  const su2double kappa = config->GetwallModelKappa(); 
  const su2double B = config->GetwallModelB();


  for (auto iMarker = 0u; iMarker < config->GetnMarker_All(); iMarker++) {

    if (!config->GetViscous_Wall(iMarker)) continue;

    //if ((config->GetMarker_All_KindBC(iMarker) == HEAT_FLUX) ||
    //    (config->GetMarker_All_KindBC(iMarker) == ISOTHERMAL) ) {

      /*--- Identify the boundary by string name ---*/

      const auto Marker_Tag = config->GetMarker_All_TagBound(iMarker);

      /*--- Jump to another BC if it is not wall function ---*/

      if (config->GetWallFunction_Treatment(Marker_Tag) != STANDARD_WALL_FUNCTION)
        continue;

      /*--- Get the specified wall heat flux from config ---*/
      // note that we can get the heat flux from the temperature gradient
      su2double q_w = 0.0;

      if (config->GetMarker_All_KindBC(iMarker) == HEAT_FLUX) 
        q_w = config->GetWall_HeatFlux(Marker_Tag);

      // heat flux from temperature: q_w = h*(T_wall - T_fluid)

      /*--- Loop over all of the vertices on this boundary marker ---*/

      SU2_OMP_FOR_DYN(OMP_MIN_SIZE)
      for (auto iVertex = 0u; iVertex < geometry->nVertex[iMarker]; iVertex++) {

        const auto iPoint = geometry->vertex[iMarker][iVertex]->GetNode();
        const auto Point_Normal = geometry->vertex[iMarker][iVertex]->GetNormal_Neighbor();

        /*--- Check if the node belongs to the domain (i.e, not a halo node)
         and the neighbor is not part of the physical boundary ---*/

        if (!geometry->nodes->GetDomain(iPoint)) continue;

        /*--- Get coordinates of the current vertex and nearest normal point ---*/

        const auto Coord = geometry->nodes->GetCoord(iPoint);
        const auto Coord_Normal = geometry->nodes->GetCoord(Point_Normal);

        /*--- Compute dual-grid area and boundary normal ---*/

        const auto Normal = geometry->vertex[iMarker][iVertex]->GetNormal();

        su2double Area = GeometryToolbox::Norm(nDim, Normal);

        su2double UnitNormal[MAXNDIM] = {0.0};
        for (auto iDim = 0u; iDim < nDim; iDim++)
          UnitNormal[iDim] = -Normal[iDim]/Area;

        /*--- Get the velocity, pressure, and temperature at the nearest
         (normal) interior point. ---*/

        su2double Vel[MAXNDIM] = {0.0};
        for (auto iDim = 0u; iDim < nDim; iDim++)
          Vel[iDim] = nodes->GetVelocity(Point_Normal,iDim);

        // su2double P_Normal = nodes->GetPressure(Point_Normal);
        // su2double T_Normal = nodes->GetTemperature(Point_Normal);

        /*--- Compute the wall-parallel velocity at first point off the wall ---*/
             
        su2double VelNormal = GeometryToolbox::DotProduct(int(MAXNDIM), Vel, UnitNormal);

        su2double VelTang[MAXNDIM] = {0.0};
        for (auto iDim = 0u; iDim < nDim; iDim++)
          VelTang[iDim] = Vel[iDim] - VelNormal*UnitNormal[iDim];

        su2double VelTangMod = GeometryToolbox::Norm(int(MAXNDIM), VelTang);

        /*--- Compute normal distance of the interior point from the wall ---*/

        su2double WallDist[MAXNDIM] = {0.0};
        GeometryToolbox::Distance(nDim, Coord, Coord_Normal, WallDist);
  
        su2double WallDistMod = GeometryToolbox::Norm(int(MAXNDIM), WallDist);

        /*--- Compute mach number ---*/

        // M_Normal = VelTangMod / sqrt(Gamma * Gas_Constant * T_Normal);

        /*--- Compute the wall temperature using the Crocco-Buseman equation ---*/

        //T_Normal = T_Wall * (1.0 + 0.5*Gamma_Minus_One*Recovery*u_normal*u_normal);
        // this means that T_Wall = T_Normal/(1.0+0.5*Gamma_Minus_One*Recovery*u_normal*u_normal)
        //T_Wall = T_Normal/(1.0+0.5*Gamma_Minus_One*Recovery*VelTangMod*VelTangMod);
        // in incompressible flows, we can assume that there is no velocity-related temperature change
        // Prandtl: T+ = Pr*y+
        su2double T_Wall = nodes->GetTemperature(iPoint); 

        /*--- Extrapolate the pressure from the interior & compute the
        wall density using the equation of state ---*/

        /*--- incompressible formulation ---*/
        su2double Density_Wall = nodes->GetDensity(iPoint);
        su2double Conductivity_Wall = nodes->GetThermalConductivity(iPoint);
        su2double Lam_Visc_Normal = nodes->GetLaminarViscosity(Point_Normal);
        /*--- Compute the shear stress at the wall in the regular fashion
        by using the stress tensor on the surface ---*/

        su2double tau[MAXNDIM][MAXNDIM] = {{0.0}}, TauElem[MAXNDIM] = {0.0};
        su2double Lam_Visc_Wall = nodes->GetLaminarViscosity(iPoint);
        su2double Eddy_Visc_Wall = nodes->GetEddyViscosity(iPoint);
        // do we need the total viscosity for the stress tensor?
        //su2double total_viscosity = (Lam_Visc_Wall + Eddy_Visc_Wall);
        CNumerics::ComputeStressTensor(nDim, tau, nodes->GetGradient_Primitive(iPoint)+1, Lam_Visc_Wall);

        for (auto iDim = 0u; iDim < nDim; iDim++) {
          TauElem[iDim] = GeometryToolbox::DotProduct(nDim, tau[iDim], UnitNormal);
        }

        /*--- Compute wall shear stress as the magnitude of the wall-tangential
         component of the shear stress tensor---*/

        su2double TauNormal = GeometryToolbox::DotProduct(nDim, TauElem, UnitNormal);

        su2double TauTangent[MAXNDIM] = {0.0};
        for (auto iDim = 0u; iDim < nDim; iDim++)
          TauTangent[iDim] = TauElem[iDim] - TauNormal * UnitNormal[iDim];

        su2double WallShearStress = GeometryToolbox::Norm(int(MAXNDIM), TauTangent);

        /*--- Calculate the quantities from boundary layer theory and
         iteratively solve for a new wall shear stress. Use the current wall
         shear stress as a starting guess for the wall function. ---*/

        unsigned long counter = 0; su2double diff = 1.0;
        U_Tau = max(1.0e-6,sqrt(WallShearStress/Density_Wall));
        Y_Plus = 4.99; // clipping value 
        su2double Y_Plus_Start = Density_Wall * U_Tau * WallDistMod / Lam_Visc_Wall;

        /*--- Automatic switch off when y+ < 5 according to Nichols & Nelson (2004) ---*/

        if (Y_Plus_Start < 5.0) {
          /*--- impose a minimum y+ for stability reasons---*/
          smallYPlusCounter++;
        }
        else {
          while (fabs(diff) > tol) {

            /*--- Friction velocity and u+ ---*/
 
            su2double U_Plus = VelTangMod/U_Tau;

            /*--- Gamma, Beta, Q, and Phi, defined by Nichols & Nelson (2004) page 1110 ---*/

            su2double Gam  = Recovery*U_Tau*U_Tau/(2.0*Cp*T_Wall);
            /*--- nijso: heated wall needs validation testcase! ---*/
            su2double Beta = q_w*Lam_Visc_Wall/(Density_Wall*T_Wall*Conductivity_Wall*U_Tau); // TODO: nonzero heatflux needs validation case
            su2double Q    = sqrt(Beta*Beta + 4.0*Gam);
            su2double Phi  = asin(-1.0*Beta/Q);

            /*--- Y+ defined by White & Christoph (compressibility and heat transfer) negative value for (2.0*Gam*U_Plus - Beta)/Q ---*/

            su2double Y_Plus_White = exp((kappa/sqrt(Gam))*(asin((2.0*Gam*U_Plus - Beta)/Q) - Phi))*exp(-1.0*kappa*B);

            /*--- Spalding's universal form for the BL velocity with the
             outer velocity form of White & Christoph above. ---*/

            su2double kUp = kappa*U_Plus;
            Y_Plus = U_Plus + Y_Plus_White - (exp(-1.0*kappa*B)* (1.0 + kUp + 0.5*kUp*kUp + kUp*kUp*kUp/6.0));

            su2double dypw_dyp = 2.0*Y_Plus_White*(kappa*sqrt(Gam)/Q)*sqrt(1.0 - pow(2.0*Gam*U_Plus - Beta,2.0)/(Q*Q));
 
            Eddy_Visc_Wall = Lam_Visc_Wall*(1.0 + dypw_dyp - kappa*exp(-1.0*kappa*B)*
                                             (1.0 + kappa*U_Plus + kappa*kappa*U_Plus*U_Plus/2.0)
                                             - Lam_Visc_Normal/Lam_Visc_Wall);
            Eddy_Visc_Wall = max(1.0e-6, Eddy_Visc_Wall);

            /* --- Define function for Newton method to zero --- */

            diff = (Density_Wall * U_Tau * WallDistMod / Lam_Visc_Wall) - Y_Plus;

            /* --- Gradient of function defined above --- */

            grad_diff = Density_Wall * WallDistMod / Lam_Visc_Wall + VelTangMod / (U_Tau * U_Tau) +
                      kappa /(U_Tau * sqrt(Gam)) * asin(U_Plus * sqrt(Gam)) * Y_Plus_White -
                      exp(-1.0 * B * kappa) * (0.5 * pow(VelTangMod * kappa / U_Tau, 3) +
                      pow(VelTangMod * kappa / U_Tau, 2) + VelTangMod * kappa / U_Tau) / U_Tau;

            /* --- Newton Step --- */
 
            U_Tau = U_Tau - relax*(diff / grad_diff);

            counter++;

            if (counter > max_iter) {
              notConvergedCounter++;
              cout << "Warning: Y+ did not converge within the max number of iterations!" << endl;
              break;
            }

          }
        }

        /*--- Calculate an updated value for the wall shear stress
         using the y+ value, the definition of y+, and the definition of
         the friction velocity. ---*/

        YPlus[iMarker][iVertex] = Y_Plus;
        EddyViscWall[iMarker][iVertex] = Eddy_Visc_Wall;
        UTau[iMarker][iVertex] = U_Tau;

        // wall model value
        su2double Tau_Wall = (1.0/Density_Wall)*pow(Y_Plus*Lam_Visc_Wall/WallDistMod,2.0);

        // nijso: skinfriction for wall functions gives opposite sign?

        for (auto iDim = 0u; iDim < nDim; iDim++)
          CSkinFriction[iMarker][iVertex][iDim] = (Tau_Wall/WallShearStress)*TauTangent[iDim] / (0.5 * RefDensity * RefVel2);

        nodes->SetTauWall(iPoint, Tau_Wall);
        // for compressible flow:
        //nodes->SetTemperature(iPoint,T_Wall);
        //nodes->SetSolution(iPoint, 0, Density_Wall);
        //nodes->SetPrimitive(iPoint, nDim + 1, P_Wall);
        // for incompressible flow:
        // ...? 

      }
    //}
  }

  if (notConvergedCounter>0) {
    cout << "Warning: computation of wall coefficients (y+) did not converge in " << notConvergedCounter<< " points"<<endl;
  }

  //if (smallYPlusCounter>0) {
  //  cout << "Warning: y+ < 5.0 in " << smallYPlusCounter<< " points, wall model not active in these points."<<endl;
  //}


=======
  END_SU2_OMP_FOR
>>>>>>> f713575a
}<|MERGE_RESOLUTION|>--- conflicted
+++ resolved
@@ -602,7 +602,7 @@
     nodes->SetSolution_Old(iPoint, nDim+1, Twall);
     nodes->SetEnergy_ResTruncError_Zero(iPoint);
   }
-<<<<<<< HEAD
+  END_SU2_OMP_FOR
 }
 
 
@@ -854,7 +854,7 @@
         // nijso: skinfriction for wall functions gives opposite sign?
 
         for (auto iDim = 0u; iDim < nDim; iDim++)
-          CSkinFriction[iMarker][iVertex][iDim] = (Tau_Wall/WallShearStress)*TauTangent[iDim] / (0.5 * RefDensity * RefVel2);
+          CSkinFriction[iMarker](iVertex,iDim) = (Tau_Wall/WallShearStress)*TauTangent[iDim] / (0.5 * RefDensity * RefVel2);
 
         nodes->SetTauWall(iPoint, Tau_Wall);
         // for compressible flow:
@@ -877,7 +877,4 @@
   //}
 
 
-=======
-  END_SU2_OMP_FOR
->>>>>>> f713575a
 }