--- conflicted
+++ resolved
@@ -3410,21 +3410,9 @@
     }
   }
   
-<<<<<<< HEAD
-  /*--- Wall shear stress values (wall functions) ---*/
-  if (TauWall_i > 0.0 && TauWall_j > 0.0) Mean_TauWall = 0.5*(TauWall_i + TauWall_j);
-  else if (TauWall_i > 0.0) Mean_TauWall = TauWall_i;
-  else if (TauWall_j > 0.0) Mean_TauWall = TauWall_j;
-  else Mean_TauWall = -1.0;
-  
-	/*--- Get projected flux tensor ---*/
-  
-	GetViscousProjFlux(Mean_PrimVar, Mean_GradPrimVar, Mean_turb_ke, Normal, Mean_Laminar_Viscosity, Mean_Eddy_Viscosity, Mean_TauWall);
-=======
   /*--- Get projected flux tensor ---*/
   
   GetViscousProjFlux(Mean_PrimVar, Mean_GradPrimVar, Mean_turb_ke, Normal, Mean_Laminar_Viscosity, Mean_Eddy_Viscosity);
->>>>>>> 72293c7c
 
   /*--- Update viscous residual ---*/
   
@@ -3440,20 +3428,6 @@
       dist_ij += (Coord_j[iDim]-Coord_i[iDim])*(Coord_j[iDim]-Coord_i[iDim]);
     dist_ij = sqrt(dist_ij);
     
-<<<<<<< HEAD
-		if (dist_ij == 0.0) {
-			for (iVar = 0; iVar < nVar; iVar++) {
-				for (jVar = 0; jVar < nVar; jVar++) {
-					val_Jacobian_i[iVar][jVar] = 0.0;
-					val_Jacobian_j[iVar][jVar] = 0.0;
-				}
-			}
-		}
-		else {
-			GetViscousProjJacs(Mean_PrimVar, Mean_Laminar_Viscosity, Mean_Eddy_Viscosity, Mean_TauWall,
-					dist_ij, UnitNormal, Area, Proj_Flux_Tensor, val_Jacobian_i, val_Jacobian_j);
-		}
-=======
     if (dist_ij == 0.0) {
       for (iVar = 0; iVar < nVar; iVar++) {
         for (jVar = 0; jVar < nVar; jVar++) {
@@ -3466,7 +3440,6 @@
       GetViscousProjJacs(Mean_PrimVar, Mean_Laminar_Viscosity, Mean_Eddy_Viscosity,
           dist_ij, UnitNormal, Area, Proj_Flux_Tensor, val_Jacobian_i, val_Jacobian_j);
     }
->>>>>>> 72293c7c
     
   }
   
@@ -3681,22 +3654,16 @@
       }
     }
   }
-  
-<<<<<<< HEAD
-  /*--- Wall shear stress values (wall functions) ---*/
+    /*--- Wall shear stress values (wall functions) ---*/
+
   if (TauWall_i > 0.0 && TauWall_j > 0.0) Mean_TauWall = 0.5*(TauWall_i + TauWall_j);
   else if (TauWall_i > 0.0) Mean_TauWall = TauWall_i;
   else if (TauWall_j > 0.0) Mean_TauWall = TauWall_j;
   else Mean_TauWall = -1.0;
-  
-	/*--- Get projected flux tensor ---*/
-  
-	GetViscousProjFlux(Mean_PrimVar, Mean_GradPrimVar, Mean_turb_ke, Normal, Mean_Laminar_Viscosity, Mean_Eddy_Viscosity, Mean_TauWall);
-=======
+
   /*--- Get projected flux tensor ---*/
   
   GetViscousProjFlux(Mean_PrimVar, Mean_GradPrimVar, Mean_turb_ke, Normal, Mean_Laminar_Viscosity, Mean_Eddy_Viscosity);
->>>>>>> 72293c7c
   
   /*--- Save residual value ---*/
   
@@ -3707,20 +3674,6 @@
   
   if (implicit) {
     
-<<<<<<< HEAD
-		if (dist_ij_2 == 0.0) {
-			for (iVar = 0; iVar < nVar; iVar++) {
-				for (jVar = 0; jVar < nVar; jVar++) {
-					val_Jacobian_i[iVar][jVar] = 0.0;
-					val_Jacobian_j[iVar][jVar] = 0.0;
-				}
-			}
-		}
-		else {
-			GetViscousProjJacs(Mean_PrimVar, Mean_Laminar_Viscosity, Mean_Eddy_Viscosity, Mean_TauWall,
-					sqrt(dist_ij_2), UnitNormal, Area, Proj_Flux_Tensor, val_Jacobian_i, val_Jacobian_j);
-		}
-=======
     if (dist_ij_2 == 0.0) {
       for (iVar = 0; iVar < nVar; iVar++) {
         for (jVar = 0; jVar < nVar; jVar++) {
@@ -3733,7 +3686,6 @@
       GetViscousProjJacs(Mean_PrimVar, Mean_Laminar_Viscosity, Mean_Eddy_Viscosity,
           sqrt(dist_ij_2), UnitNormal, Area, Proj_Flux_Tensor, val_Jacobian_i, val_Jacobian_j);
     }
->>>>>>> 72293c7c
     
   }
 
@@ -3977,14 +3929,11 @@
       }
     }
   }
-
+  
   /*--- Get projected flux tensor ---*/
+  
   GetViscousProjFlux( Mean_PrimVar, Mean_GradPrimVar, Mean_turb_ke, Normal, Mean_Laminar_Viscosity, Mean_Eddy_Viscosity,
-<<<<<<< HEAD
-		              Mean_Thermal_Conductivity, Mean_Cp);
-=======
                   Mean_Thermal_Conductivity, Mean_Cp );
->>>>>>> 72293c7c
   
   /*--- Save residual value ---*/
   
