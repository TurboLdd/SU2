/*!
 * \file solver_direct_elasticity.cpp
 * \brief Main subroutines for solving direct FEM elasticity problems.
 * \author R. Sanchez
 * \version 6.2.0 "Falcon"
 *
 * The current SU2 release has been coordinated by the
 * SU2 International Developers Society <www.su2devsociety.org>
 * with selected contributions from the open-source community.
 *
 * The main research teams contributing to the current release are:
 *  - Prof. Juan J. Alonso's group at Stanford University.
 *  - Prof. Piero Colonna's group at Delft University of Technology.
 *  - Prof. Nicolas R. Gauger's group at Kaiserslautern University of Technology.
 *  - Prof. Alberto Guardone's group at Polytechnic University of Milan.
 *  - Prof. Rafael Palacios' group at Imperial College London.
 *  - Prof. Vincent Terrapon's group at the University of Liege.
 *  - Prof. Edwin van der Weide's group at the University of Twente.
 *  - Lab. of New Concepts in Aeronautics at Tech. Institute of Aeronautics.
 *
 * Copyright 2012-2019, Francisco D. Palacios, Thomas D. Economon,
 *                      Tim Albring, and the SU2 contributors.
 *
 * SU2 is free software; you can redistribute it and/or
 * modify it under the terms of the GNU Lesser General Public
 * License as published by the Free Software Foundation; either
 * version 2.1 of the License, or (at your option) any later version.
 *
 * SU2 is distributed in the hope that it will be useful,
 * but WITHOUT ANY WARRANTY; without even the implied warranty of
 * MERCHANTABILITY or FITNESS FOR A PARTICULAR PURPOSE. See the GNU
 * Lesser General Public License for more details.
 *
 * You should have received a copy of the GNU Lesser General Public
 * License along with SU2. If not, see <http://www.gnu.org/licenses/>.
 */

#include "../include/solver_structure.hpp"
#include "../include/variables/CFEABoundVariable.hpp"
#include "../include/variables/CFEAVariable.hpp"
#include <algorithm>

CFEASolver::CFEASolver(void) : CSolver() {
  
  nElement = 0;
  nDim = 0;
  nMarker = 0;
  
  nFEA_Terms = 1;
  
  nPoint = 0;
  nPointDomain = 0;
  
  Total_CFEA = 0.0;
  WAitken_Dyn = 0.0;
  WAitken_Dyn_tn1 = 0.0;
  loadIncrement = 1.0;
  
  element_container = NULL;
  node = nullptr;
  snode = nullptr;
  
  element_properties = NULL;
  elProperties = NULL;
  
  GradN_X = NULL;
  GradN_x = NULL;
  
  Jacobian_c_ij = NULL;
  Jacobian_s_ij = NULL;
  
  MassMatrix_ij = NULL;
  
  mZeros_Aux = NULL;
  mId_Aux = NULL;
  
  Res_Stress_i = NULL;
  Res_Ext_Surf = NULL;
  Res_Time_Cont = NULL;
  Res_FSI_Cont = NULL;
  
  Res_Dead_Load = NULL;
  
  nodeReactions = NULL;
  
  solutionPredictor = NULL;
  
  SolRest = NULL;
  
  normalVertex = NULL;
  stressTensor = NULL;
  
  Solution_Interm = NULL;
  
  iElem_iDe   = NULL;
  
  topol_filter_applied = false;
}

CFEASolver::CFEASolver(CGeometry *geometry, CConfig *config) : CSolver() {
  
  unsigned long iPoint;
  unsigned short iVar, jVar, iDim, jDim;
  unsigned short iTerm, iKind;

  bool dynamic = (config->GetDynamic_Analysis() == DYNAMIC);
  bool nonlinear_analysis = (config->GetGeometricConditions() == LARGE_DEFORMATIONS);
  bool fsi = config->GetFSI_Simulation();
  /*--- Generalized alpha method requires residual at previous time step. ---*/
  bool gen_alpha = (config->GetKind_TimeIntScheme_FEA() == GENERALIZED_ALPHA);
  /*--- Test whether we consider dielectric elastomers ---*/
  bool de_effects = config->GetDE_Effects();
  bool body_forces = config->GetDeadLoad();
  
<<<<<<< HEAD
  /*--- A priori we don't have an element-based input file (most of the applications will be like this) ---*/
  element_based = false;
=======
  element_based = false;          // A priori we don't have an element-based input file (most of the applications will be like this)
  topol_filter_applied = false;
>>>>>>> c5276b02
  
  nElement      = geometry->GetnElem();
  nDim          = geometry->GetnDim();
  nMarker       = geometry->GetnMarker();
  
  nPoint        = geometry->GetnPoint();
  nPointDomain  = geometry->GetnPointDomain();
  
  /*--- Number of different terms for FEA ---*/
  nFEA_Terms = 1;
  if (de_effects) nFEA_Terms++;       // The DE term is DE_TERM = 1
  
  /*--- Here is where we assign the kind of each element ---*/
  
  /*--- First level: different possible terms of the equations ---*/
  element_container = new CElement** [MAX_TERMS];
  for (iTerm = 0; iTerm < MAX_TERMS; iTerm++)
    element_container[iTerm] = new CElement* [MAX_FE_KINDS];
  
  for (iTerm = 0; iTerm < MAX_TERMS; iTerm++) {
    for (iKind = 0; iKind < MAX_FE_KINDS; iKind++) {
      element_container[iTerm][iKind] = NULL;
    }
  }
  
  if (nDim == 2) {

    /*--- Basic terms ---*/
    element_container[FEA_TERM][EL_TRIA] = new CTRIA1(nDim, config);
    element_container[FEA_TERM][EL_QUAD] = new CQUAD4(nDim, config);

    if (de_effects){
      element_container[DE_TERM][EL_TRIA] = new CTRIA1(nDim, config);
      element_container[DE_TERM][EL_QUAD] = new CQUAD4(nDim, config);
    }

  }
  else if (nDim == 3) {

    element_container[FEA_TERM][EL_TETRA] = new CTETRA1(nDim, config);
    element_container[FEA_TERM][EL_HEXA]  = new CHEXA8 (nDim, config);
    element_container[FEA_TERM][EL_PYRAM] = new CPYRAM5(nDim, config);
    element_container[FEA_TERM][EL_PRISM] = new CPRISM6(nDim, config);

    if (de_effects){
      element_container[DE_TERM][EL_TETRA] = new CTETRA1(nDim, config);
      element_container[DE_TERM][EL_HEXA]  = new CHEXA8 (nDim, config);
      element_container[DE_TERM][EL_PYRAM] = new CPYRAM5(nDim, config);
      element_container[DE_TERM][EL_PRISM] = new CPRISM6(nDim, config);
    }

  }
  
  /*--- Set element properties ---*/
  elProperties = new unsigned long[4];
  for (iVar = 0; iVar < 4; iVar++)
    elProperties[iVar] = 0;
  Set_ElementProperties(geometry, config);
  
  GradN_X = new su2double [nDim];
  GradN_x = new su2double [nDim];
  
  Total_CFEA        = 0.0;
  WAitken_Dyn       = 0.0;
  WAitken_Dyn_tn1   = 0.0;
  loadIncrement     = 0.0;
  
  SetFSI_ConvValue(0,0.0);
  SetFSI_ConvValue(1,0.0);
  
  nVar = nDim;
  
  /*--- Define some auxiliary vectors related to the residual ---*/
  
  Residual = new su2double[nVar];          for (iVar = 0; iVar < nVar; iVar++) Residual[iVar]      = 0.0;
  Residual_RMS = new su2double[nVar];      for (iVar = 0; iVar < nVar; iVar++) Residual_RMS[iVar]  = 0.0;
  Residual_Max = new su2double[nVar];      for (iVar = 0; iVar < nVar; iVar++) Residual_Max[iVar]  = 0.0;
  Point_Max = new unsigned long[nVar];  for (iVar = 0; iVar < nVar; iVar++) Point_Max[iVar]     = 0;
  Point_Max_Coord = new su2double*[nVar];
  for (iVar = 0; iVar < nVar; iVar++) {
    Point_Max_Coord[iVar] = new su2double[nDim];
    for (iDim = 0; iDim < nDim; iDim++) Point_Max_Coord[iVar][iDim] = 0.0;
  }
  
  /*--- Residual i and residual j for the Matrix-Vector Product for the Mass Residual ---*/
  if (dynamic){
    Residual_i = new su2double[nVar];        for (iVar = 0; iVar < nVar; iVar++) Residual_i[iVar]    = 0.0;
    Residual_j = new su2double[nVar];        for (iVar = 0; iVar < nVar; iVar++) Residual_j[iVar]    = 0.0;
  }
  
  /*--- Define some auxiliary vectors related to the solution ---*/
  
  Solution   = new su2double[nVar]; for (iVar = 0; iVar < nVar; iVar++) Solution[iVar] = 0.0;
  
  Solution_Interm = NULL;
  if (gen_alpha) {
    Solution_Interm = new su2double[nVar];
    for (iVar = 0; iVar < nVar; iVar++) Solution_Interm[iVar] = 0.0;
  }
  
  nodeReactions = new su2double[nVar];  for (iVar = 0; iVar < nVar; iVar++) nodeReactions[iVar]   = 0.0;
  
  /*--- The length of the solution vector depends on whether the problem is static or dynamic ---*/
  
  unsigned short nSolVar;
  string text_line, filename;
  ifstream restart_file;

  if (dynamic) nSolVar = 3 * nVar;
  else nSolVar = nVar;
  
  SolRest = new su2double[nSolVar];
  for (iVar = 0; iVar < nSolVar; iVar++) SolRest[iVar] = 0.0;

  /*--- Initialize from zero everywhere ---*/

  node = new CFEABoundVariable(SolRest, nPoint, nDim, nVar, config);
  snode = static_cast<CFEABoundVariable*>(node);

  /*--- Set which points are vertices and allocate boundary data. ---*/

  for (iPoint = 0; iPoint < nPoint; iPoint++)
    for (unsigned short iMarker = 0; iMarker < config->GetnMarker_All(); iMarker++) {
      long iVertex = geometry->node[iPoint]->GetVertex(iMarker);
      if (iVertex >= 0) {
        snode->Set_isVertex(iPoint,true);
        break;
      }
    }
  snode->AllocateBoundaryVariables(config);


  bool reference_geometry = config->GetRefGeom();
  if (reference_geometry) Set_ReferenceGeometry(geometry, config);
  
  bool prestretch_fem = config->GetPrestretch();
  if (prestretch_fem) Set_Prestretch(geometry, config);  
  
  /*--- Term ij of the Jacobian ---*/
  
  Jacobian_ij = new su2double*[nVar];
  for (iVar = 0; iVar < nVar; iVar++) {
    Jacobian_ij[iVar] = new su2double [nVar];
    for (jVar = 0; jVar < nVar; jVar++) {
      Jacobian_ij[iVar][jVar] = 0.0;
    }
  }
  
  /*--- Term ij of the Mass Matrix (only if dynamic analysis) ---*/
  MassMatrix_ij = NULL;
  if (dynamic) {
    MassMatrix_ij = new su2double*[nVar];
    for (iVar = 0; iVar < nVar; iVar++) {
      MassMatrix_ij[iVar] = new su2double [nVar];
      for (jVar = 0; jVar < nVar; jVar++) {
        MassMatrix_ij[iVar][jVar] = 0.0;
      }
    }
  }
  
  Jacobian_c_ij = NULL;
  Jacobian_s_ij = NULL;
  if (nonlinear_analysis) {
    
    /*--- Term ij of the Jacobian (constitutive contribution) ---*/
    
    Jacobian_c_ij = new su2double*[nVar];
    for (iVar = 0; iVar < nVar; iVar++) {
      Jacobian_c_ij[iVar] = new su2double [nVar];
      for (jVar = 0; jVar < nVar; jVar++) {
        Jacobian_c_ij[iVar][jVar] = 0.0;
      }
    }
    
    /*--- Term ij of the Jacobian (stress contribution) ---*/
    
    Jacobian_s_ij = new su2double*[nVar];
    for (iVar = 0; iVar < nVar; iVar++) {
      Jacobian_s_ij[iVar] = new su2double [nVar];
      for (jVar = 0; jVar < nVar; jVar++) {
        Jacobian_s_ij[iVar][jVar] = 0.0;
      }
    }
    
  }
  
  /*--- Stress contribution to the node i ---*/
  Res_Stress_i = new su2double[nVar];
  
  /*--- Contribution of the external surface forces to the residual (auxiliary vector) ---*/
  Res_Ext_Surf = new su2double[nVar];
  
  /*--- Contribution of the body forces to the residual (auxiliary vector) ---*/
  Res_Dead_Load = NULL;
  if (body_forces) {
    Res_Dead_Load = new su2double[nVar];
  }
  
  /*--- Contribution of the fluid tractions to the residual (auxiliary vector) ---*/
  Res_FSI_Cont = NULL;
  if (fsi) {
    Res_FSI_Cont = new su2double[nVar];
  }
  
  /*--- Time integration contribution to the residual ---*/
  Res_Time_Cont = NULL;
  if (dynamic) {
    Res_Time_Cont = new su2double [nVar];
  }
  
  /*--- Matrices to impose clamped boundary conditions ---*/
  
  mZeros_Aux = new su2double *[nDim];
  for(iDim = 0; iDim < nDim; iDim++)
    mZeros_Aux[iDim] = new su2double[nDim];
  
  mId_Aux = new su2double *[nDim];
  for(iDim = 0; iDim < nDim; iDim++)
    mId_Aux[iDim] = new su2double[nDim];
  
  for(iDim = 0; iDim < nDim; iDim++) {
    for (jDim = 0; jDim < nDim; jDim++) {
      mZeros_Aux[iDim][jDim] = 0.0;
      mId_Aux[iDim][jDim] = 0.0;
    }
    mId_Aux[iDim][iDim] = 1.0;
  }
  
  
  /*--- Initialization of matrix structures ---*/
  if (rank == MASTER_NODE) cout << "Initialize Jacobian structure (Non-Linear Elasticity)." << endl;
  
  Jacobian.Initialize(nPoint, nPointDomain, nVar, nVar, false, geometry, config);
  
  if (dynamic) {
    MassMatrix.Initialize(nPoint, nPointDomain, nVar, nVar, false, geometry, config);
    TimeRes_Aux.Initialize(nPoint, nPointDomain, nVar, 0.0);
    TimeRes.Initialize(nPoint, nPointDomain, nVar, 0.0);
  }
  
  /*--- Initialization of linear solver structures ---*/
  LinSysSol.Initialize(nPoint, nPointDomain, nVar, 0.0);
  LinSysRes.Initialize(nPoint, nPointDomain, nVar, 0.0);
  
  LinSysAux.Initialize(nPoint, nPointDomain, nVar, 0.0);
  
  LinSysReact.Initialize(nPoint, nPointDomain, nVar, 0.0);
  
  /*--- Initialize the auxiliary vector and matrix for the computation of the nodal Reactions ---*/
  
  normalVertex = new su2double [nDim];
  
  stressTensor = new su2double* [nDim];
  for (iVar = 0; iVar < nVar; iVar++) {
    stressTensor[iVar] = new su2double [nDim];
  }
  
  /*---- Initialize the auxiliary vector for the solution predictor ---*/
  
  solutionPredictor = new su2double [nVar];
  
  iElem_iDe = NULL;

  /*--- Initialize the value of the total objective function ---*/
   Total_OFRefGeom = 0.0;
   Total_OFRefNode = 0.0;
   Total_OFVolFrac = 0.0;

   /*--- Initialize the value of the global objective function ---*/
   Global_OFRefGeom = 0.0;
   Global_OFRefNode = 0.0;

   /*--- Initialize the value of the total gradient for the forward mode ---*/
   Total_ForwardGradient = 0.0;

   if (config->GetDirectDiff() == D_YOUNG ||
       config->GetDirectDiff() == D_POISSON ||
       config->GetDirectDiff() == D_RHO ||
       config->GetDirectDiff() == D_RHO_DL ||
       config->GetDirectDiff() == D_EFIELD ||
       config->GetDirectDiff() == D_MACH ||
       config->GetDirectDiff() == D_PRESSURE){

     /*--- Header of the temporary output file ---*/
     ofstream myfile_res;

     if (config->GetDirectDiff() == D_YOUNG) myfile_res.open ("Output_Direct_Diff_E.txt");
     if (config->GetDirectDiff() == D_POISSON) myfile_res.open ("Output_Direct_Diff_Nu.txt");
     if (config->GetDirectDiff() == D_RHO) myfile_res.open ("Output_Direct_Diff_Rho.txt");
     if (config->GetDirectDiff() == D_RHO_DL) myfile_res.open ("Output_Direct_Diff_Rho_DL.txt");
     if (config->GetDirectDiff() == D_EFIELD) myfile_res.open ("Output_Direct_Diff_EField.txt");

     if (config->GetDirectDiff() == D_MACH) myfile_res.open ("Output_Direct_Diff_Mach.txt");
     if (config->GetDirectDiff() == D_PRESSURE) myfile_res.open ("Output_Direct_Diff_Pressure.txt");

     myfile_res << "Objective Function " << "\t";

     if (dynamic) myfile_res << "O. Function Averaged " << "\t";

     myfile_res << "Sensitivity Local" << "\t";

     myfile_res << "Sensitivity Averaged" << "\t";

     myfile_res << endl;

     myfile_res.close();

   }

  /*--- Initialize the BGS residuals in FSI problems. ---*/
  if (config->GetMultizone_Residual()){

    FSI_Residual      = 0.0;
    RelaxCoeff        = 1.0;
    ForceCoeff        = 1.0;

    Residual_BGS      = new su2double[nVar];         for (iVar = 0; iVar < nVar; iVar++) Residual_BGS[iVar]  = 0.0;
    Residual_Max_BGS  = new su2double[nVar];         for (iVar = 0; iVar < nVar; iVar++) Residual_Max_BGS[iVar]  = 0.0;

    /*--- Define some structures for locating max residuals ---*/

    Point_Max_BGS       = new unsigned long[nVar];  for (iVar = 0; iVar < nVar; iVar++) Point_Max_BGS[iVar]  = 0;
    Point_Max_Coord_BGS = new su2double*[nVar];
    for (iVar = 0; iVar < nVar; iVar++) {
      Point_Max_Coord_BGS[iVar] = new su2double[nDim];
      for (iDim = 0; iDim < nDim; iDim++) Point_Max_Coord_BGS[iVar][iDim] = 0.0;
    }
  }
  else{
    ForceCoeff        = 1.0;
  }

  /*--- Penalty value - to maintain constant the stiffness in optimization problems - TODO: this has to be improved ---*/
  PenaltyValue = 0.0;

  /*--- Perform the MPI communication of the solution ---*/
  
  InitiateComms(geometry, config, SOLUTION_FEA);
  CompleteComms(geometry, config, SOLUTION_FEA);
  
  /*--- If dynamic, we also need to communicate the old solution ---*/
  
  if(dynamic) {
    InitiateComms(geometry, config, SOLUTION_FEA_OLD);
    CompleteComms(geometry, config, SOLUTION_FEA_OLD);
  }
  
}

CFEASolver::~CFEASolver(void) {
  
  unsigned short iVar, jVar;
  unsigned long iElem;
  
  if (element_container != NULL) {
    for (iVar = 0; iVar < MAX_TERMS; iVar++) {
      for (jVar = 0; jVar < MAX_FE_KINDS; jVar++) {
        if (element_container[iVar][jVar] != NULL) delete element_container[iVar][jVar];
      }
      delete [] element_container[iVar];
    }
    delete [] element_container;
  }
  
  if (element_properties != NULL){
    for (iElem = 0; iElem < nElement; iElem++)
      if (element_properties[iElem] != NULL) delete element_properties[iElem];
    delete [] element_properties;
  }
  
  for (iVar = 0; iVar < nVar; iVar++) {
    if (Jacobian_s_ij != NULL) delete [] Jacobian_s_ij[iVar];
    if (Jacobian_c_ij != NULL) delete [] Jacobian_c_ij[iVar];
    delete [] mZeros_Aux[iVar];
    delete [] mId_Aux[iVar];
    delete [] stressTensor[iVar];
  }
  
  if (Jacobian_s_ij != NULL) delete [] Jacobian_s_ij;
  if (Jacobian_c_ij != NULL) delete [] Jacobian_c_ij;
  delete [] Res_Stress_i;
  delete [] Res_Ext_Surf;
  if (Res_Time_Cont != NULL) delete[] Res_Time_Cont;
  if (Res_Dead_Load != NULL) delete[] Res_Dead_Load;
  delete [] SolRest;
  delete [] GradN_X;
  delete [] GradN_x;
  
  delete [] mZeros_Aux;
  delete [] mId_Aux;
  
  delete [] nodeReactions;
  
  delete [] normalVertex;
  delete [] stressTensor;
  
  if (iElem_iDe != NULL) delete [] iElem_iDe;
}

void CFEASolver::Set_ElementProperties(CGeometry *geometry, CConfig *config) {

  unsigned long iElem;
  unsigned long index;

  unsigned short iZone = config->GetiZone();
  unsigned short nZone = geometry->GetnZone();
  
  bool topology_mode = config->GetTopology_Optimization();

  string filename;
  ifstream properties_file;

  element_properties = new CElementProperty*[nElement];

  /*--- Restart the solution from file information ---*/

  filename = config->GetFEA_FileName();

  /*--- If multizone, append zone name ---*/
  if (nZone > 1)
    filename = config->GetMultizone_FileName(filename, iZone);

  if (rank == MASTER_NODE) cout << "Filename: " << filename << "." << endl;

  properties_file.open(filename.data(), ios::in);

  /*--- In case there is no file, all elements get the same property (0) ---*/

  if (properties_file.fail()) {
    if (rank == MASTER_NODE){
      cout << "There is no element-based properties file." << endl;
      cout << "The structural domain has uniform properties." << endl;
      
      if (topology_mode)
        SU2_MPI::Error("Topology mode requires an element-based properties file.",CURRENT_FUNCTION);
    }

    for (iElem = 0; iElem < nElement; iElem++){
      element_properties[iElem] = new CElementProperty(0, 0, 0, 0);
    }

    element_based = false;

  }
  else{

    element_based = true;

    /*--- In case this is a parallel simulation, we need to perform the
       Global2Local index transformation first. ---*/

    long *Global2Local = new long[geometry->GetGlobal_nElemDomain()];

    /*--- First, set all indices to a negative value by default ---*/

    for (iElem = 0; iElem < geometry->GetGlobal_nElemDomain(); iElem++)
      Global2Local[iElem] = -1;

    /*--- Now fill array with the transform values only for the points in the rank (including halos) ---*/

    for (iElem = 0; iElem < nElement; iElem++)
      Global2Local[geometry->elem[iElem]->GetGlobalIndex()] = iElem;

    /*--- Read all lines in the restart file ---*/

    long iElem_Local;
    unsigned long iElem_Global_Local = 0, iElem_Global = 0; string text_line;
    unsigned short rbuf_NotMatching = 0, sbuf_NotMatching = 0;

    /*--- The first line is the header ---*/

    getline (properties_file, text_line);

    for (iElem_Global = 0; iElem_Global < geometry->GetGlobal_nElemDomain(); iElem_Global++ ) {

      getline (properties_file, text_line);

      istringstream point_line(text_line);

      /*--- Retrieve local index. If this element from the restart file lives
         only on a different processor, the value of iPoint_Local will be -1.
         Otherwise, the local index for this node on the current processor
         will be returned and used to instantiate the vars. ---*/

      iElem_Local = Global2Local[iElem_Global];

      if (iElem_Local >= 0) {

        if (config->GetDE_Effects())
          point_line >> index >> elProperties[0] >> elProperties[1] >> elProperties[2] >> elProperties[3];
        else
          point_line >> index >> elProperties[0] >> elProperties[1] >> elProperties[2] >> elProperties[3];

        element_properties[iElem_Local] = new CElementProperty(elProperties[0],
                                                         elProperties[1],
                                                         elProperties[2],
                                                         elProperties[3]);

        /*--- For backwards compatibility we only read a fifth column in topology mode ---*/
        if (topology_mode) {
          su2double elDensity;
          point_line >> elDensity;
          element_properties[iElem_Local]->SetDesignDensity(elDensity);
        }

        iElem_Global_Local++;
      }

    }

    /*--- Detect a wrong solution file ---*/

    if (iElem_Global_Local < nElement) { sbuf_NotMatching = 1; }

#ifndef HAVE_MPI
    rbuf_NotMatching = sbuf_NotMatching;
#else
    SU2_MPI::Allreduce(&sbuf_NotMatching, &rbuf_NotMatching, 1, MPI_UNSIGNED_SHORT, MPI_SUM, MPI_COMM_WORLD);
#endif
    if (rbuf_NotMatching != 0) {
      SU2_MPI::Error(string("The properties file ") + filename + string(" doesn't match with the mesh file!\n")  + 
                     string("It could be empty lines at the end of the file."), CURRENT_FUNCTION);
    }

    /*--- Close the restart file ---*/

    properties_file.close();

    /*--- Free memory needed for the transformation ---*/

    delete [] Global2Local;


  }


}


void CFEASolver::Set_Prestretch(CGeometry *geometry, CConfig *config) {
  
  unsigned long iPoint;
  unsigned long index;
  
  unsigned short iVar;
  unsigned short iZone = config->GetiZone();
  unsigned short nZone = geometry->GetnZone();
  
  string filename;
  ifstream prestretch_file;
  
  
  /*--- Restart the solution from file information ---*/
  
  filename = config->GetPrestretch_FEMFileName();
  
  /*--- If multizone, append zone name ---*/
  if (nZone > 1)
    filename = config->GetMultizone_FileName(filename, iZone);
  
  if (rank == MASTER_NODE) cout << "Filename: " << filename << "." << endl;
  
  prestretch_file.open(filename.data(), ios::in);
  
  /*--- In case there is no file ---*/
  
  if (prestretch_file.fail()) {
    SU2_MPI::Error(string("There is no FEM prestretch reference file ") + filename, CURRENT_FUNCTION);
  }
  /*--- In case this is a parallel simulation, we need to perform the
   Global2Local index transformation first. ---*/
  
  map<unsigned long,unsigned long> Global2Local;
  map<unsigned long,unsigned long>::const_iterator MI;
  
  /*--- Now fill array with the transform values only for local points ---*/
  
  for (iPoint = 0; iPoint < nPointDomain; iPoint++)
    Global2Local[geometry->node[iPoint]->GetGlobalIndex()] = iPoint;
  
  /*--- Read all lines in the restart file ---*/
  
  long iPoint_Local;
  unsigned long iPoint_Global_Local = 0, iPoint_Global = 0; string text_line;
  unsigned short rbuf_NotMatching = 0, sbuf_NotMatching = 0;
  
  /*--- The first line is the header ---*/
  
  getline (prestretch_file, text_line);
  
  while (getline (prestretch_file, text_line)) {
    istringstream point_line(text_line);
    
    /*--- Retrieve local index. If this node from the restart file lives
     on the current processor, we will load and instantiate the vars. ---*/
    
    MI = Global2Local.find(iPoint_Global);
    if (MI != Global2Local.end()) {
    
      iPoint_Local = Global2Local[iPoint_Global];
      
      if (nDim == 2) point_line >> Solution[0] >> Solution[1] >> index;
      if (nDim == 3) point_line >> Solution[0] >> Solution[1] >> Solution[2] >> index;
      
      for (iVar = 0; iVar < nVar; iVar++) snode->SetPrestretch(iPoint_Local,iVar, Solution[iVar]);
      
      iPoint_Global_Local++;
    }
    iPoint_Global++;
  }
  
  /*--- Detect a wrong solution file ---*/
  
  if (iPoint_Global_Local < nPointDomain) { sbuf_NotMatching = 1; }
  
#ifndef HAVE_MPI
  rbuf_NotMatching = sbuf_NotMatching;
#else
  SU2_MPI::Allreduce(&sbuf_NotMatching, &rbuf_NotMatching, 1, MPI_UNSIGNED_SHORT, MPI_SUM, MPI_COMM_WORLD);
#endif
  if (rbuf_NotMatching != 0) {
      SU2_MPI::Error(string("The solution file ") + filename + string(" doesn't match with the mesh file!\n") +
                     string("It could be empty lines at the end of the file."), CURRENT_FUNCTION);
  }
  
  /*--- Close the restart file ---*/
  
  prestretch_file.close();
  
  /*--- We need to communicate here the prestretched geometry for the halo nodes. ---*/
  /*--- We avoid creating a new function as this may be reformatted.              ---*/

  unsigned short iMarker, MarkerS, MarkerR;
  unsigned long iVertex, nVertexS, nVertexR, nBufferS_Vector, nBufferR_Vector;
  su2double *Buffer_Receive_U = NULL, *Buffer_Send_U = NULL;

#ifdef HAVE_MPI
  int send_to, receive_from;
  SU2_MPI::Status status;
#endif

  for (iMarker = 0; iMarker < nMarker; iMarker++) {

    if ((config->GetMarker_All_KindBC(iMarker) == SEND_RECEIVE) &&
        (config->GetMarker_All_SendRecv(iMarker) > 0)) {

      MarkerS = iMarker;  MarkerR = iMarker+1;

#ifdef HAVE_MPI
      send_to = config->GetMarker_All_SendRecv(MarkerS)-1;
      receive_from = abs(config->GetMarker_All_SendRecv(MarkerR))-1;
#endif

      nVertexS = geometry->nVertex[MarkerS];  nVertexR = geometry->nVertex[MarkerR];
      nBufferS_Vector = nVertexS*nVar;        nBufferR_Vector = nVertexR*nVar;

      /*--- Allocate Receive and send buffers  ---*/
      Buffer_Receive_U = new su2double [nBufferR_Vector];
      Buffer_Send_U = new su2double[nBufferS_Vector];

      /*--- Copy the solution that should be sent ---*/
      for (iVertex = 0; iVertex < nVertexS; iVertex++) {
        iPoint = geometry->vertex[MarkerS][iVertex]->GetNode();
        for (iVar = 0; iVar < nVar; iVar++)
          Buffer_Send_U[iVar*nVertexS+iVertex] = snode->GetPrestretch(iPoint,iVar);
      }

#ifdef HAVE_MPI

      /*--- Send/Receive information using Sendrecv ---*/
      SU2_MPI::Sendrecv(Buffer_Send_U, nBufferS_Vector, MPI_DOUBLE, send_to, 0,
                        Buffer_Receive_U, nBufferR_Vector, MPI_DOUBLE, receive_from, 0, MPI_COMM_WORLD, &status);

#else

      /*--- Receive information without MPI ---*/
      for (iVertex = 0; iVertex < nVertexR; iVertex++) {
        for (iVar = 0; iVar < nVar; iVar++)
          Buffer_Receive_U[iVar*nVertexR+iVertex] = Buffer_Send_U[iVar*nVertexR+iVertex];
      }

#endif

      /*--- Deallocate send buffer ---*/
      delete [] Buffer_Send_U;

      /*--- Do the coordinate transformation ---*/
      for (iVertex = 0; iVertex < nVertexR; iVertex++) {

        /*--- Find point and its type of transformation ---*/
        iPoint = geometry->vertex[MarkerR][iVertex]->GetNode();

        /*--- Copy solution variables. ---*/
        for (iVar = 0; iVar < nVar; iVar++)
          SolRest[iVar] = Buffer_Receive_U[iVar*nVertexR+iVertex];

        /*--- Store received values back into the variable. ---*/
        for (iVar = 0; iVar < nVar; iVar++)
          snode->SetPrestretch(iPoint,iVar, SolRest[iVar]);

      }

      /*--- Deallocate receive buffer ---*/
      delete [] Buffer_Receive_U;

    }

  }


}

void CFEASolver::Set_ReferenceGeometry(CGeometry *geometry, CConfig *config) {

  unsigned long iPoint;
  unsigned long index;

  unsigned short iVar;
  unsigned short iZone = config->GetiZone();
  unsigned short nZone = geometry->GetnZone();
  unsigned short file_format = config->GetRefGeom_FileFormat();

  string filename;
  su2double dull_val;
  ifstream reference_file;


  /*--- Restart the solution from file information ---*/

  filename = config->GetRefGeom_FEMFileName();

  /*--- If multizone, append zone name ---*/
  if (nZone > 1)
    filename = config->GetMultizone_FileName(filename, iZone);

  reference_file.open(filename.data(), ios::in);

  /*--- In case there is no file ---*/

  if (reference_file.fail()) {
    SU2_MPI::Error( "There is no FEM reference geometry file!!", CURRENT_FUNCTION);
  }

  if (rank == MASTER_NODE) cout << "Filename: " << filename << " and format " << file_format << "." << endl;

  /*--- In case this is a parallel simulation, we need to perform the
   Global2Local index transformation first. ---*/

  long *Global2Local = new long[geometry->GetGlobal_nPointDomain()];

  /*--- First, set all indices to a negative value by default ---*/

  for (iPoint = 0; iPoint < geometry->GetGlobal_nPointDomain(); iPoint++)
    Global2Local[iPoint] = -1;

  /*--- Now fill array with the transform values only for local points ---*/

  for (iPoint = 0; iPoint < nPointDomain; iPoint++)
    Global2Local[geometry->node[iPoint]->GetGlobalIndex()] = iPoint;

  /*--- Read all lines in the restart file ---*/

  long iPoint_Local;
  unsigned long iPoint_Global_Local = 0, iPoint_Global = 0; string text_line;
  unsigned short rbuf_NotMatching = 0, sbuf_NotMatching = 0;

  /*--- The first line is the header ---*/

  getline (reference_file, text_line);

  while (getline (reference_file, text_line)) {
    istringstream point_line(text_line);

    /*--- Retrieve local index. If this node from the restart file lives
       on a different processor, the value of iPoint_Local will be -1.
       Otherwise, the local index for this node on the current processor
       will be returned and used to instantiate the vars. ---*/

    iPoint_Local = Global2Local[iPoint_Global];

    if (iPoint_Local >= 0) {

      if (nDim == 2) point_line >> index >> dull_val >> dull_val >> Solution[0] >> Solution[1];
      if (nDim == 3) point_line >> index >> dull_val >> dull_val >> dull_val >> Solution[0] >> Solution[1] >> Solution[2];

      for (iVar = 0; iVar < nVar; iVar++) snode->SetReference_Geometry(iPoint_Local,iVar, Solution[iVar]);

      iPoint_Global_Local++;
    }
    iPoint_Global++;
  }

  /*--- Detect a wrong solution file ---*/

  if (iPoint_Global_Local < nPointDomain) { sbuf_NotMatching = 1; }

#ifndef HAVE_MPI
  rbuf_NotMatching = sbuf_NotMatching;
#else
  SU2_MPI::Allreduce(&sbuf_NotMatching, &rbuf_NotMatching, 1, MPI_UNSIGNED_SHORT, MPI_SUM, MPI_COMM_WORLD);
#endif
  
  if (rbuf_NotMatching != 0) {
    SU2_MPI::Error(string("The solution file ") + filename + string(" doesn't match with the mesh file!\n")  + 
                   string("It could be empty lines at the end of the file."), CURRENT_FUNCTION);
  }

  /*--- I don't think we need to communicate ---*/

  /*--- Close the restart file ---*/

  reference_file.close();

  /*--- Free memory needed for the transformation ---*/

  delete [] Global2Local;

}



void CFEASolver::Preprocessing(CGeometry *geometry, CSolver **solver_container, CConfig *config, CNumerics **numerics, unsigned short iMesh, unsigned long Iteration, unsigned short RunTime_EqSystem, bool Output) {
  
  
  unsigned long iPoint;
  bool initial_calc = (config->GetExtIter() == 0);                  // Checks if it is the first calculation.
  bool first_iter = (config->GetIntIter() == 0);                          // Checks if it is the first iteration
  bool dynamic = (config->GetDynamic_Analysis() == DYNAMIC);              // Dynamic simulations.
  bool linear_analysis = (config->GetGeometricConditions() == SMALL_DEFORMATIONS);  // Linear analysis.
  bool nonlinear_analysis = (config->GetGeometricConditions() == LARGE_DEFORMATIONS);  // Nonlinear analysis.
  bool newton_raphson = (config->GetKind_SpaceIteScheme_FEA() == NEWTON_RAPHSON);    // Newton-Raphson method
  bool restart = config->GetRestart();                        // Restart analysis
  bool initial_calc_restart = (SU2_TYPE::Int(config->GetExtIter()) == config->GetDyn_RestartIter()); // Initial calculation for restart
  
  bool disc_adj_fem = (config->GetKind_Solver() == DISC_ADJ_FEM);     // Discrete adjoint FEM solver
  
  bool incremental_load = config->GetIncrementalLoad();               // If an incremental load is applied
  
  bool body_forces = config->GetDeadLoad();                     // Body forces (dead loads).
  
  bool fsi = config->GetFSI_Simulation();
  bool consistent_interpolation = (!config->GetConservativeInterpolation() ||
                                  (config->GetKindInterpolation() == WEIGHTED_AVERAGE));
  
  bool topology_mode = config->GetTopology_Optimization();  // Density-based topology optimization
  
  
  /*--- Set vector entries to zero ---*/
  for (iPoint = 0; iPoint < geometry->GetnPoint(); iPoint ++) {
    LinSysAux.SetBlock_Zero(iPoint);
    LinSysRes.SetBlock_Zero(iPoint);
    LinSysSol.SetBlock_Zero(iPoint);
  }
  
  /*--- Set matrix entries to zero ---*/
  
  /*
   * If the problem is linear, we only need one Jacobian matrix in the problem, because
   * it is going to be constant along the calculations. Therefore, we only initialize
   * the Jacobian matrix once, at the beginning of the simulation.
   *
   * We don't need first_iter, because there is only one iteration per time step in linear analysis.
   * For dynamic problems we also need to recompute the Jacobian as that is where the RHS is computed
   * as a residual (and we need that for AD).
   */
  if ((initial_calc && linear_analysis)||
      (restart && initial_calc_restart && linear_analysis) ||
      (dynamic && disc_adj_fem) ||
      (dynamic && linear_analysis)) {
    Jacobian.SetValZero();
  }
  
  /*
   * For topology optimization we apply a filter on the design density field to avoid
   * numerical issues (checkerboards), ensure mesh independence, and impose a length scale.
   * This has to be done before computing the mass matrix and the dead load terms.
   * This filter, and the volume fraction objective function, require the element volumes,
   * so we ask "geometry" to compute them.
   * This only needs to be done for the undeformed (initial) shape.
   */
  if (topology_mode && (!topol_filter_applied || disc_adj_fem)) {
    geometry->SetElemVolume(config);
    FilterElementDensities(geometry,config);
    topol_filter_applied = true;
  }
  
  /*
   * If the problem is dynamic, we need a mass matrix, which will be constant along the calculation
   * both for linear and nonlinear analysis. Only initialized once, at the first time step.
   *
   * The same with the integration constants, as for now we consider the time step to be constant.
   *
   * We need first_iter, because in nonlinear problems there are more than one subiterations in the first time step.
   */
  if ((dynamic && initial_calc && first_iter) ||
      (dynamic && restart && initial_calc_restart && first_iter) ||
      (dynamic && disc_adj_fem)) {
    MassMatrix.SetValZero();
    Compute_IntegrationConstants(config);
    Compute_MassMatrix(geometry, solver_container, numerics, config);
  }
  
  /*
   * If body forces are taken into account, we need to compute the term that goes into the residual,
   * which will be constant along the calculation both for linear and nonlinear analysis.
   *
   * Only initialized once, at the first iteration or the beginning of the calculation after a restart.
   *
   * We need first_iter, because in nonlinear problems there are more than one subiterations in the first time step.
   */
  
  if ((body_forces && initial_calc && first_iter) ||
      (body_forces && restart && initial_calc_restart && first_iter)) {
    // If the load is incremental, we have to reset the variable to avoid adding up over the increments
    if (incremental_load) {
      for (iPoint = 0; iPoint < nPoint; iPoint++) snode->Clear_BodyForces_Res(iPoint);
    }
    // Compute the dead load term
    Compute_DeadLoad(geometry, solver_container, numerics, config);
  }
  
  /*
   * If the problem is nonlinear, we need to initialize the Jacobian and the stiffness matrix at least at the beginning
   * of each time step. If the solution method is Newton Rapshon, we initialize it also at the beginning of each
   * iteration.
   */
  
  if ((nonlinear_analysis) && ((newton_raphson) || (first_iter)))  {
    Jacobian.SetValZero();
    //    StiffMatrix.SetValZero();
  }
  
  /*
   * Some external forces may be considered constant over the time step.
   */
  if (first_iter)  {
    for (iPoint = 0; iPoint < nPoint; iPoint++) snode->Clear_SurfaceLoad_Res(iPoint);
  }
  
  /*
   * If we apply nonlinear forces, we need to clear the residual on each iteration
   */
  unsigned short iMarker;
  unsigned long iVertex;
  
  for (iMarker = 0; iMarker < config->GetnMarker_All(); iMarker++){
    switch (config->GetMarker_All_KindBC(iMarker)) {
      case LOAD_BOUNDARY:
        /*--- Only if the load is nonzero - reduces computational cost ---*/
        if(config->GetLoad_Value(config->GetMarker_All_TagBound(iMarker)) != 0 ) {
          /*--- For all the vertices in the marker iMarker ---*/
          for (iVertex = 0; iVertex < geometry->nVertex[iMarker]; iVertex++) {
            /*--- Retrieve the point ID ---*/
            iPoint = geometry->vertex[iMarker][iVertex]->GetNode();
            /*--- Clear the residual of the node, to avoid adding on previous values ---*/
            snode->Clear_SurfaceLoad_Res(iPoint);
          }
        }
        break;
      case DAMPER_BOUNDARY:
        /*--- For all the vertices in the marker iMarker ---*/
        for (iVertex = 0; iVertex < geometry->nVertex[iMarker]; iVertex++) {
          /*--- Retrieve the point ID ---*/
          iPoint = geometry->vertex[iMarker][iVertex]->GetNode();
          /*--- Clear the residual of the node, to avoid adding on previous values ---*/
          snode->Clear_SurfaceLoad_Res(iPoint);
        }
        break;
    }
  }
  
  /*
   * FSI loads (computed upstream) need to be integrated if a nonconservative interpolation scheme is in use
   */
  if (fsi && first_iter && consistent_interpolation) Integrate_FSI_Loads(geometry,config);

}

void CFEASolver::SetTime_Step(CGeometry *geometry, CSolver **solver_container, CConfig *config, unsigned short iMesh, unsigned long Iteration) { }

void CFEASolver::SetInitialCondition(CGeometry **geometry, CSolver ***solver_container, CConfig *config, unsigned long ExtIter) {

  /*--- We store the current solution as "Solution Old", for the case that we need to retrieve it ---*/

  if (config->GetIncrementalLoad()) snode->Set_OldSolution();

}

void CFEASolver::ResetInitialCondition(CGeometry **geometry, CSolver ***solver_container, CConfig *config, unsigned long ExtIter) {

  /*--- We store the current solution as "Solution Old", for the case that we need to retrieve it ---*/

  if (config->GetIncrementalLoad()) snode->Set_Solution();

}

void CFEASolver::Compute_StiffMatrix(CGeometry *geometry, CSolver **solver_container, CNumerics **numerics, CConfig *config) {
  
  unsigned long iElem, iVar, jVar;
  unsigned short iNode, iDim, nNodes = 0;
  unsigned long indexNode[8]={0,0,0,0,0,0,0,0};
  su2double val_Coord, val_Sol;
  int EL_KIND = 0;
  
  su2double *Kab = NULL, *Ta  = NULL;
  unsigned short NelNodes, jNode;
  
  bool topology_mode = config->GetTopology_Optimization();
  su2double simp_exponent = config->GetSIMP_Exponent();
  su2double simp_minstiff = config->GetSIMP_MinStiffness();
  
  /*--- Loops over all the elements ---*/
  
  for (iElem = 0; iElem < geometry->GetnElem(); iElem++) {
    
    if (geometry->elem[iElem]->GetVTK_Type() == TRIANGLE)      {nNodes = 3; EL_KIND = EL_TRIA;}
    if (geometry->elem[iElem]->GetVTK_Type() == QUADRILATERAL) {nNodes = 4; EL_KIND = EL_QUAD;}
    if (geometry->elem[iElem]->GetVTK_Type() == TETRAHEDRON)   {nNodes = 4; EL_KIND = EL_TETRA;}
    if (geometry->elem[iElem]->GetVTK_Type() == PYRAMID)       {nNodes = 5; EL_KIND = EL_PYRAM;}
    if (geometry->elem[iElem]->GetVTK_Type() == PRISM)         {nNodes = 6; EL_KIND = EL_PRISM;}
    if (geometry->elem[iElem]->GetVTK_Type() == HEXAHEDRON)    {nNodes = 8; EL_KIND = EL_HEXA;}
    
    /*--- For the number of nodes, we get the coordinates from the connectivity matrix ---*/
    
    for (iNode = 0; iNode < nNodes; iNode++) {
      
      indexNode[iNode] = geometry->elem[iElem]->GetNode(iNode);
      
      for (iDim = 0; iDim < nDim; iDim++) {
        val_Coord = geometry->node[indexNode[iNode]]->GetCoord(iDim);
        val_Sol = snode->GetSolution(indexNode[iNode],iDim) + val_Coord;
        element_container[FEA_TERM][EL_KIND]->SetRef_Coord(val_Coord, iNode, iDim);
        element_container[FEA_TERM][EL_KIND]->SetCurr_Coord(val_Sol, iNode, iDim);
      }
    }
    
    /*--- In topology mode determine the penalty to apply to the stiffness ---*/
    su2double simp_penalty = 1.0;
    if (topology_mode) {
      simp_penalty = simp_minstiff+(1.0-simp_minstiff)*pow(element_properties[iElem]->GetPhysicalDensity(),simp_exponent);
    }
    
    /*--- Set the properties of the element ---*/
    element_container[FEA_TERM][EL_KIND]->Set_ElProperties(element_properties[iElem]);
    
    /*--- Compute the components of the jacobian and the stress term ---*/
    if (element_based){
      numerics[element_properties[iElem]->GetMat_Mod()]->Compute_Tangent_Matrix(element_container[FEA_TERM][EL_KIND], config);
    }
    else{
      numerics[FEA_TERM]->Compute_Tangent_Matrix(element_container[FEA_TERM][EL_KIND], config);
    }
    
    NelNodes = element_container[FEA_TERM][EL_KIND]->GetnNodes();
    
    for (iNode = 0; iNode < NelNodes; iNode++) {
      
      Ta = element_container[FEA_TERM][EL_KIND]->Get_Kt_a(iNode);
      for (iVar = 0; iVar < nVar; iVar++) Res_Stress_i[iVar] = simp_penalty*Ta[iVar];
      
      LinSysRes.SubtractBlock(indexNode[iNode], Res_Stress_i);
      
      for (jNode = 0; jNode < NelNodes; jNode++) {
        
        Kab = element_container[FEA_TERM][EL_KIND]->Get_Kab(iNode, jNode);
        
        for (iVar = 0; iVar < nVar; iVar++) {
          for (jVar = 0; jVar < nVar; jVar++) {
            Jacobian_ij[iVar][jVar] = simp_penalty*Kab[iVar*nVar+jVar];
          }
        }
    
        Jacobian.AddBlock(indexNode[iNode], indexNode[jNode], Jacobian_ij);
      }
      
    }
    
  }
  
  
}

void CFEASolver::Compute_StiffMatrix_NodalStressRes(CGeometry *geometry, CSolver **solver_container, CNumerics **numerics, CConfig *config) {
  
  unsigned long iElem, iVar, jVar;
  unsigned short iNode, iDim, nNodes = 0;
  unsigned long indexNode[8]={0,0,0,0,0,0,0,0};
  su2double val_Coord, val_Sol, val_Ref = 0.0;
  int EL_KIND = 0;
  
  bool prestretch_fem = config->GetPrestretch();
  
  su2double Ks_ab;
  su2double *Kab = NULL;
  su2double *Ta = NULL;
  
  su2double *Ta_DE = NULL;
  su2double Ks_ab_DE = 0.0;
  
  unsigned short NelNodes, jNode;
  
  bool de_effects = config->GetDE_Effects();

  bool topology_mode = config->GetTopology_Optimization();
  su2double simp_exponent = config->GetSIMP_Exponent();
  su2double simp_minstiff = config->GetSIMP_MinStiffness();
  
  /*--- Loops over all the elements ---*/
  
  for (iElem = 0; iElem < geometry->GetnElem(); iElem++) {
    
    if (geometry->elem[iElem]->GetVTK_Type() == TRIANGLE)      {nNodes = 3; EL_KIND = EL_TRIA;}
    if (geometry->elem[iElem]->GetVTK_Type() == QUADRILATERAL) {nNodes = 4; EL_KIND = EL_QUAD;}
    if (geometry->elem[iElem]->GetVTK_Type() == TETRAHEDRON)   {nNodes = 4; EL_KIND = EL_TETRA;}
    if (geometry->elem[iElem]->GetVTK_Type() == PYRAMID)       {nNodes = 5; EL_KIND = EL_PYRAM;}
    if (geometry->elem[iElem]->GetVTK_Type() == PRISM)         {nNodes = 6; EL_KIND = EL_PRISM;}
    if (geometry->elem[iElem]->GetVTK_Type() == HEXAHEDRON)    {nNodes = 8; EL_KIND = EL_HEXA;}
    
    /*--- For the number of nodes, we get the coordinates from the connectivity matrix ---*/
    
    for (iNode = 0; iNode < nNodes; iNode++) {
      indexNode[iNode] = geometry->elem[iElem]->GetNode(iNode);
      for (iDim = 0; iDim < nDim; iDim++) {
        val_Coord = geometry->node[indexNode[iNode]]->GetCoord(iDim);
        val_Sol = snode->GetSolution(indexNode[iNode],iDim) + val_Coord;

        /*--- Set current coordinate ---*/
        element_container[FEA_TERM][EL_KIND]->SetCurr_Coord(val_Sol, iNode, iDim);
        if (de_effects) element_container[DE_TERM][EL_KIND]->SetCurr_Coord(val_Sol, iNode, iDim);

        /*--- Set reference coordinate ---*/
        if (prestretch_fem) {
          val_Ref = snode->GetPrestretch(indexNode[iNode],iDim);
          element_container[FEA_TERM][EL_KIND]->SetRef_Coord(val_Ref, iNode, iDim);
          if (de_effects) element_container[DE_TERM][EL_KIND]->SetRef_Coord(val_Ref, iNode, iDim);
        }
        else {
          element_container[FEA_TERM][EL_KIND]->SetRef_Coord(val_Coord, iNode, iDim);
          if (de_effects) element_container[DE_TERM][EL_KIND]->SetRef_Coord(val_Coord, iNode, iDim);
        }
      }
    }
    
    /*--- In topology mode determine the penalty to apply to the stiffness ---*/
    su2double simp_penalty = 1.0;
    if (topology_mode) {
      simp_penalty = simp_minstiff+(1.0-simp_minstiff)*pow(element_properties[iElem]->GetPhysicalDensity(),simp_exponent);
    }
    
    /*--- Set the properties of the element ---*/
    element_container[FEA_TERM][EL_KIND]->Set_ElProperties(element_properties[iElem]);
    if (de_effects) element_container[DE_TERM][EL_KIND]->Set_ElProperties(element_properties[iElem]);
    
    /*--- Compute the components of the Jacobian and the stress term for the material ---*/
    if (element_based){
      numerics[element_properties[iElem]->GetMat_Mod()]->Compute_Tangent_Matrix(element_container[FEA_TERM][EL_KIND], config);
    }
    else{
      numerics[FEA_TERM]->Compute_Tangent_Matrix(element_container[FEA_TERM][EL_KIND], config);
    }
    
    /*--- Compute the electric component of the Jacobian and the stress term ---*/
    if (de_effects) numerics[DE_TERM]->Compute_Tangent_Matrix(element_container[DE_TERM][EL_KIND], config);
    
    NelNodes = element_container[FEA_TERM][EL_KIND]->GetnNodes();
    
    for (iNode = 0; iNode < NelNodes; iNode++) {
      
      Ta = element_container[FEA_TERM][EL_KIND]->Get_Kt_a(iNode);
      for (iVar = 0; iVar < nVar; iVar++) Res_Stress_i[iVar] = simp_penalty*Ta[iVar];
      
      /*--- Check if this is my node or not ---*/
      LinSysRes.SubtractBlock(indexNode[iNode], Res_Stress_i);
      
      /*--- Retrieve the electric contribution to the Residual ---*/
      if (de_effects){
        Ta_DE = element_container[DE_TERM][EL_KIND]->Get_Kt_a(iNode);
        for (iVar = 0; iVar < nVar; iVar++) Res_Stress_i[iVar] = simp_penalty*Ta_DE[iVar];
        LinSysRes.SubtractBlock(indexNode[iNode], Res_Stress_i);
        
      }
      
      for (jNode = 0; jNode < NelNodes; jNode++) {
        
        /*--- Retrieve the values of the FEA term ---*/
        Kab = element_container[FEA_TERM][EL_KIND]->Get_Kab(iNode, jNode);
        Ks_ab = element_container[FEA_TERM][EL_KIND]->Get_Ks_ab(iNode,jNode);
        
        for (iVar = 0; iVar < nVar; iVar++) {
          Jacobian_s_ij[iVar][iVar] = simp_penalty*Ks_ab;
          for (jVar = 0; jVar < nVar; jVar++) {
            Jacobian_c_ij[iVar][jVar] = simp_penalty*Kab[iVar*nVar+jVar];
          }
        }
        
        Jacobian.AddBlock(indexNode[iNode], indexNode[jNode], Jacobian_c_ij);
        Jacobian.AddBlock(indexNode[iNode], indexNode[jNode], Jacobian_s_ij);
        
        /*--- Retrieve the electric contribution to the Jacobian ---*/
        if (de_effects){
          //          Kab_DE = element_container[DE_TERM][EL_KIND]->Get_Kab(iNode, jNode);
          Ks_ab_DE = element_container[DE_TERM][EL_KIND]->Get_Ks_ab(iNode,jNode);
          
          for (iVar = 0; iVar < nVar; iVar++){
            Jacobian_s_ij[iVar][iVar] = simp_penalty*Ks_ab_DE;
          }
          
          Jacobian.AddBlock(indexNode[iNode], indexNode[jNode], Jacobian_s_ij);
        }
        
      }
      
    }
    
  }
  
}

void CFEASolver::Compute_MassMatrix(CGeometry *geometry, CSolver **solver_container, CNumerics **numerics, CConfig *config) {
  
  unsigned long iElem, iVar;
  unsigned short iNode, iDim, nNodes = 0;
  unsigned long indexNode[8]={0,0,0,0,0,0,0,0};
  su2double val_Coord;
  int EL_KIND = 0;
  
  su2double Mab;
  unsigned short NelNodes, jNode;
  
  bool topology_mode = config->GetTopology_Optimization();
  su2double simp_minstiff = config->GetSIMP_MinStiffness();
  
  /*--- Loops over all the elements ---*/
  
  for (iElem = 0; iElem < geometry->GetnElem(); iElem++) {
    
    if (geometry->elem[iElem]->GetVTK_Type() == TRIANGLE)     {nNodes = 3; EL_KIND = EL_TRIA;}
    if (geometry->elem[iElem]->GetVTK_Type() == QUADRILATERAL){nNodes = 4; EL_KIND = EL_QUAD;}
    if (geometry->elem[iElem]->GetVTK_Type() == TETRAHEDRON)  {nNodes = 4; EL_KIND = EL_TETRA;}
    if (geometry->elem[iElem]->GetVTK_Type() == PYRAMID)      {nNodes = 5; EL_KIND = EL_PYRAM;}
    if (geometry->elem[iElem]->GetVTK_Type() == PRISM)        {nNodes = 6; EL_KIND = EL_PRISM;}
    if (geometry->elem[iElem]->GetVTK_Type() == HEXAHEDRON)   {nNodes = 8; EL_KIND = EL_HEXA;}
    
    /*--- For the number of nodes, we get the coordinates from the connectivity matrix ---*/
    
    for (iNode = 0; iNode < nNodes; iNode++) {
      indexNode[iNode] = geometry->elem[iElem]->GetNode(iNode);
      for (iDim = 0; iDim < nDim; iDim++) {
        val_Coord = geometry->node[indexNode[iNode]]->GetCoord(iDim);
        element_container[FEA_TERM][EL_KIND]->SetRef_Coord(val_Coord, iNode, iDim);
      }
    }
    
    /*--- In topology mode determine the penalty to apply to the mass, linear function of the physical density ---*/
    su2double simp_penalty = 1.0;
    if (topology_mode) {
      simp_penalty = simp_minstiff+(1.0-simp_minstiff)*element_properties[iElem]->GetPhysicalDensity();
    }
    
    /*--- Set the properties of the element ---*/
    element_container[FEA_TERM][EL_KIND]->Set_ElProperties(element_properties[iElem]);
    
    numerics[FEA_TERM]->Compute_Mass_Matrix(element_container[FEA_TERM][EL_KIND], config);
    
    NelNodes = element_container[FEA_TERM][EL_KIND]->GetnNodes();

    for (iNode = 0; iNode < NelNodes; iNode++) {
      
      for (jNode = 0; jNode < NelNodes; jNode++) {
        
        Mab = element_container[FEA_TERM][EL_KIND]->Get_Mab(iNode, jNode);
        
        for (iVar = 0; iVar < nVar; iVar++) {
          MassMatrix_ij[iVar][iVar] = simp_penalty*Mab;
        }
        
        MassMatrix.AddBlock(indexNode[iNode], indexNode[jNode], MassMatrix_ij);
        
      }
      
    }
    
  }
  
}

void CFEASolver::Compute_MassRes(CGeometry *geometry, CSolver **solver_container, CNumerics **numerics, CConfig *config) {

  unsigned long iElem, iVar, iPoint;
  unsigned short iNode, iDim, nNodes = 0;
  unsigned long indexNode[8]={0,0,0,0,0,0,0,0};
  su2double val_Coord;
  int EL_KIND = 0;

  su2double Mab;
  unsigned short NelNodes, jNode;
  
  bool topology_mode = config->GetTopology_Optimization();
  su2double simp_minstiff = config->GetSIMP_MinStiffness();

  /*--- Set vector entries to zero ---*/
  for (iPoint = 0; iPoint < geometry->GetnPoint(); iPoint ++) {
    TimeRes.SetBlock_Zero(iPoint);
  }

  /*--- Loops over all the elements ---*/

  for (iElem = 0; iElem < geometry->GetnElem(); iElem++) {

    if (geometry->elem[iElem]->GetVTK_Type() == TRIANGLE)     {nNodes = 3; EL_KIND = EL_TRIA;}
    if (geometry->elem[iElem]->GetVTK_Type() == QUADRILATERAL){nNodes = 4; EL_KIND = EL_QUAD;}
    if (geometry->elem[iElem]->GetVTK_Type() == TETRAHEDRON)  {nNodes = 4; EL_KIND = EL_TETRA;}
    if (geometry->elem[iElem]->GetVTK_Type() == PYRAMID)      {nNodes = 5; EL_KIND = EL_PYRAM;}
    if (geometry->elem[iElem]->GetVTK_Type() == PRISM)        {nNodes = 6; EL_KIND = EL_PRISM;}
    if (geometry->elem[iElem]->GetVTK_Type() == HEXAHEDRON)   {nNodes = 8; EL_KIND = EL_HEXA;}

    /*--- For the number of nodes, we get the coordinates from the connectivity matrix ---*/

    for (iNode = 0; iNode < nNodes; iNode++) {
      indexNode[iNode] = geometry->elem[iElem]->GetNode(iNode);
      for (iDim = 0; iDim < nDim; iDim++) {
        val_Coord = geometry->node[indexNode[iNode]]->GetCoord(iDim);
        element_container[FEA_TERM][EL_KIND]->SetRef_Coord(val_Coord, iNode, iDim);
      }
    }

    /*--- In topology mode determine the penalty to apply to the mass, linear function of the physical density ---*/
    su2double simp_penalty = 1.0;
    if (topology_mode) {
      simp_penalty = simp_minstiff+(1.0-simp_minstiff)*element_properties[iElem]->GetPhysicalDensity();
    }

    /*--- Set the properties of the element ---*/
    element_container[FEA_TERM][EL_KIND]->Set_ElProperties(element_properties[iElem]);

    numerics[FEA_TERM]->Compute_Mass_Matrix(element_container[FEA_TERM][EL_KIND], config);

    NelNodes = element_container[FEA_TERM][EL_KIND]->GetnNodes();

    for (iNode = 0; iNode < NelNodes; iNode++) {

      for (jNode = 0; jNode < NelNodes; jNode++) {

        Mab = element_container[FEA_TERM][EL_KIND]->Get_Mab(iNode, jNode);

        for (iVar = 0; iVar < nVar; iVar++) {
          Residual_i[iVar] = simp_penalty * Mab * TimeRes_Aux.GetBlock(indexNode[iNode],iVar);
          Residual_j[iVar] = simp_penalty * Mab * TimeRes_Aux.GetBlock(indexNode[jNode],iVar);
        }

        TimeRes.AddBlock(indexNode[iNode],Residual_i);
        TimeRes.AddBlock(indexNode[jNode],Residual_j);

      }

    }

  }

}

void CFEASolver::Compute_NodalStressRes(CGeometry *geometry, CSolver **solver_container, CNumerics **numerics, CConfig *config) {
  
  
  unsigned long iElem, iVar;
  unsigned short iNode, iDim, nNodes = 0;
  unsigned long indexNode[8]={0,0,0,0,0,0,0,0};
  su2double val_Coord, val_Sol, val_Ref = 0.0;
  int EL_KIND = 0;
  
  bool prestretch_fem = config->GetPrestretch();
  
  su2double *Ta = NULL;
  unsigned short NelNodes;
  
  bool topology_mode = config->GetTopology_Optimization();
  su2double simp_exponent = config->GetSIMP_Exponent();
  su2double simp_minstiff = config->GetSIMP_MinStiffness();
  
  /*--- Loops over all the elements ---*/
  
  for (iElem = 0; iElem < geometry->GetnElem(); iElem++) {
    
    if (geometry->elem[iElem]->GetVTK_Type() == TRIANGLE)     {nNodes = 3; EL_KIND = EL_TRIA;}
    if (geometry->elem[iElem]->GetVTK_Type() == QUADRILATERAL){nNodes = 4; EL_KIND = EL_QUAD;}
    if (geometry->elem[iElem]->GetVTK_Type() == TETRAHEDRON)  {nNodes = 4; EL_KIND = EL_TETRA;}
    if (geometry->elem[iElem]->GetVTK_Type() == PYRAMID)      {nNodes = 5; EL_KIND = EL_PYRAM;}
    if (geometry->elem[iElem]->GetVTK_Type() == PRISM)        {nNodes = 6; EL_KIND = EL_PRISM;}
    if (geometry->elem[iElem]->GetVTK_Type() == HEXAHEDRON)   {nNodes = 8; EL_KIND = EL_HEXA;}
    
    /*--- For the number of nodes, we get the coordinates from the connectivity matrix ---*/
    
    for (iNode = 0; iNode < nNodes; iNode++) {
      indexNode[iNode] = geometry->elem[iElem]->GetNode(iNode);
      for (iDim = 0; iDim < nDim; iDim++) {
        val_Coord = geometry->node[indexNode[iNode]]->GetCoord(iDim);
        val_Sol = snode->GetSolution(indexNode[iNode],iDim) + val_Coord;
        element_container[FEA_TERM][EL_KIND]->SetCurr_Coord(val_Sol, iNode, iDim);
        if (prestretch_fem) {
          val_Ref = snode->GetPrestretch(indexNode[iNode],iDim);
          element_container[FEA_TERM][EL_KIND]->SetRef_Coord(val_Ref, iNode, iDim);
        }
        else {
          element_container[FEA_TERM][EL_KIND]->SetRef_Coord(val_Coord, iNode, iDim);
        }
      }
    }
    
    /*--- In topology mode determine the penalty to apply to the stiffness ---*/
    su2double simp_penalty = 1.0;
    if (topology_mode) {
      simp_penalty = simp_minstiff+(1.0-simp_minstiff)*pow(element_properties[iElem]->GetPhysicalDensity(),simp_exponent);
    }
    
    /*--- Set the properties of the element ---*/
    element_container[FEA_TERM][EL_KIND]->Set_ElProperties(element_properties[iElem]);
    
    /*--- Compute the components of the jacobian and the stress term ---*/
    if (element_based){
      numerics[element_properties[iElem]->GetMat_Mod()]->Compute_NodalStress_Term(element_container[FEA_TERM][EL_KIND], config);
    }
    else{
      numerics[FEA_TERM]->Compute_NodalStress_Term(element_container[FEA_TERM][EL_KIND], config);
    }
    
    NelNodes = element_container[FEA_TERM][EL_KIND]->GetnNodes();
    
    for (iNode = 0; iNode < NelNodes; iNode++) {
      
      Ta = element_container[FEA_TERM][EL_KIND]->Get_Kt_a(iNode);
      for (iVar = 0; iVar < nVar; iVar++) Res_Stress_i[iVar] = simp_penalty*Ta[iVar];
      
      LinSysRes.SubtractBlock(indexNode[iNode], Res_Stress_i);
      
    }
    
  }

}

void CFEASolver::Compute_NodalStress(CGeometry *geometry, CSolver **solver_container, CNumerics **numerics, CConfig *config) {
  
  unsigned long iPoint, iElem, iVar;
  unsigned short iNode, iDim, iStress;
  unsigned short nNodes = 0, nStress;
  unsigned long indexNode[8]={0,0,0,0,0,0,0,0};
  su2double val_Coord, val_Sol, val_Ref = 0.0;
  int EL_KIND = 0;
  
  bool prestretch_fem = config->GetPrestretch();
  
  bool dynamic = (config->GetDynamic_Analysis() == DYNAMIC);
  
  bool topology_mode = config->GetTopology_Optimization();
  su2double simp_exponent = config->GetSIMP_Exponent();
  
  if (nDim == 2) nStress = 3;
  else nStress = 6;
  
  su2double *Ta = NULL;
  
  unsigned short NelNodes;
  
  /*--- Restart stress to avoid adding results from previous time steps ---*/
  
  for (iPoint = 0; iPoint < nPointDomain; iPoint++) {
    for (iStress = 0; iStress < nStress; iStress++) {
      snode->SetStress_FEM(iPoint,iStress, 0.0);
    }
  }
  
  /*--- Loops over all the elements ---*/
  
  for (iElem = 0; iElem < geometry->GetnElem(); iElem++) {
    
    if (geometry->elem[iElem]->GetVTK_Type() == TRIANGLE)     {nNodes = 3; EL_KIND = EL_TRIA;}
    if (geometry->elem[iElem]->GetVTK_Type() == QUADRILATERAL){nNodes = 4; EL_KIND = EL_QUAD;}
    if (geometry->elem[iElem]->GetVTK_Type() == TETRAHEDRON)  {nNodes = 4; EL_KIND = EL_TETRA;}
    if (geometry->elem[iElem]->GetVTK_Type() == PYRAMID)      {nNodes = 5; EL_KIND = EL_PYRAM;}
    if (geometry->elem[iElem]->GetVTK_Type() == PRISM)        {nNodes = 6; EL_KIND = EL_PRISM;}
    if (geometry->elem[iElem]->GetVTK_Type() == HEXAHEDRON)   {nNodes = 8; EL_KIND = EL_HEXA;}
    
    /*--- For the number of nodes, we get the coordinates from the connectivity matrix ---*/
    
    for (iNode = 0; iNode < nNodes; iNode++) {
      indexNode[iNode] = geometry->elem[iElem]->GetNode(iNode);
      //      for (iDim = 0; iDim < nDim; iDim++) {
      //        val_Coord = geometry->node[indexNode[iNode]]->GetCoord(iDim);
      //        val_Sol = snode->GetSolution(indexNode[iNode],iDim) + val_Coord;
      //        element_container[FEA_TERM][EL_KIND]->SetRef_Coord(val_Coord, iNode, iDim);
      //        element_container[FEA_TERM][EL_KIND]->SetCurr_Coord(val_Sol, iNode, iDim);
      //      }
      for (iDim = 0; iDim < nDim; iDim++) {
        val_Coord = geometry->node[indexNode[iNode]]->GetCoord(iDim);
        val_Sol = snode->GetSolution(indexNode[iNode],iDim) + val_Coord;
        element_container[FEA_TERM][EL_KIND]->SetCurr_Coord(val_Sol, iNode, iDim);
        if (prestretch_fem) {
          val_Ref = snode->GetPrestretch(indexNode[iNode],iDim);
          element_container[FEA_TERM][EL_KIND]->SetRef_Coord(val_Ref, iNode, iDim);
        }
        else {
          element_container[FEA_TERM][EL_KIND]->SetRef_Coord(val_Coord, iNode, iDim);
        }
      }
    }
    
    /*--- Correct the stresses and reactions for topology optimization densities. ---*/
    su2double simp_penalty = 1.0;
    if (topology_mode) {
      simp_penalty = pow(element_properties[iElem]->GetPhysicalDensity(),simp_exponent);
    }
    
    /*--- Set the properties of the element ---*/
    element_container[FEA_TERM][EL_KIND]->Set_ElProperties(element_properties[iElem]);
    
    /*--- Compute the components of the jacobian and the stress term ---*/
    if (element_based){
      numerics[element_properties[iElem]->GetMat_Mod()]->Compute_Averaged_NodalStress(element_container[FEA_TERM][EL_KIND], config);
    }
    else{
      numerics[FEA_TERM]->Compute_Averaged_NodalStress(element_container[FEA_TERM][EL_KIND], config);
    }
    
    NelNodes = element_container[FEA_TERM][EL_KIND]->GetnNodes();
    
    for (iNode = 0; iNode < NelNodes; iNode++) {
      
      /*--- This only works if the problem is nonlinear ---*/
      Ta = element_container[FEA_TERM][EL_KIND]->Get_Kt_a(iNode);
      for (iVar = 0; iVar < nVar; iVar++) Res_Stress_i[iVar] = simp_penalty*Ta[iVar];
      
      LinSysReact.AddBlock(indexNode[iNode], Res_Stress_i);
      
      for (iStress = 0; iStress < nStress; iStress++) {
        snode->AddStress_FEM(indexNode[iNode],iStress, simp_penalty *
                                              (element_container[FEA_TERM][EL_KIND]->Get_NodalStress(iNode, iStress) /
                                               geometry->node[indexNode[iNode]]->GetnElem()) );
      }
      
    }
    
  }
  
  su2double *Stress;
  su2double VonMises_Stress, MaxVonMises_Stress = 0.0;
  su2double Sxx,Syy,Szz,Sxy,Sxz,Syz,S1,S2;
  
  /*--- For the number of nodes in the mesh ---*/
  for (iPoint = 0; iPoint < nPointDomain; iPoint++) {
    
    /*--- Get the stresses, added up from all the elements that connect to the node ---*/
    
    Stress  = snode->GetStress_FEM(iPoint);
    
    /*--- Compute the stress averaged from all the elements connecting to the node and the Von Mises stress ---*/
    
    if (nDim == 2) {
      
      Sxx=Stress[0];
      Syy=Stress[1];
      Sxy=Stress[2];
      
      S1=(Sxx+Syy)/2+sqrt(((Sxx-Syy)/2)*((Sxx-Syy)/2)+Sxy*Sxy);
      S2=(Sxx+Syy)/2-sqrt(((Sxx-Syy)/2)*((Sxx-Syy)/2)+Sxy*Sxy);
      
      VonMises_Stress = sqrt(S1*S1+S2*S2-2*S1*S2);
      
    }
    else {
      
      Sxx = Stress[0];
      Syy = Stress[1];
      Szz = Stress[3];
      
      Sxy = Stress[2];
      Sxz = Stress[4];
      Syz = Stress[5];
      
      VonMises_Stress = sqrt(0.5*(   pow(Sxx - Syy, 2.0)
                                  + pow(Syy - Szz, 2.0)
                                  + pow(Szz - Sxx, 2.0)
                                  + 6.0*(Sxy*Sxy+Sxz*Sxz+Syz*Syz)
                                  ));
      
    }
    
    snode->SetVonMises_Stress(iPoint,VonMises_Stress);
    
    /*--- Compute the maximum value of the Von Mises Stress ---*/
    
    MaxVonMises_Stress = max(MaxVonMises_Stress, VonMises_Stress);
    
  }
  
#ifdef HAVE_MPI
  
  /*--- Compute MaxVonMises_Stress using all the nodes ---*/
  
  su2double MyMaxVonMises_Stress = MaxVonMises_Stress; MaxVonMises_Stress = 0.0;
  SU2_MPI::Allreduce(&MyMaxVonMises_Stress, &MaxVonMises_Stress, 1, MPI_DOUBLE, MPI_MAX, MPI_COMM_WORLD);
  
#endif
  
  /*--- Set the value of the MaxVonMises_Stress as the CFEA coeffient ---*/
  
  Total_CFEA = MaxVonMises_Stress;
  
  
  bool outputReactions = false;
  
  if (outputReactions) {
    
    ofstream myfile;
    myfile.open ("Reactions.txt");
    
    unsigned short iMarker;
    unsigned long iVertex;
    su2double val_Reaction;
    
    if (!dynamic) {
      /*--- Loop over all the markers  ---*/
      for (iMarker = 0; iMarker < config->GetnMarker_All(); iMarker++)
        switch (config->GetMarker_All_KindBC(iMarker)) {
            
            /*--- If it corresponds to a clamped boundary  ---*/
            
          case CLAMPED_BOUNDARY:
            
            myfile << "MARKER " << iMarker << ":" << endl;
            
            /*--- Loop over all the vertices  ---*/
            for (iVertex = 0; iVertex < geometry->nVertex[iMarker]; iVertex++) {
              
              /*--- Get node index ---*/
              iPoint = geometry->vertex[iMarker][iVertex]->GetNode();
              
              myfile << "Node " << iPoint << "." << " \t ";
              
              for (iDim = 0; iDim < nDim; iDim++) {
                /*--- Retrieve coordinate ---*/
                val_Coord = geometry->node[iPoint]->GetCoord(iDim);
                myfile << "X" << iDim + 1 << ": " << val_Coord << " \t " ;
              }
              
              for (iVar = 0; iVar < nVar; iVar++) {
                /*--- Retrieve reaction ---*/
                val_Reaction = LinSysReact.GetBlock(iPoint, iVar);
                myfile << "F" << iVar + 1 << ": " << val_Reaction << " \t " ;
              }
              
              myfile << endl;
            }
            myfile << endl;
            break;
        }
    }
    else if (dynamic) {
      
      switch (config->GetKind_TimeIntScheme_FEA()) {
        case (CD_EXPLICIT):
          cout << "NOT IMPLEMENTED YET" << endl;
          break;
        case (NEWMARK_IMPLICIT):
          
          /*--- Loop over all points, and set aux vector TimeRes_Aux = a0*U+a2*U'+a3*U'' ---*/
          for (iPoint = 0; iPoint < geometry->GetnPoint(); iPoint++) {
            for (iVar = 0; iVar < nVar; iVar++) {
              Residual[iVar] =   a_dt[0]*snode->GetSolution_time_n(iPoint,iVar)        //a0*U(t)
              - a_dt[0]*snode->GetSolution(iPoint,iVar)           //a0*U(t+dt)(k-1)
              + a_dt[2]*snode->GetSolution_Vel_time_n(iPoint,iVar)    //a2*U'(t)
              + a_dt[3]*snode->GetSolution_Accel_time_n(iPoint,iVar);  //a3*U''(t)
            }
            TimeRes_Aux.SetBlock(iPoint, Residual);
          }

          /*--- Once computed, compute M*TimeRes_Aux ---*/
          MassMatrix.MatrixVectorProduct(TimeRes_Aux,TimeRes,geometry,config);
          
          /*--- Loop over all the markers  ---*/
          for (iMarker = 0; iMarker < config->GetnMarker_All(); iMarker++)
            switch (config->GetMarker_All_KindBC(iMarker)) {
                
                /*--- If it corresponds to a clamped boundary  ---*/
                
              case CLAMPED_BOUNDARY:
                
                myfile << "MARKER " << iMarker << ":" << endl;
                
                /*--- Loop over all the vertices  ---*/
                for (iVertex = 0; iVertex < geometry->nVertex[iMarker]; iVertex++) {
                  
                  /*--- Get node index ---*/
                  iPoint = geometry->vertex[iMarker][iVertex]->GetNode();
                  
                  myfile << "Node " << iPoint << "." << " \t ";
                  
                  for (iDim = 0; iDim < nDim; iDim++) {
                    /*--- Retrieve coordinate ---*/
                    val_Coord = geometry->node[iPoint]->GetCoord(iDim);
                    myfile << "X" << iDim + 1 << ": " << val_Coord << " \t " ;
                  }
                  
                  for (iVar = 0; iVar < nVar; iVar++) {
                    /*--- Retrieve the time contribution ---*/
                    Res_Time_Cont[iVar] = TimeRes.GetBlock(iPoint, iVar);
                    /*--- Retrieve reaction ---*/
                    val_Reaction = LinSysReact.GetBlock(iPoint, iVar) + Res_Time_Cont[iVar];
                    myfile << "F" << iVar + 1 << ": " << val_Reaction << " \t " ;
                  }
                  
                  myfile << endl;
                }
                myfile << endl;
                break;
            }
          
          
          break;
        case (GENERALIZED_ALPHA):
          cout << "NOT IMPLEMENTED YET" << endl;
          break;
      }
      
    }
    
    
    
    myfile.close();
    
  }
  
}

void CFEASolver::Compute_DeadLoad(CGeometry *geometry, CSolver **solver_container, CNumerics **numerics, CConfig *config) {
  
  unsigned long iElem, iVar;
  unsigned short iNode, iDim, nNodes = 0;
  unsigned long indexNode[8]={0,0,0,0,0,0,0,0};
  su2double val_Coord;
  int EL_KIND = 0;
  
  su2double *Dead_Load = NULL;
  unsigned short NelNodes;
  
  /*--- Loops over all the elements ---*/
  
  for (iElem = 0; iElem < geometry->GetnElem(); iElem++) {
    
    if (geometry->elem[iElem]->GetVTK_Type() == TRIANGLE)     {nNodes = 3; EL_KIND = EL_TRIA;}
    if (geometry->elem[iElem]->GetVTK_Type() == QUADRILATERAL){nNodes = 4; EL_KIND = EL_QUAD;}
    if (geometry->elem[iElem]->GetVTK_Type() == TETRAHEDRON)  {nNodes = 4; EL_KIND = EL_TETRA;}
    if (geometry->elem[iElem]->GetVTK_Type() == PYRAMID)      {nNodes = 5; EL_KIND = EL_PYRAM;}
    if (geometry->elem[iElem]->GetVTK_Type() == PRISM)        {nNodes = 6; EL_KIND = EL_PRISM;}
    if (geometry->elem[iElem]->GetVTK_Type() == HEXAHEDRON)   {nNodes = 8; EL_KIND = EL_HEXA;}
    
    /*--- For the number of nodes, we get the coordinates from the connectivity matrix ---*/
    
    for (iNode = 0; iNode < nNodes; iNode++) {
      indexNode[iNode] = geometry->elem[iElem]->GetNode(iNode);
      for (iDim = 0; iDim < nDim; iDim++) {
        val_Coord = geometry->node[indexNode[iNode]]->GetCoord(iDim);
        element_container[FEA_TERM][EL_KIND]->SetRef_Coord(val_Coord, iNode, iDim);
      }
    }
    
    /*--- Penalize the dead load, do it by default to avoid unecessary "ifs", since it
          goes to the RHS there is no need to have a minimum value for stability ---*/
    su2double simp_penalty = element_properties[iElem]->GetPhysicalDensity();
    
    /*--- Set the properties of the element ---*/
    element_container[FEA_TERM][EL_KIND]->Set_ElProperties(element_properties[iElem]);
    
    numerics[FEA_TERM]->Compute_Dead_Load(element_container[FEA_TERM][EL_KIND], config);
    
    NelNodes = element_container[FEA_TERM][EL_KIND]->GetnNodes();
    
    for (iNode = 0; iNode < NelNodes; iNode++) {
      
      Dead_Load = element_container[FEA_TERM][EL_KIND]->Get_FDL_a(iNode);
      for (iVar = 0; iVar < nVar; iVar++) Res_Dead_Load[iVar] = simp_penalty*Dead_Load[iVar];
      
      snode->Add_BodyForces_Res(indexNode[iNode],Res_Dead_Load);
      
    }
    
  }
  
  
}

void CFEASolver::Initialize_SystemMatrix(CGeometry *geometry, CSolver **solver_container, CConfig *config) {
  
}

void CFEASolver::Compute_IntegrationConstants(CConfig *config) {
  
  su2double Delta_t= config->GetDelta_DynTime();
  
  su2double gamma = config->GetNewmark_gamma(), beta = config->GetNewmark_beta();
  
  switch (config->GetKind_TimeIntScheme_FEA()) {
    case (CD_EXPLICIT):
      cout << "NOT IMPLEMENTED YET" << endl;
      break;
    case (NEWMARK_IMPLICIT):
      
      /*--- Integration constants for Newmark scheme ---*/
      
      a_dt[0]= 1 / (beta*pow(Delta_t,2.0));
      a_dt[1]= gamma / (beta*Delta_t);
      a_dt[2]= 1 / (beta*Delta_t);
      a_dt[3]= 1 /(2*beta) - 1;
      a_dt[4]= gamma/beta - 1;
      a_dt[5]= (Delta_t/2) * (gamma/beta - 2);
      a_dt[6]= Delta_t * (1-gamma);
      a_dt[7]= gamma * Delta_t;
      a_dt[8]= 0.0;
      
      break;
      
    case (GENERALIZED_ALPHA):
      
      /*--- Integration constants for Generalized Alpha ---*/
      /*--- Needs to be updated if accounting for structural damping ---*/
      
      //      su2double beta = config->Get_Int_Coeffs(0);
      //      //  su2double gamma =  config->Get_Int_Coeffs(1);
      //      su2double alpha_f = config->Get_Int_Coeffs(2), alpha_m =  config->Get_Int_Coeffs(3);
      //
      //      a_dt[0]= (1 / (beta*pow(Delta_t,2.0))) * ((1 - alpha_m) / (1 - alpha_f)) ;
      //      a_dt[1]= 0.0 ;
      //      a_dt[2]= (1 - alpha_m) / (beta*Delta_t);
      //      a_dt[3]= ((1 - 2*beta)*(1-alpha_m) / (2*beta)) - alpha_m;
      //      a_dt[4]= 0.0;
      //      a_dt[5]= 0.0;
      //      a_dt[6]= Delta_t * (1-delta);
      //      a_dt[7]= delta * Delta_t;
      //      a_dt[8]= (1 - alpha_m) / (beta*pow(Delta_t,2.0));
      
      break;
  }
  
  
}


void CFEASolver::BC_Clamped(CGeometry *geometry, CSolver **solver_container, CNumerics *numerics, CConfig *config,
                                       unsigned short val_marker) {
  
  unsigned long iPoint, iVertex;
  
  bool dynamic = (config->GetDynamic_Analysis() == DYNAMIC);

  Solution[0] = 0.0;
  Solution[1] = 0.0;
  if (nDim==3) Solution[2] = 0.0;
  
  for (iVertex = 0; iVertex < geometry->nVertex[val_marker]; iVertex++) {
    
    /*--- Get node index ---*/
    iPoint = geometry->vertex[val_marker][iVertex]->GetNode();

    /*--- Set and enforce solution at current and previous time-step ---*/
    snode->SetSolution(iPoint,Solution);

    if (dynamic) {
      snode->SetSolution_Vel(iPoint,Solution);
      snode->SetSolution_Accel(iPoint,Solution);
      snode->SetSolution_time_n(iPoint,Solution);
      snode->SetSolution_Vel_time_n(iPoint,Solution);
      snode->SetSolution_Accel_time_n(iPoint,Solution);
    }

    LinSysSol.SetBlock(iPoint, Solution);
    LinSysReact.SetBlock(iPoint, Solution);
    Jacobian.EnforceSolutionAtNode(iPoint, Solution, LinSysRes);

  }

}

void CFEASolver::BC_Clamped_Post(CGeometry *geometry, CSolver **solver_container, CNumerics *numerics, CConfig *config,
                                            unsigned short val_marker) {
  
  unsigned long iPoint, iVertex;
  bool dynamic = (config->GetDynamic_Analysis() == DYNAMIC);
  
  for (iVertex = 0; iVertex < geometry->nVertex[val_marker]; iVertex++) {
    
    /*--- Get node index ---*/
    
    iPoint = geometry->vertex[val_marker][iVertex]->GetNode();
    
    if (nDim == 2) {
      Solution[0] = 0.0;  Solution[1] = 0.0;
    }
    else {
      Solution[0] = 0.0;  Solution[1] = 0.0;  Solution[2] = 0.0;
    }
    
    snode->SetSolution(iPoint,Solution);
    
    if (dynamic) {
      snode->SetSolution_Vel(iPoint,Solution);
      snode->SetSolution_Accel(iPoint,Solution);
    }
    
  }
  
}

void CFEASolver::BC_DispDir(CGeometry *geometry, CSolver **solver_container, CNumerics *numerics, CConfig *config,
                                            unsigned short val_marker) {

  unsigned short iDim;
  unsigned long iNode, iVertex;
  su2double DispDirVal = config->GetDisp_Dir_Value(config->GetMarker_All_TagBound(val_marker));
  su2double DispDirMult = config->GetDisp_Dir_Multiplier(config->GetMarker_All_TagBound(val_marker));
  su2double *Disp_Dir_Local= config->GetDisp_Dir(config->GetMarker_All_TagBound(val_marker));
  su2double Disp_Dir_Unit[3] = {0.0, 0.0, 0.0}, Disp_Dir[3] = {0.0, 0.0, 0.0};
  su2double Disp_Dir_Mod = 0.0;

  for (iDim = 0; iDim < nDim; iDim++)
    Disp_Dir_Mod += Disp_Dir_Local[iDim]*Disp_Dir_Local[iDim];

  Disp_Dir_Mod = sqrt(Disp_Dir_Mod);

  for (iDim = 0; iDim < nDim; iDim++)
    Disp_Dir_Unit[iDim] = Disp_Dir_Local[iDim] / Disp_Dir_Mod;

  su2double TotalDisp;

  su2double CurrentTime=config->GetCurrent_DynTime();
  su2double ModAmpl = 1.0;

  bool Ramp_Load = config->GetRamp_Load();
  su2double Ramp_Time = config->GetRamp_Time();
  su2double Transfer_Time = 0.0;

  if (Ramp_Load){
    if (Ramp_Time == 0.0)
      ModAmpl = 1.0;
    else
      Transfer_Time = CurrentTime / Ramp_Time;

    switch (config->GetDynamic_LoadTransfer()) {
    case INSTANTANEOUS:
      ModAmpl = 1.0;
      break;
    case POL_ORDER_1:
      ModAmpl = Transfer_Time;
      break;
    case POL_ORDER_3:
      ModAmpl = -2.0 * pow(Transfer_Time,3.0) + 3.0 * pow(Transfer_Time,2.0);
      break;
    case POL_ORDER_5:
      ModAmpl = 6.0 * pow(Transfer_Time, 5.0) - 15.0 * pow(Transfer_Time, 4.0) + 10 * pow(Transfer_Time, 3.0);
      break;
    case SIGMOID_10:
      ModAmpl = (1 / (1+exp(-1.0 * 10.0 * (Transfer_Time - 0.5)) ) );
      break;
    case SIGMOID_20:
      ModAmpl = (1 / (1+exp(-1.0 * 20.0 * (Transfer_Time - 0.5)) ) );
      break;
    }
    ModAmpl = max(ModAmpl,0.0);
    ModAmpl = min(ModAmpl,1.0);
  }
  else{
    ModAmpl = 1.0;
  }

  TotalDisp = ModAmpl * DispDirVal * DispDirMult;

  for (iDim = 0; iDim < nDim; iDim++)
    Disp_Dir[iDim] = TotalDisp * Disp_Dir_Unit[iDim];

  for (iVertex = 0; iVertex < geometry->nVertex[val_marker]; iVertex++) {

    /*--- Get node index ---*/
    iNode = geometry->vertex[val_marker][iVertex]->GetNode();

    /*--- Set and enforce solution ---*/
    LinSysSol.SetBlock(iNode, Disp_Dir);
    Jacobian.EnforceSolutionAtNode(iNode, Disp_Dir, LinSysRes);
  }

}

void CFEASolver::Postprocessing(CGeometry *geometry, CSolver **solver_container, CConfig *config,  CNumerics **numerics,
                                           unsigned short iMesh) {
  
  unsigned short iVar;
  unsigned long iPoint, total_index;
  
  bool first_iter = (config->GetIntIter() == 0);
  bool nonlinear_analysis = (config->GetGeometricConditions() == LARGE_DEFORMATIONS);    // Nonlinear analysis.
  bool disc_adj_fem = (config->GetKind_Solver() == DISC_ADJ_FEM);
  
  su2double solNorm = 0.0, solNorm_recv = 0.0;
  
  if (disc_adj_fem) {

    if (nonlinear_analysis) {

      /*--- For nonlinear discrete adjoint, we have 3 convergence criteria ---*/

      /*--- UTOL = norm(Delta_U(k)): ABSOLUTE, norm of the incremental displacements ------------*/
      /*--- RTOL = norm(Residual(k): ABSOLUTE, norm of the residual (T-F) -----------------------*/
      /*--- ETOL = Delta_U(k) * Residual(k): ABSOLUTE, norm of the product disp * res -----------*/

      Conv_Check[0] = LinSysSol.norm();               // Norm of the delta-solution vector
      Conv_Check[1] = LinSysRes.norm();               // Norm of the residual
      Conv_Check[2] = dotProd(LinSysSol, LinSysRes);  // Position for the energy tolerance

      /*--- MPI solution ---*/
      
      InitiateComms(geometry, config, SOLUTION_FEA);
      CompleteComms(geometry, config, SOLUTION_FEA);
    }
    else {
      /*--- If the problem is linear, the only check we do is the RMS of the displacements ---*/
      /*---  Compute the residual Ax-f ---*/
#ifndef CODI_REVERSE_TYPE
      Jacobian.ComputeResidual(LinSysSol, LinSysRes, LinSysAux);
#else
      /*---  We need temporaries to interface with the matrix ---*/
      {
        CSysVector<passivedouble> sol, res;
        sol.PassiveCopy(LinSysSol);
        res.PassiveCopy(LinSysRes);
        CSysVector<passivedouble> aux(res);
        Jacobian.ComputeResidual(sol, res, aux);
        LinSysAux.PassiveCopy(aux);
      }
#endif

      /*--- Set maximum residual to zero ---*/

      for (iVar = 0; iVar < nVar; iVar++) {
        SetRes_RMS(iVar, 0.0);
        SetRes_Max(iVar, 0.0, 0);
      }

      /*--- Compute the residual ---*/

      for (iPoint = 0; iPoint < geometry->GetnPoint(); iPoint++) {
        for (iVar = 0; iVar < nVar; iVar++) {
          total_index = iPoint*nVar+iVar;
          AddRes_RMS(iVar, LinSysAux[total_index]*LinSysAux[total_index]);
          AddRes_Max(iVar, fabs(LinSysAux[total_index]), geometry->node[iPoint]->GetGlobalIndex(), geometry->node[iPoint]->GetCoord());
        }
      }

      /*--- MPI solution ---*/

      InitiateComms(geometry, config, SOLUTION_FEA);
      CompleteComms(geometry, config, SOLUTION_FEA);
      
      /*--- Compute the root mean square residual ---*/

      SetResidual_RMS(geometry, config);

    }

  }
  else {
    if (nonlinear_analysis){

      /*--- If the problem is nonlinear, we have 3 convergence criteria ---*/

      /*--- UTOL = norm(Delta_U(k)) / norm(U(k)) --------------------------*/
      /*--- RTOL = norm(Residual(k)) / norm(Residual(0)) ------------------*/
      /*--- ETOL = Delta_U(k) * Residual(k) / Delta_U(0) * Residual(0) ----*/

      if (first_iter){
        Conv_Ref[0] = 1.0;                                        // Position for the norm of the solution
        Conv_Ref[1] = max(LinSysRes.norm(), EPS);                 // Position for the norm of the residual
        Conv_Ref[2] = max(dotProd(LinSysSol, LinSysRes), EPS);    // Position for the energy tolerance

        /*--- Make sure the computation runs at least 2 iterations ---*/
        Conv_Check[0] = 1.0;
        Conv_Check[1] = 1.0;
        Conv_Check[2] = 1.0;

        /*--- If absolute, we check the norms ---*/
        switch (config->GetResidual_Criteria_FEM()) {
          case RESFEM_ABSOLUTE:
            Conv_Check[0] = LinSysSol.norm();         // Norm of the delta-solution vector
            Conv_Check[1] = LinSysRes.norm();         // Norm of the residual
            Conv_Check[2] = dotProd(LinSysSol, LinSysRes);  // Position for the energy tolerance
            break;
        }
      }
      else {
        /*--- Compute the norm of the solution vector Uk ---*/
        for (iPoint = 0; iPoint < nPointDomain; iPoint++){
          for (iVar = 0; iVar < nVar; iVar++){
            solNorm += pow(snode->GetSolution(iPoint,iVar),2);
          }
        }

        // We need to communicate the norm of the solution and compute the RMS throughout the different processors

#ifdef HAVE_MPI
        /*--- We sum the squares of the norms across the different processors ---*/
        SU2_MPI::Allreduce(&solNorm, &solNorm_recv, 1, MPI_DOUBLE, MPI_SUM, MPI_COMM_WORLD);
#else
        solNorm_recv         = solNorm;
#endif

        Conv_Ref[0] = max(sqrt(solNorm_recv), EPS);           // Norm of the solution vector

        switch (config->GetResidual_Criteria_FEM()) {
          case RESFEM_RELATIVE:
            Conv_Check[0] = LinSysSol.norm() / Conv_Ref[0];         // Norm of the delta-solution vector
            Conv_Check[1] = LinSysRes.norm() / Conv_Ref[1];         // Norm of the residual
            Conv_Check[2] = dotProd(LinSysSol, LinSysRes) / Conv_Ref[2];  // Position for the energy tolerance
            break;
          case RESFEM_ABSOLUTE:
            Conv_Check[0] = LinSysSol.norm();         // Norm of the delta-solution vector
            Conv_Check[1] = LinSysRes.norm();         // Norm of the residual
            Conv_Check[2] = dotProd(LinSysSol, LinSysRes);  // Position for the energy tolerance
            break;
          default:
            Conv_Check[0] = LinSysSol.norm() / Conv_Ref[0];         // Norm of the delta-solution vector
            Conv_Check[1] = LinSysRes.norm() / Conv_Ref[1];         // Norm of the residual
            Conv_Check[2] = dotProd(LinSysSol, LinSysRes) / Conv_Ref[2];  // Position for the energy tolerance
            break;
        }

      }

      /*--- MPI solution ---*/

      InitiateComms(geometry, config, SOLUTION_FEA);
      CompleteComms(geometry, config, SOLUTION_FEA);
      
    } else {

      /*--- If the problem is linear, the only check we do is the RMS of the displacements ---*/

      /*---  Compute the residual Ax-f ---*/
#ifndef CODI_REVERSE_TYPE
      Jacobian.ComputeResidual(LinSysSol, LinSysRes, LinSysAux);
#else
      /*---  We need temporaries to interface with the matrix ---*/
      {
        CSysVector<passivedouble> sol, res;
        sol.PassiveCopy(LinSysSol);
        res.PassiveCopy(LinSysRes);
        CSysVector<passivedouble> aux(res);
        Jacobian.ComputeResidual(sol, res, aux);
        LinSysAux.PassiveCopy(aux);
      }
#endif

      /*--- Set maximum residual to zero ---*/

      for (iVar = 0; iVar < nVar; iVar++) {
        SetRes_RMS(iVar, 0.0);
        SetRes_Max(iVar, 0.0, 0);
      }

      /*--- Compute the residual ---*/

      for (iPoint = 0; iPoint < geometry->GetnPoint(); iPoint++) {
        for (iVar = 0; iVar < nVar; iVar++) {
          total_index = iPoint*nVar+iVar;
          AddRes_RMS(iVar, LinSysAux[total_index]*LinSysAux[total_index]);
          AddRes_Max(iVar, fabs(LinSysAux[total_index]), geometry->node[iPoint]->GetGlobalIndex(), geometry->node[iPoint]->GetCoord());
        }
      }

      /*--- MPI solution ---*/
      
      InitiateComms(geometry, config, SOLUTION_FEA);
      CompleteComms(geometry, config, SOLUTION_FEA);
      
      /*--- Compute the root mean square residual ---*/

      SetResidual_RMS(geometry, config);
    }
    
  }
  
}

void CFEASolver::BC_Normal_Displacement(CGeometry *geometry, CSolver **solver_container, CNumerics *numerics, CConfig *config,
                                                   unsigned short val_marker) { }

void CFEASolver::BC_Normal_Load(CGeometry *geometry, CSolver **solver_container, CNumerics *numerics, CConfig *config,
                                           unsigned short val_marker) {
  
  /*--- Retrieve the normal pressure and the application conditions for the considered boundary ---*/
  
  su2double NormalLoad = config->GetLoad_Value(config->GetMarker_All_TagBound(val_marker));
  su2double TotalLoad = 0.0;
  
  su2double CurrentTime=config->GetCurrent_DynTime();
  su2double ModAmpl = 1.0;
  
  su2double Ramp_Time = config->GetRamp_Time();

  ModAmpl = Compute_LoadCoefficient(CurrentTime, Ramp_Time, config);

  TotalLoad = ModAmpl * NormalLoad;
  
  /*--- Do only if there is a load applied.
   *--- This reduces the computational cost for cases in which we want boundaries with no load.
   */
  
  if (TotalLoad != 0.0) {
    
    unsigned long iElem;
    unsigned short nNodes = 0;
    su2double Length_Elem_ref = 0.0,  Area_Elem_ref = 0.0;
    su2double Length_Elem_curr = 0.0, Area_Elem_curr = 0.0;
    unsigned long indexNode[4]   = {0,0,0,0};
    unsigned long indexVertex[4] = {0,0,0,0};
    su2double nodeCoord_ref[4][3], nodeCoord_curr[4][3];
    su2double *nodal_normal, nodal_normal_unit[3];
    su2double normal_ref_unit[3], normal_curr_unit[3];
    su2double Norm, dot_Prod;
    su2double val_Coord, val_Sol;
    unsigned short iNode, iDim;
    unsigned long iVertex, iPoint;
    su2double a_ref[3], b_ref[3], AC_ref[3], BD_ref[3];
    su2double a_curr[3], b_curr[3], AC_curr[3], BD_curr[3];
    
    /*--- Determine whether the load conditions are applied in the reference or in the current configuration ---*/
    
    bool linear_analysis = (config->GetGeometricConditions() == SMALL_DEFORMATIONS);  // Linear analysis.
    bool nonlinear_analysis = (config->GetGeometricConditions() == LARGE_DEFORMATIONS); // Nonlinear analysis.
    
    for (iNode = 0; iNode < 4; iNode++) {
      for (iDim = 0; iDim < 3; iDim++) {
        nodeCoord_ref[iNode][iDim]  = 0.0;
        nodeCoord_curr[iNode][iDim] = 0.0;
      }
    }
    
    for (iElem = 0; iElem < geometry->GetnElem_Bound(val_marker); iElem++) {
      
      /*--- Identify the kind of boundary element ---*/
      if (geometry->bound[val_marker][iElem]->GetVTK_Type() == LINE)           nNodes = 2;
      if (geometry->bound[val_marker][iElem]->GetVTK_Type() == TRIANGLE)       nNodes = 3;
      if (geometry->bound[val_marker][iElem]->GetVTK_Type() == QUADRILATERAL)  nNodes = 4;
      
      /*--- Retrieve the boundary reference and current coordinates ---*/
      for (iNode = 0; iNode < nNodes; iNode++) {
        indexNode[iNode] = geometry->bound[val_marker][iElem]->GetNode(iNode);
        for (iDim = 0; iDim < nDim; iDim++) {
          val_Coord = geometry->node[indexNode[iNode]]->GetCoord(iDim);
          val_Sol = snode->GetSolution(indexNode[iNode],iDim) + val_Coord;
          /*--- Assign values to the container ---*/
          nodeCoord_ref[iNode][iDim]  = val_Coord;
          nodeCoord_curr[iNode][iDim] = val_Sol;
        }
      }
      
      /*--- We need the indices of the vertices, which are "Dual Grid Info" ---*/
      for (iVertex = 0; iVertex < geometry->nVertex[val_marker]; iVertex++) {
        iPoint = geometry->vertex[val_marker][iVertex]->GetNode();
        for (iNode = 0; iNode < nNodes; iNode++) {
          if (iPoint == indexNode[iNode]) indexVertex[iNode] = iVertex;
        }
      }
      
      /*--- Retrieve the reference normal for one of the points. They go INSIDE the structural domain. ---*/
      nodal_normal = geometry->vertex[val_marker][indexVertex[0]]->GetNormal();
      Norm = 0.0;
      for (iDim = 0; iDim < nDim; iDim++) {
        Norm += nodal_normal[iDim]*nodal_normal[iDim];
      }
      Norm = sqrt(Norm);
      for (iDim = 0; iDim < nDim; iDim++) {
        nodal_normal_unit[iDim] = nodal_normal[iDim] / Norm;
      }
      
      /*--- Compute area (3D), and length of the surfaces (2D), and the unitary normal vector in current configuration ---*/
      
      if (nDim == 2) {
        
        /*-- Compute the vector a in reference and current configurations ---*/
        for (iDim = 0; iDim < nDim; iDim++) {
          a_ref[iDim]  = nodeCoord_ref[0][iDim] -nodeCoord_ref[1][iDim];
          a_curr[iDim] = nodeCoord_curr[0][iDim]-nodeCoord_curr[1][iDim];
        }
        
        /*-- Compute the length of the boundary element in reference and current configurations ---*/
        Length_Elem_curr = sqrt(a_curr[0]*a_curr[0]+a_curr[1]*a_curr[1]);
        Length_Elem_ref  = sqrt(a_ref[0]*a_ref[0]+a_ref[1]*a_ref[1]);
        
        /*-- Compute the length of the boundary element in reference and current configurations ---*/
        normal_ref_unit[0] =   a_ref[1] /Length_Elem_ref;
        normal_ref_unit[1] = -(a_ref[0])/Length_Elem_ref;
        
        normal_curr_unit[0] =   a_curr[1] /Length_Elem_curr;
        normal_curr_unit[1] = -(a_curr[0])/Length_Elem_curr;
        
        /*-- Dot product to check the element orientation in the reference configuration ---*/
        dot_Prod = 0.0;
        for (iDim = 0; iDim < nDim; iDim++) {
          dot_Prod += normal_ref_unit[iDim] * nodal_normal_unit[iDim];
        }
        
        /*--- If dot_Prod > 0, the normal goes inside the structural domain. ---*/
        /*--- If dot_Prod < 0, the normal goes outside the structural domain. ---*/
        /*--- We adopt the criteria of the normal going inside the domain, so if dot_Prod < 1, we change the orientation. ---*/
        if (dot_Prod < 0) {
          for (iDim = 0; iDim < nDim; iDim++) {
            normal_ref_unit[iDim]  = -1.0*normal_ref_unit[iDim];
            normal_curr_unit[iDim] = -1.0*normal_curr_unit[iDim];
          }
        }
        
        if (linear_analysis) {
          Residual[0] = (1.0/2.0) * TotalLoad * Length_Elem_ref * normal_ref_unit[0];
          Residual[1] = (1.0/2.0) * TotalLoad * Length_Elem_ref * normal_ref_unit[1];
          
          snode->Add_SurfaceLoad_Res(indexNode[0],Residual);
          snode->Add_SurfaceLoad_Res(indexNode[1],Residual);
        }
        else if (nonlinear_analysis) {
          Residual[0] = (1.0/2.0) * TotalLoad * Length_Elem_curr * normal_curr_unit[0];
          Residual[1] = (1.0/2.0) * TotalLoad * Length_Elem_curr * normal_curr_unit[1];
          
          snode->Add_SurfaceLoad_Res(indexNode[0],Residual);
          snode->Add_SurfaceLoad_Res(indexNode[1],Residual);
        }
        
      }
      
      if (nDim == 3) {
        
        if (geometry->bound[val_marker][iElem]->GetVTK_Type() == TRIANGLE) {
          
          for (iDim = 0; iDim < nDim; iDim++) {
            a_ref[iDim] = nodeCoord_ref[1][iDim]-nodeCoord_ref[0][iDim];
            b_ref[iDim] = nodeCoord_ref[2][iDim]-nodeCoord_ref[0][iDim];
            
            a_curr[iDim] = nodeCoord_curr[1][iDim]-nodeCoord_curr[0][iDim];
            b_curr[iDim] = nodeCoord_curr[2][iDim]-nodeCoord_curr[0][iDim];
          }
          
          su2double Ni=0, Nj=0, Nk=0;
          
          /*--- Reference configuration ---*/
          Ni = a_ref[1]*b_ref[2] - a_ref[2]*b_ref[1];
          Nj = a_ref[2]*b_ref[0] - a_ref[0]*b_ref[2];
          Nk = a_ref[0]*b_ref[1] - a_ref[1]*b_ref[0];
          
          Area_Elem_ref = 0.5*sqrt(Ni*Ni+Nj*Nj+Nk*Nk);
          
          normal_ref_unit[0] = Ni / Area_Elem_ref;
          normal_ref_unit[1] = Nj / Area_Elem_ref;
          normal_ref_unit[2] = Nk / Area_Elem_ref;
          
          /*--- Current configuration ---*/
          Ni = a_curr[1]*b_curr[2] - a_curr[2]*b_curr[1];
          Nj = a_curr[2]*b_curr[0] - a_curr[0]*b_curr[2];
          Nk = a_curr[0]*b_curr[1] - a_curr[1]*b_curr[0];
          
          Area_Elem_curr = 0.5*sqrt(Ni*Ni+Nj*Nj+Nk*Nk);
          
          normal_curr_unit[0] = Ni / Area_Elem_curr;
          normal_curr_unit[1] = Nj / Area_Elem_curr;
          normal_curr_unit[2] = Nk / Area_Elem_curr;
          
          /*-- Dot product to check the element orientation in the reference configuration ---*/
          dot_Prod = 0.0;
          for (iDim = 0; iDim < nDim; iDim++) {
            dot_Prod += normal_ref_unit[iDim] * nodal_normal_unit[iDim];
          }
          
          /*--- If dot_Prod > 0, the normal goes inside the structural domain. ---*/
          /*--- If dot_Prod < 0, the normal goes outside the structural domain. ---*/
          /*--- We adopt the criteria of the normal going inside the domain, so if dot_Prod < 1, we change the orientation. ---*/
          if (dot_Prod < 0) {
            for (iDim = 0; iDim < nDim; iDim++) {
              normal_ref_unit[iDim]  = -1.0*normal_ref_unit[iDim];
              normal_curr_unit[iDim] = -1.0*normal_curr_unit[iDim];
            }
          }
          
          if (linear_analysis) {
            Residual[0] = (1.0/3.0) * TotalLoad * Area_Elem_ref * normal_ref_unit[0];
            Residual[1] = (1.0/3.0) * TotalLoad * Area_Elem_ref * normal_ref_unit[1];
            Residual[2] = (1.0/3.0) * TotalLoad * Area_Elem_ref * normal_ref_unit[2];
            
            snode->Add_SurfaceLoad_Res(indexNode[0],Residual);
            snode->Add_SurfaceLoad_Res(indexNode[1],Residual);
            snode->Add_SurfaceLoad_Res(indexNode[2],Residual);
          }
          else if (nonlinear_analysis) {
            Residual[0] = (1.0/3.0) * TotalLoad * Area_Elem_curr * normal_curr_unit[0];
            Residual[1] = (1.0/3.0) * TotalLoad * Area_Elem_curr * normal_curr_unit[1];
            Residual[2] = (1.0/3.0) * TotalLoad * Area_Elem_curr * normal_curr_unit[2];
            
            snode->Add_SurfaceLoad_Res(indexNode[0],Residual);
            snode->Add_SurfaceLoad_Res(indexNode[1],Residual);
            snode->Add_SurfaceLoad_Res(indexNode[2],Residual);
          }
          
        }
        
        else if (geometry->bound[val_marker][iElem]->GetVTK_Type() == QUADRILATERAL) {
          
          for (iDim = 0; iDim < nDim; iDim++) {
            AC_ref[iDim] = nodeCoord_ref[2][iDim]-nodeCoord_ref[0][iDim];
            BD_ref[iDim] = nodeCoord_ref[3][iDim]-nodeCoord_ref[1][iDim];
            
            AC_curr[iDim] = nodeCoord_curr[2][iDim]-nodeCoord_curr[0][iDim];
            BD_curr[iDim] = nodeCoord_curr[3][iDim]-nodeCoord_curr[1][iDim];
          }
          
          su2double Ni=0, Nj=0, Nk=0;
          
          /*--- Reference configuration ---*/
          Ni=AC_ref[1]*BD_ref[2]-AC_ref[2]*BD_ref[1];
          Nj=-AC_ref[0]*BD_ref[2]+AC_ref[2]*BD_ref[0];
          Nk=AC_ref[0]*BD_ref[1]-AC_ref[1]*BD_ref[0];
          
          Area_Elem_ref = 0.5*sqrt(Ni*Ni+Nj*Nj+Nk*Nk);
          
          normal_ref_unit[0] = Ni / Area_Elem_ref;
          normal_ref_unit[1] = Nj / Area_Elem_ref;
          normal_ref_unit[2] = Nk / Area_Elem_ref;
          
          /*--- Current configuration ---*/
          Ni=AC_curr[1]*BD_curr[2]-AC_curr[2]*BD_curr[1];
          Nj=-AC_curr[0]*BD_curr[2]+AC_curr[2]*BD_curr[0];
          Nk=AC_curr[0]*BD_curr[1]-AC_curr[1]*BD_curr[0];
          
          Area_Elem_curr = 0.5*sqrt(Ni*Ni+Nj*Nj+Nk*Nk);
          
          normal_curr_unit[0] = Ni / Area_Elem_curr;
          normal_curr_unit[1] = Nj / Area_Elem_curr;
          normal_curr_unit[2] = Nk / Area_Elem_curr;
          
          /*-- Dot product to check the element orientation in the reference configuration ---*/
          dot_Prod = 0.0;
          for (iDim = 0; iDim < nDim; iDim++) {
            dot_Prod += normal_ref_unit[iDim] * nodal_normal_unit[iDim];
          }
          
          /*--- If dot_Prod > 0, the normal goes inside the structural domain. ---*/
          /*--- If dot_Prod < 0, the normal goes outside the structural domain. ---*/
          /*--- We adopt the criteria of the normal going inside the domain, so if dot_Prod < 1, we change the orientation. ---*/
          if (dot_Prod < 0) {
            for (iDim = 0; iDim < nDim; iDim++) {
              normal_ref_unit[iDim]  = -1.0*normal_ref_unit[iDim];
              normal_curr_unit[iDim] = -1.0*normal_curr_unit[iDim];
            }
          }
          
          if (linear_analysis) {
            Residual[0] = (1.0/4.0) * TotalLoad * Area_Elem_ref * normal_ref_unit[0];
            Residual[1] = (1.0/4.0) * TotalLoad * Area_Elem_ref * normal_ref_unit[1];
            Residual[2] = (1.0/4.0) * TotalLoad * Area_Elem_ref * normal_ref_unit[2];
            
            snode->Add_SurfaceLoad_Res(indexNode[0],Residual);
            snode->Add_SurfaceLoad_Res(indexNode[1],Residual);
            snode->Add_SurfaceLoad_Res(indexNode[2],Residual);
            snode->Add_SurfaceLoad_Res(indexNode[3],Residual);
          }
          else if (nonlinear_analysis) {
            Residual[0] = (1.0/4.0) * TotalLoad * Area_Elem_curr * normal_curr_unit[0];
            Residual[1] = (1.0/4.0) * TotalLoad * Area_Elem_curr * normal_curr_unit[1];
            Residual[2] = (1.0/4.0) * TotalLoad * Area_Elem_curr * normal_curr_unit[2];
            
            snode->Add_SurfaceLoad_Res(indexNode[0],Residual);
            snode->Add_SurfaceLoad_Res(indexNode[1],Residual);
            snode->Add_SurfaceLoad_Res(indexNode[2],Residual);
            snode->Add_SurfaceLoad_Res(indexNode[3],Residual);
          }
          
        }
        
      }
      
      
    }
    
  }
  
}

void CFEASolver::BC_Dir_Load(CGeometry *geometry, CSolver **solver_container, CNumerics *numerics, CConfig *config,
                                        unsigned short val_marker) {
  
  su2double a[3], b[3], AC[3], BD[3];
  unsigned long iElem, Point_0 = 0, Point_1 = 0, Point_2 = 0, Point_3=0;
  su2double *Coord_0 = NULL, *Coord_1= NULL, *Coord_2= NULL, *Coord_3= NULL;
  su2double Length_Elem = 0.0, Area_Elem = 0.0;
  unsigned short iDim;
  
  su2double LoadDirVal = config->GetLoad_Dir_Value(config->GetMarker_All_TagBound(val_marker));
  su2double LoadDirMult = config->GetLoad_Dir_Multiplier(config->GetMarker_All_TagBound(val_marker));
  su2double *Load_Dir_Local= config->GetLoad_Dir(config->GetMarker_All_TagBound(val_marker));
  
  su2double TotalLoad;
  
  su2double CurrentTime=config->GetCurrent_DynTime();
  su2double Ramp_Time = config->GetRamp_Time();

  su2double ModAmpl = 1.0;
  
  ModAmpl = Compute_LoadCoefficient(CurrentTime, Ramp_Time, config);

  TotalLoad = ModAmpl * LoadDirVal * LoadDirMult;
  
  /*--- Compute the norm of the vector that was passed in the config file ---*/
  su2double Norm = 1.0;
  if (nDim==2) Norm=sqrt(Load_Dir_Local[0]*Load_Dir_Local[0]+Load_Dir_Local[1]*Load_Dir_Local[1]);
  if (nDim==3) Norm=sqrt(Load_Dir_Local[0]*Load_Dir_Local[0]+Load_Dir_Local[1]*Load_Dir_Local[1]+Load_Dir_Local[2]*Load_Dir_Local[2]);
  
  for (iElem = 0; iElem < geometry->GetnElem_Bound(val_marker); iElem++) {
    
    Point_0 = geometry->bound[val_marker][iElem]->GetNode(0);     Coord_0 = geometry->node[Point_0]->GetCoord();
    Point_1 = geometry->bound[val_marker][iElem]->GetNode(1);     Coord_1 = geometry->node[Point_1]->GetCoord();
    if (nDim == 3) {
      
      Point_2 = geometry->bound[val_marker][iElem]->GetNode(2);  Coord_2 = geometry->node[Point_2]->GetCoord();
      if (geometry->bound[val_marker][iElem]->GetVTK_Type() == QUADRILATERAL) {
        Point_3 = geometry->bound[val_marker][iElem]->GetNode(3);  Coord_3 = geometry->node[Point_3]->GetCoord();
      }
      
    }
    
    /*--- Compute area (3D), and length of the surfaces (2D) ---*/
    
    if (nDim == 2) {
      
      for (iDim = 0; iDim < nDim; iDim++) a[iDim] = Coord_0[iDim]-Coord_1[iDim];
      
      Length_Elem = sqrt(a[0]*a[0]+a[1]*a[1]);
      
    }
    
    if (nDim == 3) {
      
      if (geometry->bound[val_marker][iElem]->GetVTK_Type() == TRIANGLE) {
        
        for (iDim = 0; iDim < nDim; iDim++) {
          a[iDim] = Coord_1[iDim]-Coord_0[iDim];
          b[iDim] = Coord_2[iDim]-Coord_0[iDim];
        }
        
        su2double Ni=0 , Nj=0, Nk=0;
        
        Ni=a[1]*b[2]-a[2]*b[1];
        Nj=-a[0]*b[2]+a[2]*b[0];
        Nk=a[0]*b[1]-a[1]*b[0];
        
        Area_Elem = 0.5*sqrt(Ni*Ni+Nj*Nj+Nk*Nk);
        
      }
      
      else if (geometry->bound[val_marker][iElem]->GetVTK_Type() == QUADRILATERAL) {
        
        for (iDim = 0; iDim < nDim; iDim++) {
          AC[iDim] = Coord_2[iDim]-Coord_0[iDim];
          BD[iDim] = Coord_3[iDim]-Coord_1[iDim];
        }
        
        su2double Ni=0 , Nj=0, Nk=0;
        
        Ni=AC[1]*BD[2]-AC[2]*BD[1];
        Nj=-AC[0]*BD[2]+AC[2]*BD[0];
        Nk=AC[0]*BD[1]-AC[1]*BD[0];
        
        Area_Elem = 0.5*sqrt(Ni*Ni+Nj*Nj+Nk*Nk);
        
      }
    }
    
    if (nDim == 2) {
      
      Residual[0] = (1.0/2.0)*Length_Elem*TotalLoad*Load_Dir_Local[0]/Norm;
      Residual[1] = (1.0/2.0)*Length_Elem*TotalLoad*Load_Dir_Local[1]/Norm;
      
      snode->Add_SurfaceLoad_Res(Point_0,Residual);
      snode->Add_SurfaceLoad_Res(Point_1,Residual);
      
    }
    
    else {
      if (geometry->bound[val_marker][iElem]->GetVTK_Type() == TRIANGLE) {
        
        Residual[0] = (1.0/3.0)*Area_Elem*TotalLoad*Load_Dir_Local[0]/Norm;
        Residual[1] = (1.0/3.0)*Area_Elem*TotalLoad*Load_Dir_Local[1]/Norm;
        Residual[2] = (1.0/3.0)*Area_Elem*TotalLoad*Load_Dir_Local[2]/Norm;
        
        snode->Add_SurfaceLoad_Res(Point_0,Residual);
        snode->Add_SurfaceLoad_Res(Point_1,Residual);
        snode->Add_SurfaceLoad_Res(Point_2,Residual);
        
      }
      else if (geometry->bound[val_marker][iElem]->GetVTK_Type() == QUADRILATERAL) {
        
        Residual[0] = (1.0/4.0)*Area_Elem*TotalLoad*Load_Dir_Local[0]/Norm;
        Residual[1] = (1.0/4.0)*Area_Elem*TotalLoad*Load_Dir_Local[1]/Norm;
        Residual[2] = (1.0/4.0)*Area_Elem*TotalLoad*Load_Dir_Local[2]/Norm;
        
        snode->Add_SurfaceLoad_Res(Point_0,Residual);
        snode->Add_SurfaceLoad_Res(Point_1,Residual);
        snode->Add_SurfaceLoad_Res(Point_2,Residual);
        snode->Add_SurfaceLoad_Res(Point_3,Residual);
        
      }
      
    }
    
  }
  
}

void CFEASolver::BC_Sine_Load(CGeometry *geometry, CSolver **solver_container, CNumerics *numerics, CConfig *config,
                                         unsigned short val_marker) { }

void CFEASolver::BC_Damper(CGeometry *geometry, CSolver **solver_container, CNumerics *numerics, CConfig *config,
                                      unsigned short val_marker) {

  unsigned short iVar;
  su2double dampValue, dampC;
  su2double dampConstant = config->GetDamper_Constant(config->GetMarker_All_TagBound(val_marker));
  unsigned long nVertex = geometry->GetnVertex(val_marker);

  /*--- The damping is distributed evenly over all the nodes in the marker ---*/
  dampC = dampConstant / (nVertex + EPS);

  unsigned long Point_0, Point_1, Point_2, Point_3;
  unsigned long iElem;

  for (iElem = 0; iElem < geometry->GetnElem_Bound(val_marker); iElem++) {

    Point_0 = geometry->bound[val_marker][iElem]->GetNode(0);
    Point_1 = geometry->bound[val_marker][iElem]->GetNode(1);

    for (iVar = 0; iVar < nVar; iVar++){

        dampValue = - 1.0 * dampC * snode->GetSolution_Vel(Point_0,iVar);
        snode->Set_SurfaceLoad_Res(Point_0,iVar, dampValue);

        dampValue = - 1.0 * dampC * snode->GetSolution_Vel(Point_1,iVar);
        snode->Set_SurfaceLoad_Res(Point_1,iVar, dampValue);
    }

    if (nDim == 3) {

      Point_2 = geometry->bound[val_marker][iElem]->GetNode(2);

      for (iVar = 0; iVar < nVar; iVar++){
          dampValue = - 1.0 * dampC * snode->GetSolution_Vel(Point_2,iVar);
          snode->Set_SurfaceLoad_Res(Point_2,iVar, dampValue);
      }

      if (geometry->bound[val_marker][iElem]->GetVTK_Type() == QUADRILATERAL) {
        Point_3 = geometry->bound[val_marker][iElem]->GetNode(3);
        for (iVar = 0; iVar < nVar; iVar++){
            dampValue = - 1.0 * dampC * snode->GetSolution_Vel(Point_3,iVar);
            snode->Set_SurfaceLoad_Res(Point_3,iVar, dampValue);
        }
      }

    }

  }


}

void CFEASolver::Integrate_FSI_Loads(CGeometry *geometry, CConfig *config) {

  unsigned short iDim, iNode, nNode;
  unsigned long iPoint, iElem, nElem;

  unsigned short iMarkerInt, nMarkerInt = config->GetMarker_n_ZoneInterface()/2,
                 iMarker, nMarker = config->GetnMarker_All();

  /*--- Temporary storage to store the forces on the element faces ---*/
  vector<su2double> forces;

  /*--- Loop through the FSI interface pairs ---*/
  /*--- 1st pass to compute forces ---*/
  for (iMarkerInt = 1; iMarkerInt <= nMarkerInt; ++iMarkerInt) {
    /*--- Find the marker index associated with the pair ---*/
    for (iMarker = 0; iMarker < nMarker; ++iMarker)
      if (config->GetMarker_All_ZoneInterface(iMarker) == iMarkerInt)
        break;
    /*--- The current mpi rank may not have this marker ---*/
    if (iMarker == nMarker) continue;

    nElem = geometry->GetnElem_Bound(iMarker);

    for (iElem = 0; iElem < nElem; ++iElem) {
      /*--- Define the boundary element ---*/
      unsigned long nodes[4];
      su2double coords[4][3];
      bool quad = geometry->bound[iMarker][iElem]->GetVTK_Type() == QUADRILATERAL;
      nNode = quad? 4 : nDim;
      
      for (iNode = 0; iNode < nNode; ++iNode) {
        nodes[iNode] = geometry->bound[iMarker][iElem]->GetNode(iNode);
        for (iDim = 0; iDim < nDim; ++iDim)
          coords[iNode][iDim] = geometry->node[nodes[iNode]]->GetCoord(iDim)+
                                snode->GetSolution(nodes[iNode],iDim);
      }

      /*--- Compute the area ---*/
      su2double area = 0.0;

      if (nDim == 2)
        area = (coords[0][0]-coords[1][0])*(coords[0][0]-coords[1][0])+
               (coords[0][1]-coords[1][1])*(coords[0][1]-coords[1][1]);

      if (nDim == 3) {
        su2double a[3], b[3], Ni, Nj, Nk;

        if (!quad) { // sides of the triangle
          for (iDim = 0; iDim < 3; iDim++) {
            a[iDim] = coords[1][iDim]-coords[0][iDim];
            b[iDim] = coords[2][iDim]-coords[0][iDim];
          }
        }
        else { // diagonals of the quadrilateral
          for (iDim = 0; iDim < 3; iDim++) {
            a[iDim] = coords[2][iDim]-coords[0][iDim];
            b[iDim] = coords[3][iDim]-coords[1][iDim];
          }
        }
        /*--- Area = 0.5*||a x b|| ---*/
        Ni = a[1]*b[2]-a[2]*b[1];
        Nj =-a[0]*b[2]+a[2]*b[0];
        Nk = a[0]*b[1]-a[1]*b[0];

        area = 0.25*(Ni*Ni+Nj*Nj+Nk*Nk);
      }
      area = sqrt(area);

      /*--- Integrate ---*/
      passivedouble weight = 1.0/nNode;
      su2double force[3] = {0.0, 0.0, 0.0};

      for (iNode = 0; iNode < nNode; ++iNode)
        for (iDim = 0; iDim < nDim; ++iDim)
          force[iDim] += weight*area*snode->Get_FlowTraction(nodes[iNode],iDim);

      for (iDim = 0; iDim < nDim; ++iDim) forces.push_back(force[iDim]);
    }
  }

  /*--- 2nd pass to set values. This is to account for overlap in the markers. ---*/
  /*--- By putting the integrated values back into the nodes no changes have to be made elsewhere. ---*/
  for (iPoint = 0; iPoint < geometry->GetnPoint(); ++iPoint)
    snode->Clear_FlowTraction(iPoint);
  
  vector<su2double>::iterator force_it = forces.begin();
  
  for (iMarkerInt = 1; iMarkerInt <= nMarkerInt; ++iMarkerInt) {
    /*--- Find the marker index associated with the pair ---*/
    for (iMarker = 0; iMarker < nMarker; ++iMarker)
      if (config->GetMarker_All_ZoneInterface(iMarker) == iMarkerInt)
        break;
    /*--- The current mpi rank may not have this marker ---*/
    if (iMarker == nMarker) continue;

    nElem = geometry->GetnElem_Bound(iMarker);

    for (iElem = 0; iElem < nElem; ++iElem) {
      bool quad = geometry->bound[iMarker][iElem]->GetVTK_Type() == QUADRILATERAL;
      nNode = quad? 4 : nDim;
      passivedouble weight = 1.0/nNode;

      su2double force[3];
      for (iDim = 0; iDim < nDim; ++iDim) force[iDim] = *(force_it++)*weight;

      for (iNode = 0; iNode < nNode; ++iNode) {
        iPoint = geometry->bound[iMarker][iElem]->GetNode(iNode);
        snode->Add_FlowTraction(iPoint,force);
      }
    }
  }

#ifdef HAVE_MPI
  /*--- Perform a global reduction, every rank will get the nodal values of all halo elements ---*/
  /*--- This should be cheaper than the "normal" way, since very few points are both halo and interface ---*/
  vector<unsigned long> halo_point_loc, halo_point_glb;
  vector<su2double> halo_force;

  for (iMarkerInt = 1; iMarkerInt <= nMarkerInt; ++iMarkerInt) {
    /*--- Find the marker index associated with the pair ---*/
    for (iMarker = 0; iMarker < nMarker; ++iMarker)
      if (config->GetMarker_All_ZoneInterface(iMarker) == iMarkerInt)
        break;
    /*--- The current mpi rank may not have this marker ---*/
    if (iMarker == nMarker) continue;

    nElem = geometry->GetnElem_Bound(iMarker);

    for (iElem = 0; iElem < nElem; ++iElem) {
      bool quad = geometry->bound[iMarker][iElem]->GetVTK_Type() == QUADRILATERAL;
      nNode = quad? 4 : nDim;

      /*--- If this is an halo element we share the nodal forces ---*/
      for (iNode = 0; iNode < nNode; ++iNode)
        if (!geometry->node[geometry->bound[iMarker][iElem]->GetNode(iNode)]->GetDomain())
          break;

      if (iNode < nNode) {
        for (iNode = 0; iNode < nNode; ++iNode) {
          iPoint = geometry->bound[iMarker][iElem]->GetNode(iNode);
          /*--- local is for when later we update the values in this rank ---*/
          halo_point_loc.push_back(iPoint);
          halo_point_glb.push_back(geometry->node[iPoint]->GetGlobalIndex());
          for (iDim = 0; iDim < nDim; ++iDim)
            halo_force.push_back(snode->Get_FlowTraction(iPoint,iDim));
        }
      }
    }
  }
  /*--- Determine the size of the arrays we need ---*/
  unsigned long nHaloLoc = halo_point_loc.size();
  unsigned long nHaloMax;
  MPI_Allreduce(&nHaloLoc,&nHaloMax,1,MPI_UNSIGNED_LONG,MPI_MAX,MPI_COMM_WORLD);

  /*--- Shared arrays, all the: number of halo points; halo point global indices; respective forces ---*/
  unsigned long *halo_point_num = new unsigned long[size];
  unsigned long *halo_point_all = new unsigned long[size*nHaloMax];
  su2double *halo_force_all = new su2double[size*nHaloMax*nDim];
  
  /*--- If necessary put dummy values in halo_point_glb to get a valid pointer ---*/
  if (halo_point_glb.empty()) halo_point_glb.resize(1);
  /*--- Pad halo_force to avoid (observed) issues in the adjoint when nHaloLoc!=nHaloMax ---*/
  while (halo_force.size() < nHaloMax*nDim) halo_force.push_back(0.0);
  
  MPI_Allgather(&nHaloLoc,1,MPI_UNSIGNED_LONG,halo_point_num,1,MPI_UNSIGNED_LONG,MPI_COMM_WORLD);
  MPI_Allgather(&halo_point_glb[0],nHaloLoc,MPI_UNSIGNED_LONG,halo_point_all,nHaloMax,MPI_UNSIGNED_LONG,MPI_COMM_WORLD);
  SU2_MPI::Allgather(&halo_force[0],nHaloMax*nDim,MPI_DOUBLE,halo_force_all,nHaloMax*nDim,MPI_DOUBLE,MPI_COMM_WORLD);

  /*--- Find shared points with other ranks and update our values ---*/
  for (int proc = 0; proc < size; ++proc)
  if (proc != rank) {
    unsigned long offset = proc*nHaloMax;
    for (iPoint = 0; iPoint < halo_point_num[proc]; ++iPoint) {
      unsigned long iPoint_glb = halo_point_all[offset+iPoint];
      ptrdiff_t pos = find(halo_point_glb.begin(),halo_point_glb.end(),iPoint_glb)-halo_point_glb.begin();
      if (pos < long(halo_point_glb.size())) {
        unsigned long iPoint_loc = halo_point_loc[pos];
        snode->Add_FlowTraction(iPoint_loc,&halo_force_all[(offset+iPoint)*nDim]);
      }
    }
  }

  delete [] halo_point_num;
  delete [] halo_point_all;
  delete [] halo_force_all;
#endif
}

su2double CFEASolver::Compute_LoadCoefficient(su2double CurrentTime, su2double RampTime, CConfig *config){

  su2double LoadCoeff = 1.0;

  bool Ramp_Load = config->GetRamp_Load();
  bool Sine_Load = config->GetSine_Load();
  bool Ramp_And_Release = config->GetRampAndRelease_Load();

  su2double SineAmp = 0.0, SineFreq = 0.0, SinePhase = 0.0;

  su2double TransferTime = 1.0;

  bool restart = config->GetRestart(); // Restart analysis
  bool fsi = config->GetFSI_Simulation();  // FSI simulation.
  bool stat_fsi = (config->GetDynamic_Analysis() == STATIC);

  /*--- This offset introduces the ramp load in dynamic cases starting from the restart point. ---*/
  bool offset = (restart && fsi && (!stat_fsi));
  su2double DeltaT = config->GetDelta_DynTime();
  su2double OffsetTime = 0.0;
  OffsetTime = DeltaT * (config->GetDyn_RestartIter()-1);

  /*--- Polynomial functions from https://en.wikipedia.org/wiki/Smoothstep ---*/

  if ((Ramp_Load) && (RampTime > 0.0)){

    TransferTime = CurrentTime / RampTime;

    if (offset) TransferTime = (CurrentTime - OffsetTime) / RampTime;

    switch (config->GetDynamic_LoadTransfer()) {
    case INSTANTANEOUS:
      LoadCoeff = 1.0;
      break;
    case POL_ORDER_1:
      LoadCoeff = TransferTime;
      break;
    case POL_ORDER_3:
      LoadCoeff = -2.0 * pow(TransferTime,3.0) + 3.0 * pow(TransferTime,2.0);
      break;
    case POL_ORDER_5:
      LoadCoeff = 6.0 * pow(TransferTime, 5.0) - 15.0 * pow(TransferTime, 4.0) + 10 * pow(TransferTime, 3.0);
      break;
    case SIGMOID_10:
      LoadCoeff = (1 / (1+exp(-1.0 * 10.0 * (TransferTime - 0.5)) ) );
      break;
    case SIGMOID_20:
      LoadCoeff = (1 / (1+exp(-1.0 * 20.0 * (TransferTime - 0.5)) ) );
      break;
    }

    if (TransferTime > 1.0) LoadCoeff = 1.0;

    LoadCoeff = max(LoadCoeff,0.0);
    LoadCoeff = min(LoadCoeff,1.0);

  }
  else if (Sine_Load){

      /*--- Retrieve amplitude, frequency (Hz) and phase (rad) ---*/
      SineAmp   = config->GetLoad_Sine()[0];
      SineFreq  = config->GetLoad_Sine()[1];
      SinePhase = config->GetLoad_Sine()[2];

      LoadCoeff = SineAmp * sin(2*PI_NUMBER*SineFreq*CurrentTime + SinePhase);
  }

  /*--- Add possibility to release the load after the ramp---*/
  if ((Ramp_And_Release) && (CurrentTime >  RampTime)){
    LoadCoeff = 0.0;
  }

  /*--- Store the force coefficient ---*/

  SetForceCoeff(LoadCoeff);

  return LoadCoeff;


}

void CFEASolver::ImplicitEuler_Iteration(CGeometry *geometry, CSolver **solver_container, CConfig *config) { }

void CFEASolver::ImplicitNewmark_Iteration(CGeometry *geometry, CSolver **solver_container, CConfig *config) {
  
  unsigned long iPoint, jPoint;
  unsigned short iVar, jVar;
  
  bool first_iter = (config->GetIntIter() == 0);
  bool dynamic = (config->GetDynamic_Analysis() == DYNAMIC);              // Dynamic simulations.
  bool linear_analysis = (config->GetGeometricConditions() == SMALL_DEFORMATIONS);  // Linear analysis.
  bool nonlinear_analysis = (config->GetGeometricConditions() == LARGE_DEFORMATIONS);  // Nonlinear analysis.
  bool newton_raphson = (config->GetKind_SpaceIteScheme_FEA() == NEWTON_RAPHSON);    // Newton-Raphson method
  bool fsi = config->GetFSI_Simulation();                        // FSI simulation.
  
  bool body_forces = config->GetDeadLoad();                      // Body forces (dead loads).
  
  bool incremental_load = config->GetIncrementalLoad();
  
  if (!dynamic) {
    
    for (iPoint = 0; iPoint < nPointDomain; iPoint++) {
      /*--- Add the external contribution to the residual    ---*/
      /*--- (the terms that are constant over the time step) ---*/
      if (incremental_load) {
        for (iVar = 0; iVar < nVar; iVar++) {
          Res_Ext_Surf[iVar] = loadIncrement * snode->Get_SurfaceLoad_Res(iPoint,iVar);
        }
      }
      else {
        for (iVar = 0; iVar < nVar; iVar++) {
          Res_Ext_Surf[iVar] = snode->Get_SurfaceLoad_Res(iPoint,iVar);
        }
        //Res_Ext_Surf = snode->Get_SurfaceLoad_Res(iPoint);
      }
      
      LinSysRes.AddBlock(iPoint, Res_Ext_Surf);
      
      /*--- Add the contribution to the residual due to body forces ---*/
      
      if (body_forces) {
        if (incremental_load) {
          for (iVar = 0; iVar < nVar; iVar++) {
            Res_Dead_Load[iVar] = loadIncrement * snode->Get_BodyForces_Res(iPoint,iVar);
          }
        }
        else {
          for (iVar = 0; iVar < nVar; iVar++) {
            Res_Dead_Load[iVar] = snode->Get_BodyForces_Res(iPoint,iVar);
          }
        }
        
        LinSysRes.AddBlock(iPoint, Res_Dead_Load);
      }

      /*---  Add the contribution to the residual due to flow loads (FSI contribution) ---*/
      if (fsi) {
        if (incremental_load){
          for (iVar = 0; iVar < nVar; iVar++){
            Res_FSI_Cont[iVar] = loadIncrement * snode->Get_FlowTraction(iPoint,iVar);
          }
        }
        else {
            for (iVar = 0; iVar < nVar; iVar++){
              Res_FSI_Cont[iVar] = snode->Get_FlowTraction(iPoint,iVar);
            }
        }
        LinSysRes.AddBlock(iPoint, Res_FSI_Cont);
      }
    }
    
  }
  
  if (dynamic) {
    
    /*--- Add the mass matrix contribution to the Jacobian ---*/
    
    /*
     * If the problem is nonlinear, we need to add the Mass Matrix contribution to the Jacobian at the beginning
     * of each time step. If the solution method is Newton Rapshon, we repeat this step at the beginning of each
     * iteration, as the Jacobian is recomputed
     *
     * If the problem is linear, we add the Mass Matrix contribution to the Jacobian everytime because for
     * correct differentiation the Jacobian is recomputed every time step.
     *
     */
    if ((nonlinear_analysis && (newton_raphson || first_iter)) || linear_analysis) {
      for (iPoint = 0; iPoint < nPoint; iPoint++) {
        for (jPoint = 0; jPoint < nPoint; jPoint++) {
          for(iVar = 0; iVar < nVar; iVar++) {
            for (jVar = 0; jVar < nVar; jVar++) {
              Jacobian_ij[iVar][jVar] = a_dt[0] * MassMatrix.GetBlock(iPoint, jPoint, iVar, jVar);
            }
          }
          Jacobian.AddBlock(iPoint, jPoint, Jacobian_ij);
        }
      }
    }
    
    
    /*--- Loop over all points, and set aux vector TimeRes_Aux = a0*U+a2*U'+a3*U'' ---*/

    for (iPoint = 0; iPoint < nPoint; iPoint++) {
      for (iVar = 0; iVar < nVar; iVar++) {
        Residual[iVar] =   a_dt[0]*snode->GetSolution_time_n(iPoint,iVar)        //a0*U(t)
        - a_dt[0]*snode->GetSolution(iPoint,iVar)           //a0*U(t+dt)(k-1)
        + a_dt[2]*snode->GetSolution_Vel_time_n(iPoint,iVar)    //a2*U'(t)
        + a_dt[3]*snode->GetSolution_Accel_time_n(iPoint,iVar);  //a3*U''(t)
      }
      TimeRes_Aux.SetBlock(iPoint, Residual);
    }
    
    /*--- Once computed, compute M*TimeRes_Aux ---*/
    MassMatrix.MatrixVectorProduct(TimeRes_Aux,TimeRes,geometry,config);
    /*--- Add the components of M*TimeRes_Aux to the residual R(t+dt) ---*/
    for (iPoint = 0; iPoint < nPoint; iPoint++) {
      
      /*--- Dynamic contribution ---*/
      for (iVar = 0; iVar < nVar; iVar++) {
        Res_Time_Cont[iVar] = TimeRes.GetBlock(iPoint, iVar);
      }
      //Res_Time_Cont = TimeRes.GetBlock(iPoint);
      LinSysRes.AddBlock(iPoint, Res_Time_Cont);
      
      /*--- External surface load contribution ---*/
      if (incremental_load) {
        for (iVar = 0; iVar < nVar; iVar++) {
          Res_Ext_Surf[iVar] = loadIncrement * snode->Get_SurfaceLoad_Res(iPoint,iVar);
        }
      }
      else {
        for (iVar = 0; iVar < nVar; iVar++) {
          Res_Ext_Surf[iVar] = snode->Get_SurfaceLoad_Res(iPoint,iVar);
        }
        //Res_Ext_Surf = snode->Get_SurfaceLoad_Res(iPoint);
      }
      LinSysRes.AddBlock(iPoint, Res_Ext_Surf);
      
      
      /*--- Body forces contribution (dead load) ---*/
      
      if (body_forces) {
        if (incremental_load) {
          for (iVar = 0; iVar < nVar; iVar++) {
            Res_Dead_Load[iVar] = loadIncrement * snode->Get_BodyForces_Res(iPoint,iVar);
          }
        }
        else {
          for (iVar = 0; iVar < nVar; iVar++) {
            Res_Dead_Load[iVar] = snode->Get_BodyForces_Res(iPoint,iVar);
          }
        }
        
        LinSysRes.AddBlock(iPoint, Res_Dead_Load);
      }
      
      /*--- FSI contribution (flow loads) ---*/
      if (fsi) {
        if (incremental_load) {
          for (iVar = 0; iVar < nVar; iVar++) {
            Res_FSI_Cont[iVar] = loadIncrement * snode->Get_FlowTraction(iPoint,iVar);
          }
        }
        else {
          for (iVar = 0; iVar < nVar; iVar++) {
            Res_FSI_Cont[iVar] = snode->Get_FlowTraction(iPoint,iVar);
          }
        }
        LinSysRes.AddBlock(iPoint, Res_FSI_Cont);
      }
    }
  }
  
  
}

void CFEASolver::ImplicitNewmark_Update(CGeometry *geometry, CSolver **solver_container, CConfig *config) {
  
  unsigned short iVar;
  unsigned long iPoint;
  
  bool dynamic = (config->GetDynamic_Analysis() == DYNAMIC);          // Dynamic simulations.
  
  /*--- Update solution ---*/
  
  for (iPoint = 0; iPoint < nPointDomain; iPoint++) {
    
    for (iVar = 0; iVar < nVar; iVar++) {
      
      /*--- Displacements component of the solution ---*/
       
      snode->Add_DeltaSolution(iPoint,iVar, LinSysSol[iPoint*nVar+iVar]);
      
    }
    
  }
  
  if (dynamic) {
    
    for (iPoint = 0; iPoint < nPointDomain; iPoint++) {
      
      for (iVar = 0; iVar < nVar; iVar++) {
        
        /*--- Acceleration component of the solution ---*/
        /*--- U''(t+dt) = a0*(U(t+dt)-U(t))+a2*(U'(t))+a3*(U''(t)) ---*/
        
        Solution[iVar]=a_dt[0]*(snode->GetSolution(iPoint,iVar) -
                                snode->GetSolution_time_n(iPoint,iVar)) -
        a_dt[2]* snode->GetSolution_Vel_time_n(iPoint,iVar) -
        a_dt[3]* snode->GetSolution_Accel_time_n(iPoint,iVar);
      }
      
      /*--- Set the acceleration in the node structure ---*/
      
      snode->SetSolution_Accel(iPoint,Solution);
      
      for (iVar = 0; iVar < nVar; iVar++) {
        
        /*--- Velocity component of the solution ---*/
        /*--- U'(t+dt) = U'(t)+ a6*(U''(t)) + a7*(U''(t+dt)) ---*/
        
        Solution[iVar]=snode->GetSolution_Vel_time_n(iPoint,iVar)+
        a_dt[6]* snode->GetSolution_Accel_time_n(iPoint,iVar) +
        a_dt[7]* snode->GetSolution_Accel(iPoint,iVar);
        
      }
      
      /*--- Set the velocity in the node structure ---*/
      
      snode->SetSolution_Vel(iPoint,Solution);
      
    }
    
  }
  
  /*--- Perform the MPI communication of the solution ---*/
  
  InitiateComms(geometry, config, SOLUTION_FEA);
  CompleteComms(geometry, config, SOLUTION_FEA);
  
}

void CFEASolver::ImplicitNewmark_Relaxation(CGeometry *geometry, CSolver **solver_container, CConfig *config) {
  
  unsigned short iVar;
  unsigned long iPoint;
  su2double *valSolutionPred;
  bool dynamic = (config->GetDynamic_Analysis() == DYNAMIC);
  
  /*--- Update solution and set it to be the solution after applying relaxation---*/
  
  for (iPoint=0; iPoint < nPointDomain; iPoint++) {
    
    valSolutionPred = snode->GetSolution_Pred(iPoint);
    
    snode->SetSolution(iPoint,valSolutionPred);
  }
  
  if (dynamic){
    
    /*--- Compute velocities and accelerations ---*/
    
    for (iPoint = 0; iPoint < nPointDomain; iPoint++) {

      for (iVar = 0; iVar < nVar; iVar++) {

        /*--- Acceleration component of the solution ---*/
        /*--- U''(t+dt) = a0*(U(t+dt)-U(t))+a2*(U'(t))+a3*(U''(t)) ---*/

        Solution[iVar]=a_dt[0]*(snode->GetSolution(iPoint,iVar) -
            snode->GetSolution_time_n(iPoint,iVar)) -
            a_dt[2]* snode->GetSolution_Vel_time_n(iPoint,iVar) -
            a_dt[3]* snode->GetSolution_Accel_time_n(iPoint,iVar);
      }

      /*--- Set the acceleration in the node structure ---*/

      snode->SetSolution_Accel(iPoint,Solution);

      for (iVar = 0; iVar < nVar; iVar++) {

        /*--- Velocity component of the solution ---*/
        /*--- U'(t+dt) = U'(t)+ a6*(U''(t)) + a7*(U''(t+dt)) ---*/

        Solution[iVar]=snode->GetSolution_Vel_time_n(iPoint,iVar)+
            a_dt[6]* snode->GetSolution_Accel_time_n(iPoint,iVar) +
            a_dt[7]* snode->GetSolution_Accel(iPoint,iVar);

      }

      /*--- Set the velocity in the node structure ---*/

      snode->SetSolution_Vel(iPoint,Solution);

    }
  
  }
  
  /*--- Perform the MPI communication of the solution ---*/
  
  InitiateComms(geometry, config, SOLUTION_FEA);
  CompleteComms(geometry, config, SOLUTION_FEA);
  
  /*--- After the solution has been communicated, set the 'old' predicted solution as the solution ---*/
  /*--- Loop over n points (as we have already communicated everything ---*/
  
  for (iPoint = 0; iPoint < nPoint; iPoint++) {
    for (iVar = 0; iVar < nVar; iVar++) {
      snode->SetSolution_Pred_Old(iPoint,iVar,snode->GetSolution(iPoint,iVar));
    }
  }
  
  
}


void CFEASolver::GeneralizedAlpha_Iteration(CGeometry *geometry, CSolver **solver_container, CConfig *config) {
  
  unsigned long iPoint, jPoint;
  unsigned short iVar, jVar;
  
  bool first_iter = (config->GetIntIter() == 0);
  bool dynamic = (config->GetDynamic_Analysis() == DYNAMIC);              // Dynamic simulations.
  bool linear_analysis = (config->GetGeometricConditions() == SMALL_DEFORMATIONS);  // Linear analysis.
  bool nonlinear_analysis = (config->GetGeometricConditions() == LARGE_DEFORMATIONS);  // Nonlinear analysis.
  bool newton_raphson = (config->GetKind_SpaceIteScheme_FEA() == NEWTON_RAPHSON);    // Newton-Raphson method
  bool fsi = config->GetFSI_Simulation();                        // FSI simulation.
  
  bool body_forces = config->GetDeadLoad();                      // Body forces (dead loads).
  
  su2double alpha_f = config->Get_Int_Coeffs(2);
  
  bool incremental_load = config->GetIncrementalLoad();
  
  if (!dynamic) {
    
    for (iPoint = 0; iPoint < nPointDomain; iPoint++) {
      /*--- Add the external contribution to the residual    ---*/
      /*--- (the terms that are constant over the time step) ---*/
      if (incremental_load) {
        for (iVar = 0; iVar < nVar; iVar++) {
          Res_Ext_Surf[iVar] = loadIncrement * snode->Get_SurfaceLoad_Res(iPoint,iVar);
        }
      }
      else {
        for (iVar = 0; iVar < nVar; iVar++) {
          Res_Ext_Surf[iVar] = snode->Get_SurfaceLoad_Res(iPoint,iVar);
        }
        //Res_Ext_Surf = snode->Get_SurfaceLoad_Res(iPoint);
      }
      
      LinSysRes.AddBlock(iPoint, Res_Ext_Surf);
      
      /*--- Add the contribution to the residual due to body forces ---*/
      
      if (body_forces) {
        if (incremental_load) {
          for (iVar = 0; iVar < nVar; iVar++) {
            Res_Dead_Load[iVar] = loadIncrement * snode->Get_BodyForces_Res(iPoint,iVar);
          }
        }
        else {
          for (iVar = 0; iVar < nVar; iVar++) {
            Res_Dead_Load[iVar] = snode->Get_BodyForces_Res(iPoint,iVar);
          }
        }
        
        LinSysRes.AddBlock(iPoint, Res_Dead_Load);
      }
      
    }
    
  }
  
  if (dynamic) {
    
    /*--- Add the mass matrix contribution to the Jacobian ---*/
    
    /*
     * If the problem is nonlinear, we need to add the Mass Matrix contribution to the Jacobian at the beginning
     * of each time step. If the solution method is Newton Rapshon, we repeat this step at the beginning of each
     * iteration, as the Jacobian is recomputed
     *
     * If the problem is linear, we add the Mass Matrix contribution to the Jacobian everytime because for
     * correct differentiation the Jacobian is recomputed every time step.
     *
     */
    if ((nonlinear_analysis && (newton_raphson || first_iter)) || linear_analysis) {
      for (iPoint = 0; iPoint < nPoint; iPoint++) {
        for (jPoint = 0; jPoint < nPoint; jPoint++) {
          for(iVar = 0; iVar < nVar; iVar++) {
            for (jVar = 0; jVar < nVar; jVar++) {
              Jacobian_ij[iVar][jVar] = a_dt[0] * MassMatrix.GetBlock(iPoint, jPoint, iVar, jVar);
            }
          }
          Jacobian.AddBlock(iPoint, jPoint, Jacobian_ij);
        }
      }
    }
    
    
    /*--- Loop over all points, and set aux vector TimeRes_Aux = a0*U+a2*U'+a3*U'' ---*/
    
    for (iPoint = 0; iPoint < nPoint; iPoint++) {
      for (iVar = 0; iVar < nVar; iVar++) {
        Residual[iVar] =   a_dt[0]*snode->GetSolution_time_n(iPoint,iVar)        //a0*U(t)
        - a_dt[0]*snode->GetSolution(iPoint,iVar)           //a0*U(t+dt)(k-1)
        + a_dt[2]*snode->GetSolution_Vel_time_n(iPoint,iVar)    //a2*U'(t)
        + a_dt[3]*snode->GetSolution_Accel_time_n(iPoint,iVar);  //a3*U''(t)
      }
      TimeRes_Aux.SetBlock(iPoint, Residual);
    }

    /*--- Once computed, compute M*TimeRes_Aux ---*/
    MassMatrix.MatrixVectorProduct(TimeRes_Aux,TimeRes,geometry,config);
    /*--- Add the components of M*TimeRes_Aux to the residual R(t+dt) ---*/
    for (iPoint = 0; iPoint < nPoint; iPoint++) {
      /*--- Dynamic contribution ---*/
      //Res_Time_Cont = TimeRes.GetBlock(iPoint);
      for (iVar = 0; iVar < nVar; iVar++) {
        Res_Time_Cont[iVar] = TimeRes.GetBlock(iPoint, iVar);
      }
      LinSysRes.AddBlock(iPoint, Res_Time_Cont);
      /*--- External surface load contribution ---*/
      if (incremental_load) {
        for (iVar = 0; iVar < nVar; iVar++) {
          Res_Ext_Surf[iVar] = loadIncrement * ( (1 - alpha_f) * snode->Get_SurfaceLoad_Res(iPoint,iVar) +
                                                alpha_f  * snode->Get_SurfaceLoad_Res_n(iPoint,iVar) );
        }
      }
      else {
        for (iVar = 0; iVar < nVar; iVar++) {
          Res_Ext_Surf[iVar] = (1 - alpha_f) * snode->Get_SurfaceLoad_Res(iPoint,iVar) +
          alpha_f  * snode->Get_SurfaceLoad_Res_n(iPoint,iVar);
        }
      }
      LinSysRes.AddBlock(iPoint, Res_Ext_Surf);
      
      /*--- Add the contribution to the residual due to body forces.
       *--- It is constant over time, so it's not necessary to distribute it. ---*/
      
      if (body_forces) {
        if (incremental_load) {
          for (iVar = 0; iVar < nVar; iVar++) {
            Res_Dead_Load[iVar] = loadIncrement * snode->Get_BodyForces_Res(iPoint,iVar);
          }
        }
        else {
          for (iVar = 0; iVar < nVar; iVar++) {
            Res_Dead_Load[iVar] = snode->Get_BodyForces_Res(iPoint,iVar);
          }
        }
        
        LinSysRes.AddBlock(iPoint, Res_Dead_Load);
      }
      
      /*--- Add FSI contribution ---*/
      if (fsi) {
        if (incremental_load) {
          for (iVar = 0; iVar < nVar; iVar++) {
            Res_FSI_Cont[iVar] = loadIncrement * ( (1 - alpha_f) * snode->Get_FlowTraction(iPoint,iVar) +
                                                  alpha_f  * snode->Get_FlowTraction_n(iPoint,iVar) );
          }
        }
        else {
          for (iVar = 0; iVar < nVar; iVar++) {
            Res_FSI_Cont[iVar] = (1 - alpha_f) * snode->Get_FlowTraction(iPoint,iVar) +
            alpha_f  * snode->Get_FlowTraction_n(iPoint,iVar);
          }
        }
        LinSysRes.AddBlock(iPoint, Res_FSI_Cont);
      }
    }
  }
  
}

void CFEASolver::GeneralizedAlpha_UpdateDisp(CGeometry *geometry, CSolver **solver_container, CConfig *config) {
  
  unsigned short iVar;
  unsigned long iPoint;
  
  /*--- Update solution ---*/
  
  for (iPoint = 0; iPoint < nPointDomain; iPoint++) {
    
    for (iVar = 0; iVar < nVar; iVar++) {
      
      /*--- Displacements component of the solution ---*/
      
      snode->Add_DeltaSolution(iPoint,iVar, LinSysSol[iPoint*nVar+iVar]);
      
    }
    
  }
  
  /*--- Perform the MPI communication of the solution, displacements only ---*/
  
  InitiateComms(geometry, config, SOLUTION_DISPONLY);
  CompleteComms(geometry, config, SOLUTION_DISPONLY);
  
}

void CFEASolver::GeneralizedAlpha_UpdateSolution(CGeometry *geometry, CSolver **solver_container, CConfig *config) {
  
  unsigned short iVar;
  unsigned long iPoint;
  
  su2double alpha_f = config->Get_Int_Coeffs(2), alpha_m =  config->Get_Int_Coeffs(3);
  
  /*--- Compute solution at t_n+1, and update velocities and accelerations ---*/
  
  for (iPoint = 0; iPoint < nPointDomain; iPoint++) {

    for (iVar = 0; iVar < nVar; iVar++) {
      
      /*--- Compute the solution from the previous time step and the solution computed at t+1-alpha_f ---*/
      /*--- U(t+dt) = 1/alpha_f*(U(t+1-alpha_f)-alpha_f*U(t)) ---*/
      
      Solution[iVar]=(1 / (1 - alpha_f))*(snode->GetSolution(iPoint,iVar) -
                                          alpha_f * snode->GetSolution_time_n(iPoint,iVar));
      

    }
    
    /*--- Set the solution in the node structure ---*/
    
    snode->SetSolution(iPoint,Solution);
    
    for (iVar = 0; iVar < nVar; iVar++) {
      
      /*--- Acceleration component of the solution ---*/
      /*--- U''(t+dt-alpha_m) = a8*(U(t+dt)-U(t))+a2*(U'(t))+a3*(U''(t)) ---*/
      
      Solution_Interm[iVar]=a_dt[8]*( snode->GetSolution(iPoint,iVar) -
                                     snode->GetSolution_time_n(iPoint,iVar)) -
      a_dt[2]* snode->GetSolution_Vel_time_n(iPoint,iVar) -
      a_dt[3]* snode->GetSolution_Accel_time_n(iPoint,iVar);
      
      /*--- Compute the solution from the previous time step and the solution computed at t+1-alpha_f ---*/
      /*--- U''(t+dt) = 1/alpha_m*(U''(t+1-alpha_m)-alpha_m*U''(t)) ---*/
      
      Solution[iVar]=(1 / (1 - alpha_m))*(Solution_Interm[iVar] - alpha_m * snode->GetSolution_Accel_time_n(iPoint,iVar));
    }
    
    /*--- Set the acceleration in the node structure ---*/
    
    snode->SetSolution_Accel(iPoint,Solution);
    
    for (iVar = 0; iVar < nVar; iVar++) {
      
      /*--- Velocity component of the solution ---*/
      /*--- U'(t+dt) = U'(t)+ a6*(U''(t)) + a7*(U''(t+dt)) ---*/
      
      Solution[iVar]=snode->GetSolution_Vel_time_n(iPoint,iVar)+
      a_dt[6]* snode->GetSolution_Accel_time_n(iPoint,iVar) +
      a_dt[7]* snode->GetSolution_Accel(iPoint,iVar);
      
    }
    
    /*--- Set the velocity in the node structure ---*/
    
    snode->SetSolution_Vel(iPoint,Solution);
    
  }
  
  /*--- Perform the MPI communication of the solution ---*/
  
  InitiateComms(geometry, config, SOLUTION_FEA);
  CompleteComms(geometry, config, SOLUTION_FEA);
  
}

void CFEASolver::GeneralizedAlpha_UpdateLoads(CGeometry *geometry, CSolver **solver_container, CConfig *config) {
  
  bool fsi = config->GetFSI_Simulation();
  
  /*--- Set the load conditions of the time step n+1 as the load conditions for time step n ---*/
  snode->Set_SurfaceLoad_Res_n();
  if (fsi) snode->Set_FlowTraction_n();
  
}

void CFEASolver::Solve_System(CGeometry *geometry, CSolver **solver_container, CConfig *config) {
  
  unsigned long IterLinSol = 0, iPoint, total_index;
  unsigned short iVar;
  
  /*--- Initialize residual and solution at the ghost points ---*/
  
  for (iPoint = nPointDomain; iPoint < nPoint; iPoint++) {
    
    for (iVar = 0; iVar < nVar; iVar++) {
      total_index = iPoint*nVar + iVar;
      LinSysRes[total_index] = 0.0;
      LinSysSol[total_index] = 0.0;
    }
    
  }
  
  IterLinSol = System.Solve(Jacobian, LinSysRes, LinSysSol, geometry, config);
  
  /*--- The the number of iterations of the linear solver ---*/
  
  SetIterLinSolver(IterLinSol);
  
}


void CFEASolver::PredictStruct_Displacement(CGeometry **fea_geometry,
                                                       CConfig *fea_config, CSolver ***fea_solution) {
  
  unsigned short predOrder = fea_config->GetPredictorOrder();
  su2double Delta_t = fea_config->GetDelta_DynTime();
  unsigned long iPoint, iDim;
  su2double *solDisp, *solVel, *solVel_tn, *valPred;
  
  //To nPointDomain: we need to communicate the predicted solution after setting it
  for (iPoint=0; iPoint < nPointDomain; iPoint++) {
    if (predOrder==0) fea_solution[MESH_0][FEA_SOL]->node->SetSolution_Pred(iPoint);
    else if (predOrder==1) {
      
      solDisp = fea_solution[MESH_0][FEA_SOL]->node->GetSolution(iPoint);
      solVel = fea_solution[MESH_0][FEA_SOL]->node->GetSolution_Vel(iPoint);
      valPred = fea_solution[MESH_0][FEA_SOL]->node->GetSolution_Pred(iPoint);
      
      for (iDim=0; iDim < nDim; iDim++) {
        valPred[iDim] = solDisp[iDim] + Delta_t*solVel[iDim];
      }
      
    }
    else if (predOrder==2) {
      
      solDisp = fea_solution[MESH_0][FEA_SOL]->node->GetSolution(iPoint);
      solVel = fea_solution[MESH_0][FEA_SOL]->node->GetSolution_Vel(iPoint);
      solVel_tn = fea_solution[MESH_0][FEA_SOL]->node->GetSolution_Vel_time_n(iPoint);
      valPred = fea_solution[MESH_0][FEA_SOL]->node->GetSolution_Pred(iPoint);
      
      for (iDim=0; iDim < nDim; iDim++) {
        valPred[iDim] = solDisp[iDim] + 0.5*Delta_t*(3*solVel[iDim]-solVel_tn[iDim]);
      }
      
    }
    else {
      cout<< "Higher order predictor not implemented. Solving with order 0." << endl;
      fea_solution[MESH_0][FEA_SOL]->node->SetSolution_Pred(iPoint);
    }
  }
  
}

void CFEASolver::ComputeAitken_Coefficient(CGeometry **fea_geometry, CConfig *fea_config,
                                                      CSolver ***fea_solution, unsigned long iOuterIter) {
  
  unsigned long iPoint, iDim;
  su2double rbuf_numAitk = 0, sbuf_numAitk = 0;
  su2double rbuf_denAitk = 0, sbuf_denAitk = 0;
  
  su2double *dispPred, *dispCalc, *dispPred_Old, *dispCalc_Old;
  su2double deltaU[3] = {0.0, 0.0, 0.0}, deltaU_p1[3] = {0.0, 0.0, 0.0};
  su2double delta_deltaU[3] = {0.0, 0.0, 0.0};
  su2double CurrentTime=fea_config->GetCurrent_DynTime();
  su2double WAitkDyn_tn1, WAitkDyn_Max, WAitkDyn_Min, WAitkDyn;
  
  unsigned short RelaxMethod_FSI = fea_config->GetRelaxation_Method_FSI();
  
  ofstream historyFile_FSI;
  bool writeHistFSI = fea_config->GetWrite_Conv_FSI();
  if (writeHistFSI && (rank == MASTER_NODE)) {
    char cstrFSI[200];
    string filenameHistFSI = fea_config->GetConv_FileName_FSI();
    strcpy (cstrFSI, filenameHistFSI.data());
    historyFile_FSI.open (cstrFSI, std::ios_base::app);
  }
  
  
  /*--- Only when there is movement, and a dynamic coefficient is requested, it makes sense to compute the Aitken's coefficient ---*/
  
    
    if (RelaxMethod_FSI == NO_RELAXATION) {
      
      if (writeHistFSI && (rank == MASTER_NODE)) {
        
        SetWAitken_Dyn(1.0);
        
        if (iOuterIter == 0) historyFile_FSI << " " << endl ;
        historyFile_FSI << setiosflags(ios::fixed) << setprecision(4) << CurrentTime << "," ;
        historyFile_FSI << setiosflags(ios::fixed) << setprecision(1) << iOuterIter << "," ;
        if (iOuterIter == 0) historyFile_FSI << setiosflags(ios::scientific) << setprecision(4) << 1.0 ;
        else historyFile_FSI << setiosflags(ios::scientific) << setprecision(4) << 1.0 << "," ;
      }
      
    }
    else if (RelaxMethod_FSI == FIXED_PARAMETER) {
      
      if (writeHistFSI && (rank == MASTER_NODE)) {
        
        SetWAitken_Dyn(fea_config->GetAitkenStatRelax());
        
        if (iOuterIter == 0) historyFile_FSI << " " << endl ;
        historyFile_FSI << setiosflags(ios::fixed) << setprecision(4) << CurrentTime << "," ;
        historyFile_FSI << setiosflags(ios::fixed) << setprecision(1) << iOuterIter << "," ;
        if (iOuterIter == 0) historyFile_FSI << setiosflags(ios::scientific) << setprecision(4) << fea_config->GetAitkenStatRelax() ;
        else historyFile_FSI << setiosflags(ios::scientific) << setprecision(4) << fea_config->GetAitkenStatRelax() << "," ;
      }
      
    }
    else if (RelaxMethod_FSI == AITKEN_DYNAMIC) {
      
      if (iOuterIter == 0) {
        
        WAitkDyn_tn1 = GetWAitken_Dyn_tn1();
        WAitkDyn_Max = fea_config->GetAitkenDynMaxInit();
        WAitkDyn_Min = fea_config->GetAitkenDynMinInit();
        
        WAitkDyn = min(WAitkDyn_tn1, WAitkDyn_Max);
        WAitkDyn = max(WAitkDyn, WAitkDyn_Min);
        
        SetWAitken_Dyn(WAitkDyn);
        if (writeHistFSI && (rank == MASTER_NODE)) {
          if (iOuterIter == 0) historyFile_FSI << " " << endl ;
          historyFile_FSI << setiosflags(ios::fixed) << setprecision(4) << CurrentTime << "," ;
          historyFile_FSI << setiosflags(ios::fixed) << setprecision(1) << iOuterIter << "," ;
          historyFile_FSI << setiosflags(ios::scientific) << setprecision(4) << WAitkDyn ;
        }
        
      }
      else {
        // To nPointDomain; we need to communicate the values
        for (iPoint = 0; iPoint < nPointDomain; iPoint++) {
          
          dispPred = fea_solution[MESH_0][FEA_SOL]->node->GetSolution_Pred(iPoint);
          dispPred_Old = fea_solution[MESH_0][FEA_SOL]->node->GetSolution_Pred_Old(iPoint);
          dispCalc = fea_solution[MESH_0][FEA_SOL]->node->GetSolution(iPoint);
          dispCalc_Old = fea_solution[MESH_0][FEA_SOL]->node->GetSolution_Old(iPoint);
          
          for (iDim = 0; iDim < nDim; iDim++) {
            
            /*--- Compute the deltaU and deltaU_n+1 ---*/
            deltaU[iDim] = dispCalc_Old[iDim] - dispPred_Old[iDim];
            deltaU_p1[iDim] = dispCalc[iDim] - dispPred[iDim];
            
            /*--- Compute the difference ---*/
            delta_deltaU[iDim] = deltaU_p1[iDim] - deltaU[iDim];
            
            /*--- Add numerator and denominator ---*/
            sbuf_numAitk += deltaU[iDim] * delta_deltaU[iDim];
            sbuf_denAitk += delta_deltaU[iDim] * delta_deltaU[iDim];
            
          }
          
        }
        
#ifdef HAVE_MPI
        SU2_MPI::Allreduce(&sbuf_numAitk, &rbuf_numAitk, 1, MPI_DOUBLE, MPI_SUM, MPI_COMM_WORLD);
        SU2_MPI::Allreduce(&sbuf_denAitk, &rbuf_denAitk, 1, MPI_DOUBLE, MPI_SUM, MPI_COMM_WORLD);
#else
        rbuf_numAitk = sbuf_numAitk;
        rbuf_denAitk = sbuf_denAitk;
#endif
        
        WAitkDyn = GetWAitken_Dyn();
        
        if (rbuf_denAitk > 1E-15) {
          WAitkDyn = - 1.0 * WAitkDyn * rbuf_numAitk / rbuf_denAitk ;
        }
        
        WAitkDyn = max(WAitkDyn, 0.1);
        WAitkDyn = min(WAitkDyn, 1.0);
        
        SetWAitken_Dyn(WAitkDyn);
        
        if (writeHistFSI && (rank == MASTER_NODE)) {
          historyFile_FSI << setiosflags(ios::fixed) << setprecision(4) << CurrentTime << "," ;
          historyFile_FSI << setiosflags(ios::fixed) << setprecision(1) << iOuterIter << "," ;
          historyFile_FSI << setiosflags(ios::scientific) << setprecision(4) << WAitkDyn << "," ;
        }
        
      }
      
    }
    else {
      if (rank == MASTER_NODE) cout << "No relaxation method used. " << endl;
    }
  
  if (writeHistFSI && (rank == MASTER_NODE)) {historyFile_FSI.close();}
  
}

void CFEASolver::SetAitken_Relaxation(CGeometry **fea_geometry,
                                                 CConfig *fea_config, CSolver ***fea_solution) {
  
  unsigned long iPoint, iDim;
  unsigned short RelaxMethod_FSI;
  su2double *dispPred, *dispCalc;
  su2double WAitken;
  
  RelaxMethod_FSI = fea_config->GetRelaxation_Method_FSI();
  
  /*--- Only when there is movement it makes sense to update the solutions... ---*/
    
    if (RelaxMethod_FSI == NO_RELAXATION) {
      WAitken = 1.0;
    }
    else if (RelaxMethod_FSI == FIXED_PARAMETER) {
      WAitken = fea_config->GetAitkenStatRelax();
    }
    else if (RelaxMethod_FSI == AITKEN_DYNAMIC) {
      WAitken = GetWAitken_Dyn();
    }
    else {
      WAitken = 1.0;
    }
    
    // To nPointDomain; we need to communicate the solutions (predicted, old and old predicted) after this routine
    for (iPoint=0; iPoint < nPointDomain; iPoint++) {
      
      /*--- Retrieve pointers to the predicted and calculated solutions ---*/
      dispPred = fea_solution[MESH_0][FEA_SOL]->node->GetSolution_Pred(iPoint);
      dispCalc = fea_solution[MESH_0][FEA_SOL]->node->GetSolution(iPoint);
      
      /*--- Set predicted solution as the old predicted solution ---*/
      fea_solution[MESH_0][FEA_SOL]->node->SetSolution_Pred_Old(iPoint);
      
      /*--- Set calculated solution as the old solution (needed for dynamic Aitken relaxation) ---*/
      fea_solution[MESH_0][FEA_SOL]->node->SetSolution_Old(iPoint, dispCalc);
      
      /*--- Apply the Aitken relaxation ---*/
      for (iDim=0; iDim < nDim; iDim++) {
        dispPred[iDim] = (1.0 - WAitken)*dispPred[iDim] + WAitken*dispCalc[iDim];
      }
      
    }
    
  
}

void CFEASolver::Update_StructSolution(CGeometry **fea_geometry,
                                                  CConfig *fea_config, CSolver ***fea_solution) {
  
  unsigned long iPoint;
  su2double *valSolutionPred;
  
  for (iPoint=0; iPoint < nPointDomain; iPoint++) {
    
    valSolutionPred = fea_solution[MESH_0][FEA_SOL]->node->GetSolution_Pred(iPoint);
    
    fea_solution[MESH_0][FEA_SOL]->node->SetSolution(iPoint, valSolutionPred);
    
  }
  
  /*--- Perform the MPI communication of the solution, displacements only ---*/
  
  InitiateComms(fea_geometry[MESH_0], fea_config, SOLUTION_DISPONLY);
  CompleteComms(fea_geometry[MESH_0], fea_config, SOLUTION_DISPONLY);
  
}


void CFEASolver::Compute_OFRefGeom(CGeometry *geometry, CSolver **solver_container, CConfig *config){

  unsigned short iVar;
  unsigned long iPoint;
  unsigned long nTotalPoint = 1;

  bool dynamic = (config->GetDynamic_Analysis() == DYNAMIC);

  unsigned long ExtIter = config->GetExtIter();

  su2double reference_geometry = 0.0, current_solution = 0.0;

  bool fsi = config->GetFSI_Simulation();

  su2double objective_function = 0.0, objective_function_reduce = 0.0;
  su2double weight_OF = 1.0;

  su2double objective_function_averaged = 0.0;

#ifdef HAVE_MPI
    SU2_MPI::Allreduce(&nPointDomain,  &nTotalPoint,  1, MPI_UNSIGNED_LONG, MPI_SUM, MPI_COMM_WORLD);
#else
    nTotalPoint        = nPointDomain;
#endif

  weight_OF = config->GetRefGeom_Penalty() / nTotalPoint;

  for (iPoint = 0; iPoint < nPointDomain; iPoint++){

    for (iVar = 0; iVar < nVar; iVar++){

      /*--- Retrieve the value of the reference geometry ---*/
      reference_geometry = snode->GetReference_Geometry(iPoint,iVar);

      /*--- Retrieve the value of the current solution ---*/
      current_solution = snode->GetSolution(iPoint,iVar);

      /*--- The objective function is the sum of the difference between solution and difference, squared ---*/
      objective_function += weight_OF * (current_solution - reference_geometry)*(current_solution - reference_geometry);
    }

  }

#ifdef HAVE_MPI
    SU2_MPI::Allreduce(&objective_function,  &objective_function_reduce,  1, MPI_DOUBLE, MPI_SUM, MPI_COMM_WORLD);
#else
    objective_function_reduce        = objective_function;
#endif

  Total_OFRefGeom = objective_function_reduce + PenaltyValue;

  Global_OFRefGeom += Total_OFRefGeom;
  objective_function_averaged = Global_OFRefGeom / (ExtIter + 1.0 + EPS);

  bool direct_diff = ((config->GetDirectDiff() == D_YOUNG) ||
                      (config->GetDirectDiff() == D_POISSON) ||
                      (config->GetDirectDiff() == D_RHO) ||
                      (config->GetDirectDiff() == D_RHO_DL) ||
                      (config->GetDirectDiff() == D_EFIELD) ||
                      (config->GetDirectDiff() == D_MACH) ||
                      (config->GetDirectDiff() == D_PRESSURE));

  if ((direct_diff) && (rank == MASTER_NODE)){

    ofstream myfile_res;

    if (config->GetDirectDiff() == D_YOUNG) myfile_res.open ("Output_Direct_Diff_E.txt", ios::app);
    if (config->GetDirectDiff() == D_POISSON) myfile_res.open ("Output_Direct_Diff_Nu.txt", ios::app);
    if (config->GetDirectDiff() == D_RHO) myfile_res.open ("Output_Direct_Diff_Rho.txt", ios::app);
    if (config->GetDirectDiff() == D_RHO_DL) myfile_res.open ("Output_Direct_Diff_Rho_DL.txt", ios::app);
    if (config->GetDirectDiff() == D_EFIELD) myfile_res.open ("Output_Direct_Diff_EField.txt", ios::app);

    if (config->GetDirectDiff() == D_MACH) myfile_res.open ("Output_Direct_Diff_Mach.txt");
    if (config->GetDirectDiff() == D_PRESSURE) myfile_res.open ("Output_Direct_Diff_Pressure.txt");

    myfile_res.precision(15);

    myfile_res << scientific << Total_OFRefGeom << "\t";

    if (dynamic) myfile_res << scientific << objective_function_averaged << "\t";

    su2double local_forward_gradient = 0.0;
    su2double averaged_gradient = 0.0;

    local_forward_gradient = SU2_TYPE::GetDerivative(Total_OFRefGeom);

    if (fsi) {
      Total_ForwardGradient = local_forward_gradient;
      averaged_gradient     = Total_ForwardGradient / (ExtIter + 1.0);
    }
    else {
      Total_ForwardGradient += local_forward_gradient;
      averaged_gradient      = Total_ForwardGradient / (ExtIter + 1.0);
    }

    myfile_res << scientific << local_forward_gradient << "\t";

    myfile_res << scientific << averaged_gradient << "\t";

    myfile_res << endl;

    myfile_res.close();

    if (config->GetDirectDiff() == D_YOUNG)   cout << "Objective function: " << Total_OFRefGeom << ". Global derivative of the Young Modulus: " << Total_ForwardGradient << "." << endl;
    if (config->GetDirectDiff() == D_POISSON) cout << "Objective function: " << Total_OFRefGeom << ". Global derivative of the Poisson's ratio: " << Total_ForwardGradient << "." << endl;
    if (config->GetDirectDiff() == D_RHO)     cout << "Objective function: " << Total_OFRefGeom << ". Global derivative of the structural density: " << Total_ForwardGradient << "." << endl;
    if (config->GetDirectDiff() == D_RHO_DL)  cout << "Objective function: " << Total_OFRefGeom << ". Global derivative of the dead weight: " << Total_ForwardGradient << "." << endl;
    if (config->GetDirectDiff() == D_EFIELD)  cout << "Objective function: " << Total_OFRefGeom << ". Global derivative of the electric field: " << Total_ForwardGradient << "." << endl;
    if (config->GetDirectDiff() == D_MACH)    cout << "Objective function: " << Total_OFRefGeom << ". Global derivative of the Mach number: " << Total_ForwardGradient << "." << endl;
    if (config->GetDirectDiff() == D_PRESSURE) cout << "Objective function: " << Total_OFRefGeom << ". Global derivative of the freestream Pressure: " << Total_ForwardGradient << "." << endl;
  }
  else
  {

      // TODO: Temporary output file for the objective function. Will be integrated in the output once is refurbished.
   if (rank == MASTER_NODE){
      cout << "Objective function: " << Total_OFRefGeom << "." << endl;
      ofstream myfile_res;
      myfile_res.open ("of_refgeom.dat");
      myfile_res.precision(15);
      if (dynamic) myfile_res << scientific << objective_function_averaged << endl;
      else myfile_res << scientific << Total_OFRefGeom << endl;
      myfile_res.close();
      if (fsi){
          ofstream myfile_his;
          myfile_his.open ("history_refgeom.dat",ios::app);
          myfile_his.precision(15);
          myfile_his << scientific << Total_OFRefGeom << endl;
          myfile_his.close();
      }
    }

  }

}

void CFEASolver::Compute_OFRefNode(CGeometry *geometry, CSolver **solver_container, CConfig *config){

  unsigned short iVar;
  unsigned long iPoint;

  bool dynamic = (config->GetDynamic_Analysis() == DYNAMIC);

  unsigned long ExtIter = config->GetExtIter();

  su2double reference_geometry = 0.0, current_solution = 0.0;

  bool fsi = config->GetFSI_Simulation();

  su2double objective_function = 0.0, objective_function_reduce = 0.0;
  su2double distance_sq = 0.0 ;
  su2double weight_OF = 1.0;

  su2double objective_function_averaged = 0.0;

  /*--- TEMPORARY, for application in dynamic TestCase ---*/
  su2double difX = 0.0, difX_reduce = 0.0;
  su2double difY = 0.0, difY_reduce = 0.0;

  weight_OF = config->GetRefNode_Penalty();

  for (iPoint = 0; iPoint < nPointDomain; iPoint++){

    if (geometry->node[iPoint]->GetGlobalIndex() == config->GetRefNode_ID() ){

      for (iVar = 0; iVar < nVar; iVar++){

        /*--- Retrieve the value of the reference geometry ---*/
        reference_geometry = config->GetRefNode_Displacement(iVar);

        /*--- Retrieve the value of the current solution ---*/
        current_solution = snode->GetSolution(iPoint,iVar);

        /*--- The objective function is the sum of the difference between solution and difference, squared ---*/
        distance_sq +=  (current_solution - reference_geometry)*(current_solution - reference_geometry);
      }

      objective_function = weight_OF * sqrt(distance_sq);

      difX = snode->GetSolution(iPoint,0) - config->GetRefNode_Displacement(0);
      difY = snode->GetSolution(iPoint,1) - config->GetRefNode_Displacement(1);

    }

  }

#ifdef HAVE_MPI
    SU2_MPI::Allreduce(&objective_function,  &objective_function_reduce,  1, MPI_DOUBLE, MPI_SUM, MPI_COMM_WORLD);
    SU2_MPI::Allreduce(&difX,  &difX_reduce,  1, MPI_DOUBLE, MPI_SUM, MPI_COMM_WORLD);
    SU2_MPI::Allreduce(&difY,  &difY_reduce,  1, MPI_DOUBLE, MPI_SUM, MPI_COMM_WORLD);
#else
    objective_function_reduce        = objective_function;
    difX_reduce                      = difX;
    difY_reduce                      = difY;
#endif

  Total_OFRefNode = objective_function_reduce + PenaltyValue;

  Global_OFRefNode += Total_OFRefNode;
  objective_function_averaged = Global_OFRefNode / (ExtIter + 1.0 + EPS);

  bool direct_diff = ((config->GetDirectDiff() == D_YOUNG) ||
                      (config->GetDirectDiff() == D_POISSON) ||
                      (config->GetDirectDiff() == D_RHO) ||
                      (config->GetDirectDiff() == D_RHO_DL) ||
                      (config->GetDirectDiff() == D_EFIELD) ||
                      (config->GetDirectDiff() == D_MACH) ||
                      (config->GetDirectDiff() == D_PRESSURE));

  if ((direct_diff) && (rank == MASTER_NODE)){

    ofstream myfile_res;

    if (config->GetDirectDiff() == D_YOUNG) myfile_res.open ("Output_Direct_Diff_E.txt", ios::app);
    if (config->GetDirectDiff() == D_POISSON) myfile_res.open ("Output_Direct_Diff_Nu.txt", ios::app);
    if (config->GetDirectDiff() == D_RHO) myfile_res.open ("Output_Direct_Diff_Rho.txt", ios::app);
    if (config->GetDirectDiff() == D_RHO_DL) myfile_res.open ("Output_Direct_Diff_Rho_DL.txt", ios::app);
    if (config->GetDirectDiff() == D_EFIELD) myfile_res.open ("Output_Direct_Diff_EField.txt", ios::app);

    if (config->GetDirectDiff() == D_MACH) myfile_res.open ("Output_Direct_Diff_Mach.txt");
    if (config->GetDirectDiff() == D_PRESSURE) myfile_res.open ("Output_Direct_Diff_Pressure.txt");

    myfile_res.precision(15);

    myfile_res << scientific << Total_OFRefNode << "\t";

    if (dynamic) myfile_res << scientific << objective_function_averaged << "\t";

    su2double local_forward_gradient = 0.0;
    su2double averaged_gradient = 0.0;

    local_forward_gradient = SU2_TYPE::GetDerivative(Total_OFRefNode);

    if (fsi) {
      Total_ForwardGradient = local_forward_gradient;
      averaged_gradient     = Total_ForwardGradient / (ExtIter + 1.0);
    }
    else {
      Total_ForwardGradient += local_forward_gradient;
      averaged_gradient      = Total_ForwardGradient / (ExtIter + 1.0);
    }

    myfile_res << scientific << local_forward_gradient << "\t";

    myfile_res << scientific << averaged_gradient << "\t";

    myfile_res << scientific << difX_reduce << "\t";
    myfile_res << scientific << difY_reduce << "\t";

    myfile_res << endl;

    myfile_res.close();

    if (config->GetDirectDiff() == D_YOUNG)   cout << "Objective function: " << Total_OFRefNode << ". Global derivative of the Young Modulus: " << Total_ForwardGradient << "." << endl;
    if (config->GetDirectDiff() == D_POISSON) cout << "Objective function: " << Total_OFRefNode << ". Global derivative of the Poisson's ratio: " << Total_ForwardGradient << "." << endl;
    if (config->GetDirectDiff() == D_RHO)     cout << "Objective function: " << Total_OFRefNode << ". Global derivative of the structural density: " << Total_ForwardGradient << "." << endl;
    if (config->GetDirectDiff() == D_RHO_DL)  cout << "Objective function: " << Total_OFRefNode << ". Global derivative of the dead weight: " << Total_ForwardGradient << "." << endl;
    if (config->GetDirectDiff() == D_EFIELD)  cout << "Objective function: " << Total_OFRefNode << ". Global derivative of the electric field: " << Total_ForwardGradient << "." << endl;
    if (config->GetDirectDiff() == D_MACH)    cout << "Objective function: " << Total_OFRefNode << ". Global derivative of the Mach number: " << Total_ForwardGradient << "." << endl;
    if (config->GetDirectDiff() == D_PRESSURE) cout << "Objective function: " << Total_OFRefNode << ". Global derivative of the freestream Pressure: " << Total_ForwardGradient << "." << endl;
  }
  else
  {

    // TODO: Temporary output file for the objective function. Will be integrated in the output once is refurbished.
    if (rank == MASTER_NODE){
      cout << "Objective function: " << Total_OFRefNode << "." << endl;
      ofstream myfile_res;
      myfile_res.open ("of_refnode.dat");
      myfile_res.precision(15);
      if (dynamic) myfile_res << scientific << objective_function_averaged << endl;
      else myfile_res << scientific << Total_OFRefNode << endl;
      myfile_res.close();

      ofstream myfile_his;
      myfile_his.open ("history_refnode.dat",ios::app);
      myfile_his.precision(15);
      myfile_his << ExtIter << "\t";
      myfile_his << scientific << Total_OFRefNode << "\t";
      myfile_his << scientific << objective_function_averaged << "\t";
      myfile_his << scientific << difX_reduce << "\t";
      myfile_his << scientific << difY_reduce << endl;
      myfile_his.close();

    }

  }


}

void CFEASolver::Compute_OFVolFrac(CGeometry *geometry, CSolver **solver_container, CConfig *config)
{
  /*--- Perform a volume average of the physical density of the elements for topology optimization ---*/

  unsigned long iElem, nElem = geometry->GetnElem();
  su2double total_volume = 0.0, integral = 0.0, discreteness = 0.0;

  for (iElem=0; iElem<nElem; ++iElem) {
    /*--- count only elements that belong to the partition ---*/
    if ( geometry->node[geometry->elem[iElem]->GetNode(0)]->GetDomain() ){
      su2double volume = geometry->elem[iElem]->GetVolume();
      su2double rho = element_properties[iElem]->GetPhysicalDensity();
      total_volume += volume;
      integral += volume*rho;
      discreteness += volume*4.0*rho*(1.0-rho);
    }
  }
  
#ifdef HAVE_MPI
  {
    su2double tmp;
    SU2_MPI::Allreduce(&total_volume,&tmp,1,MPI_DOUBLE,MPI_SUM,MPI_COMM_WORLD);
    total_volume = tmp;
    SU2_MPI::Allreduce(&integral,&tmp,1,MPI_DOUBLE,MPI_SUM,MPI_COMM_WORLD);
    integral = tmp;
    SU2_MPI::Allreduce(&discreteness,&tmp,1,MPI_DOUBLE,MPI_SUM,MPI_COMM_WORLD);
    discreteness = tmp;
  }
#endif

  if (config->GetKind_ObjFunc() == TOPOL_DISCRETENESS)
    Total_OFVolFrac = discreteness/total_volume;
  else
    Total_OFVolFrac = integral/total_volume;

  // TODO: Temporary output file for the objective function. Will be integrated in the output once is refurbished.
  if (rank == MASTER_NODE){
    cout << "Objective function: " << Total_OFVolFrac << "." << endl;

    ofstream myfile_res;
    if (config->GetKind_ObjFunc() == TOPOL_DISCRETENESS)
      myfile_res.open ("of_topdisc.dat");
    else
      myfile_res.open ("of_volfrac.dat");

    myfile_res.precision(15);
    myfile_res << scientific << Total_OFVolFrac << endl;
    myfile_res.close();
  }
}

void CFEASolver::Compute_OFCompliance(CGeometry *geometry, CSolver **solver_container, CConfig *config)
{
  unsigned long iPoint;
  unsigned short iVar;
  su2double nodalForce[3];

  /*--- Types of loads to consider ---*/
  bool fsi = config->GetFSI_Simulation();
  bool body_forces = config->GetDeadLoad();

  /*--- If the loads are being applied incrementaly ---*/
  bool incremental_load = config->GetIncrementalLoad();

  /*--- Computation (compliance = sum(f dot u) ) ---*/
  /*--- Cannot be computed as u^T K u as the problem may not be linear ---*/

  Total_OFCompliance = 0.0;

  for (iPoint = 0; iPoint < nPointDomain; iPoint++) {

    /*--- Initialize with loads speficied through config ---*/
    for (iVar = 0; iVar < nVar; iVar++)
      nodalForce[iVar] = node[iPoint]->Get_SurfaceLoad_Res(iVar);

    /*--- Add contributions due to body forces ---*/
    if (body_forces)
      for (iVar = 0; iVar < nVar; iVar++)
        nodalForce[iVar] += node[iPoint]->Get_BodyForces_Res(iVar);

    /*--- Add contributions due to fluid loads---*/
    if (fsi)
      for (iVar = 0; iVar < nVar; iVar++)
        nodalForce[iVar] += node[iPoint]->Get_FlowTraction(iVar);

    /*--- Correct for incremental loading ---*/
    if (incremental_load)
      for (iVar = 0; iVar < nVar; iVar++)
        nodalForce[iVar] *= loadIncrement;

    /*--- Add work contribution from this node ---*/
    for (iVar = 0; iVar < nVar; iVar++)
      Total_OFCompliance += nodalForce[iVar]*node[iPoint]->GetSolution(iVar);
  }

#ifdef HAVE_MPI
  su2double tmp;
  SU2_MPI::Allreduce(&Total_OFCompliance,&tmp,1,MPI_DOUBLE,MPI_SUM,MPI_COMM_WORLD);
  Total_OFCompliance = tmp;
#endif

  // TODO: Temporary output file for the objective function. Will be integrated in the output once refurbished.
  if (rank == MASTER_NODE) {
    cout << "Objective function: " << Total_OFCompliance << "." << endl;

    ofstream file;
    file.open("of_topcomp.dat");
    file.precision(15);
    file << scientific << Total_OFCompliance << endl;
    file.close();
  }
}

void CFEASolver::Stiffness_Penalty(CGeometry *geometry, CSolver **solver, CNumerics **numerics, CConfig *config){

  unsigned long iElem;
  unsigned short iNode, iDim, nNodes = 0;

  unsigned long indexNode[8]={0,0,0,0,0,0,0,0};
  su2double val_Coord, val_Sol;
  int EL_KIND = 0;

  su2double elementVolume, dvValue, ratio;
  su2double weightedValue = 0.0;
  su2double weightedValue_reduce = 0.0;
  su2double totalVolume = 0.0;
  su2double totalVolume_reduce = 0.0;

  /*--- Loops over the elements in the domain ---*/

  for (iElem = 0; iElem < geometry->GetnElem(); iElem++) {

    if (geometry->elem[iElem]->GetVTK_Type() == TRIANGLE)     {nNodes = 3; EL_KIND = EL_TRIA;}
    if (geometry->elem[iElem]->GetVTK_Type() == QUADRILATERAL){nNodes = 4; EL_KIND = EL_QUAD;}
    if (geometry->elem[iElem]->GetVTK_Type() == TETRAHEDRON)  {nNodes = 4; EL_KIND = EL_TETRA;}
    if (geometry->elem[iElem]->GetVTK_Type() == PYRAMID)      {nNodes = 5; EL_KIND = EL_PYRAM;}
    if (geometry->elem[iElem]->GetVTK_Type() == PRISM)        {nNodes = 6; EL_KIND = EL_PRISM;}
    if (geometry->elem[iElem]->GetVTK_Type() == HEXAHEDRON)   {nNodes = 8; EL_KIND = EL_HEXA;}

    /*--- For the number of nodes, we get the coordinates from the connectivity matrix ---*/
    for (iNode = 0; iNode < nNodes; iNode++) {
        indexNode[iNode] = geometry->elem[iElem]->GetNode(iNode);
        for (iDim = 0; iDim < nDim; iDim++) {
            val_Coord = geometry->node[indexNode[iNode]]->GetCoord(iDim);
            val_Sol = snode->GetSolution(indexNode[iNode],iDim) + val_Coord;
            element_container[FEA_TERM][EL_KIND]->SetRef_Coord(val_Coord, iNode, iDim);
            element_container[FEA_TERM][EL_KIND]->SetCurr_Coord(val_Sol, iNode, iDim);
        }
    }

    // Avoid double-counting elements:
    // Only add the value if the first node is in the domain
    if (geometry->node[indexNode[0]]->GetDomain()){

        // Compute the area/volume of the element
        if (nDim == 2)
        	elementVolume = element_container[FEA_TERM][EL_KIND]->ComputeArea();
        else
        	elementVolume = element_container[FEA_TERM][EL_KIND]->ComputeVolume();

        // Compute the total volume
        totalVolume += elementVolume;

        // Retrieve the value of the design variable
        dvValue = numerics[FEA_TERM]->Get_DV_Val(element_properties[iElem]->GetDV());

        // Add the weighted sum of the value of the design variable
        weightedValue += dvValue * elementVolume;

    }

  }

// Reduce value across processors for parallelization

#ifdef HAVE_MPI
    SU2_MPI::Allreduce(&weightedValue,  &weightedValue_reduce,  1, MPI_DOUBLE, MPI_SUM, MPI_COMM_WORLD);
    SU2_MPI::Allreduce(&totalVolume,  &totalVolume_reduce,  1, MPI_DOUBLE, MPI_SUM, MPI_COMM_WORLD);
#else
    weightedValue_reduce        = weightedValue;
    totalVolume_reduce          = totalVolume;
#endif

    ratio = 1.0 - weightedValue_reduce/totalVolume_reduce;

    PenaltyValue = config->GetTotalDV_Penalty() * ratio * ratio;



}

void CFEASolver::ComputeResidual_Multizone(CGeometry *geometry, CConfig *config){

  unsigned short iVar;
  unsigned long iPoint;
  su2double residual;

  /*--- Set Residuals to zero ---*/

  for (iVar = 0; iVar < nVar; iVar++){
      SetRes_BGS(iVar,0.0);
      SetRes_Max_BGS(iVar,0.0,0);
  }

  /*--- Set the residuals ---*/
  for (iPoint = 0; iPoint < nPointDomain; iPoint++){
      for (iVar = 0; iVar < nVar; iVar++){
          residual = snode->GetSolution(iPoint,iVar) - snode->Get_BGSSolution_k(iPoint,iVar);
          AddRes_BGS(iVar,residual*residual);
          AddRes_Max_BGS(iVar,fabs(residual),geometry->node[iPoint]->GetGlobalIndex(),geometry->node[iPoint]->GetCoord());
      }
  }

  SetResidual_BGS(geometry, config);

}

void CFEASolver::LoadRestart(CGeometry **geometry, CSolver ***solver, CConfig *config, int val_iter, bool val_update_geo) {

  unsigned short iVar, nSolVar;
  unsigned long index;

  ifstream restart_file;
  string restart_filename, filename, text_line;

  unsigned short iZone = config->GetiZone();
  unsigned short nZone = geometry[MESH_0]->GetnZone();

  bool dynamic = (config->GetDynamic_Analysis() == DYNAMIC);
  bool fluid_structure = config->GetFSI_Simulation();
  bool discrete_adjoint = config->GetDiscrete_Adjoint();

  if (dynamic) nSolVar = 3 * nVar;
  else nSolVar = nVar;

  su2double *Sol = new su2double[nSolVar];

  /*--- Skip coordinates ---*/

  unsigned short skipVars = geometry[MESH_0]->GetnDim();

  /*--- Restart the solution from file information ---*/

  filename = config->GetSolution_FEMFileName();

  /*--- If multizone, append zone name ---*/

  if (nZone > 1)
    filename = config->GetMultizone_FileName(filename, iZone);

  if (dynamic) {
    filename = config->GetUnsteady_FileName(filename, val_iter);
  }

  /*--- Read all lines in the restart file ---*/

  int counter = 0;
  long iPoint_Local; unsigned long iPoint_Global = 0; unsigned long iPoint_Global_Local = 0;
  unsigned short rbuf_NotMatching = 0, sbuf_NotMatching = 0;

  /*--- Read the restart data from either an ASCII or binary SU2 file. ---*/

  if (config->GetRead_Binary_Restart()) {
    Read_SU2_Restart_Binary(geometry[MESH_0], config, filename);
  } else {
    Read_SU2_Restart_ASCII(geometry[MESH_0], config, filename);
  }

  /*--- Load data from the restart into correct containers. ---*/

  counter = 0;
  for (iPoint_Global = 0; iPoint_Global < geometry[MESH_0]->GetGlobal_nPointDomain(); iPoint_Global++ ) {

    /*--- Retrieve local index. If this node from the restart file lives
     on the current processor, we will load and instantiate the vars. ---*/

    iPoint_Local = geometry[MESH_0]->GetGlobal_to_Local_Point(iPoint_Global);

    if (iPoint_Local > -1) {

      /*--- We need to store this point's data, so jump to the correct
       offset in the buffer of data from the restart file and load it. ---*/

      index = counter*Restart_Vars[1] + skipVars;
      for (iVar = 0; iVar < nSolVar; iVar++) Sol[iVar] = Restart_Data[index+iVar];

      for (iVar = 0; iVar < nVar; iVar++) {
        snode->SetSolution(iPoint_Local,iVar, Sol[iVar]);
        if (dynamic) {
          snode->SetSolution_time_n(iPoint_Local,iVar, Sol[iVar]);
          snode->SetSolution_Vel(iPoint_Local,iVar, Sol[iVar+nVar]);
          snode->SetSolution_Vel_time_n(iPoint_Local,iVar, Sol[iVar+nVar]);
          snode->SetSolution_Accel(iPoint_Local,iVar, Sol[iVar+2*nVar]);
          snode->SetSolution_Accel_time_n(iPoint_Local,iVar, Sol[iVar+2*nVar]);
        }
        if (fluid_structure && !dynamic) {
          snode->SetSolution_Pred(iPoint_Local,iVar, Sol[iVar]);
          snode->SetSolution_Pred_Old(iPoint_Local,iVar, Sol[iVar]);
        }
        if (fluid_structure && discrete_adjoint){
          snode->SetSolution_Old(iPoint_Local,iVar, Sol[iVar]);
        }
      }
      iPoint_Global_Local++;

      /*--- Increment the overall counter for how many points have been loaded. ---*/
      counter++;
    }
    
  }

  /*--- Detect a wrong solution file ---*/

  if (iPoint_Global_Local < nPointDomain) { sbuf_NotMatching = 1; }
#ifndef HAVE_MPI
  rbuf_NotMatching = sbuf_NotMatching;
#else
  SU2_MPI::Allreduce(&sbuf_NotMatching, &rbuf_NotMatching, 1, MPI_UNSIGNED_SHORT, MPI_SUM, MPI_COMM_WORLD);
#endif
  if (rbuf_NotMatching != 0) {
    SU2_MPI::Error(string("The solution file ") + filename + string(" doesn't match with the mesh file!\n") +
                   string("It could be empty lines at the end of the file."), CURRENT_FUNCTION);
  }

  /*--- MPI. If dynamic, we also need to communicate the old solution ---*/
  
  solver[MESH_0][FEA_SOL]->InitiateComms(geometry[MESH_0], config, SOLUTION_FEA);
  solver[MESH_0][FEA_SOL]->CompleteComms(geometry[MESH_0], config, SOLUTION_FEA);
  
  if (dynamic) {
    solver[MESH_0][FEA_SOL]->InitiateComms(geometry[MESH_0], config, SOLUTION_FEA_OLD);
    solver[MESH_0][FEA_SOL]->CompleteComms(geometry[MESH_0], config, SOLUTION_FEA_OLD);
  }
  if (fluid_structure && !dynamic){
      solver[MESH_0][FEA_SOL]->InitiateComms(geometry[MESH_0], config, SOLUTION_PRED);
      solver[MESH_0][FEA_SOL]->CompleteComms(geometry[MESH_0], config, SOLUTION_PRED);
        
      solver[MESH_0][FEA_SOL]->InitiateComms(geometry[MESH_0], config, SOLUTION_PRED_OLD);
      solver[MESH_0][FEA_SOL]->CompleteComms(geometry[MESH_0], config, SOLUTION_PRED_OLD);
  }

  delete [] Sol;

  /*--- Delete the class memory that is used to load the restart. ---*/

  if (Restart_Vars != NULL) delete [] Restart_Vars;
  if (Restart_Data != NULL) delete [] Restart_Data;
  Restart_Vars = NULL; Restart_Data = NULL;
  
}

void CFEASolver::RegisterVariables(CGeometry *geometry, CConfig *config, bool reset)
{
  /*--- Register the element density to get the derivatives required for
  material-based topology optimization, this is done here because element_properties
  is a member of CFEASolver only. ---*/
  if (!config->GetTopology_Optimization()) return;

  for (unsigned long iElem = 0; iElem < geometry->GetnElem(); iElem++)
    element_properties[iElem]->RegisterDensity();
}

void CFEASolver::ExtractAdjoint_Variables(CGeometry *geometry, CConfig *config)
{
  /*--- Extract and output derivatives for topology optimization, this is done
  here because element_properties is a member of CFEASolver only and the output
  structure only supports nodal values (these are elemental). ---*/
  if (!config->GetTopology_Optimization()) return;
    
  unsigned long iElem,
                nElem = geometry->GetnElem(),
                nElemDomain = geometry->GetGlobal_nElemDomain();

  /*--- Allocate and initialize an array onto which the derivatives of every partition
  will be reduced, this is to output results in the correct order, it is not a very
  memory efficient solution... single precision is enough for output. ---*/
  float *send_buf = new float[nElemDomain], *rec_buf = NULL;
  for(iElem=0; iElem<nElemDomain; ++iElem) send_buf[iElem] = 0.0;
    
  for(iElem=0; iElem<nElem; ++iElem) {
    unsigned long iElem_global = geometry->elem[iElem]->GetGlobalIndex();
    send_buf[iElem_global] = SU2_TYPE::GetValue(element_properties[iElem]->GetAdjointDensity());
  }

#ifdef HAVE_MPI
  if (rank == MASTER_NODE) rec_buf = new float[nElemDomain];
  /*--- Need to use this version of Reduce instead of the wrapped one because we use float ---*/
  MPI_Reduce(send_buf,rec_buf,nElemDomain,MPI_FLOAT,MPI_SUM,MASTER_NODE,MPI_COMM_WORLD);
#else
  rec_buf = send_buf;
#endif

  /*--- The master writes the file ---*/
  if (rank == MASTER_NODE) {
    string filename = config->GetTopology_Optim_FileName();
    ofstream file;
    file.open(filename.c_str());
    for(iElem=0; iElem<nElemDomain; ++iElem) file << rec_buf[iElem] << endl;
    file.close();
  }
  
  delete [] send_buf;
#ifdef HAVE_MPI
  if (rank == MASTER_NODE) delete [] rec_buf;
#endif

}

void CFEASolver::FilterElementDensities(CGeometry *geometry, CConfig *config)
{
  /*--- Apply a filter to the design densities of the elements to generate the
  physical densities which are the ones used to penalize their stiffness. ---*/

  unsigned short type, search_lim;
  su2double param, radius;

  vector<pair<unsigned short,su2double> > kernels;
  vector<su2double> filter_radius;
  for (unsigned short iKernel=0; iKernel<config->GetTopology_Optim_Num_Kernels(); ++iKernel)
  {
    config->GetTopology_Optim_Kernel(iKernel,type,param,radius);
    kernels.push_back(make_pair(type,param));
    filter_radius.push_back(radius);
  }
  search_lim = config->GetTopology_Search_Limit();

  unsigned long iElem, nElem = geometry->GetnElem();

  su2double *design_rho = new su2double [nElem],
            *physical_rho = new su2double [nElem];

  /*--- "Rectify" the input ---*/
  for (iElem=0; iElem<nElem; ++iElem) {
    su2double rho = element_properties[iElem]->GetDesignDensity();
    if      (rho > 1.0) design_rho[iElem] = 1.0;
    else if (rho < 0.0) design_rho[iElem] = 0.0;
    else                design_rho[iElem] = rho;
  }

  geometry->FilterValuesAtElementCG(filter_radius, kernels, search_lim, design_rho, physical_rho);

  /*--- Apply projection ---*/
  config->GetTopology_Optim_Projection(type,param);
  switch (type) {
    case NO_PROJECTION: break;
    case HEAVISIDE_UP:
      for (iElem=0; iElem<nElem; ++iElem)
        physical_rho[iElem] = 1.0-exp(-param*physical_rho[iElem])+physical_rho[iElem]*exp(-param);
      break;
    case HEAVISIDE_DOWN:
      for (iElem=0; iElem<nElem; ++iElem)
        physical_rho[iElem] = exp(-param*(1.0-physical_rho[iElem]))-(1.0-physical_rho[iElem])*exp(-param);
      break;
    default:
      SU2_MPI::Error("Unknown type of projection function",CURRENT_FUNCTION);
  }

  /*--- If input was out of bounds use the bound instead of the filtered
   value, useful to enforce solid or void regions (e.g. a skin). ---*/
  for (iElem=0; iElem<nElem; ++iElem) {
    su2double rho = element_properties[iElem]->GetDesignDensity();
    if      (rho > 1.0) element_properties[iElem]->SetPhysicalDensity(1.0);
    else if (rho < 0.0) element_properties[iElem]->SetPhysicalDensity(0.0);
    else element_properties[iElem]->SetPhysicalDensity(physical_rho[iElem]);
  }

  delete [] design_rho;
  delete [] physical_rho;
}<|MERGE_RESOLUTION|>--- conflicted
+++ resolved
@@ -111,14 +111,11 @@
   /*--- Test whether we consider dielectric elastomers ---*/
   bool de_effects = config->GetDE_Effects();
   bool body_forces = config->GetDeadLoad();
-  
-<<<<<<< HEAD
+
   /*--- A priori we don't have an element-based input file (most of the applications will be like this) ---*/
   element_based = false;
-=======
-  element_based = false;          // A priori we don't have an element-based input file (most of the applications will be like this)
+
   topol_filter_applied = false;
->>>>>>> c5276b02
   
   nElement      = geometry->GetnElem();
   nDim          = geometry->GetnDim();
