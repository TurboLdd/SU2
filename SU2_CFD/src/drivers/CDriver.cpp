--- conflicted
+++ resolved
@@ -1976,48 +1976,19 @@
   su2double *constants = NULL;
   su2double kine_Inf = 0.0, omega_Inf = 0.0;
 
-<<<<<<< HEAD
-  bool
-  euler, adj_euler,
-  ns, adj_ns,
-  turbulent, adj_turb,
-  fem_euler, fem_ns, fem_turbulent,
-  spalart_allmaras, neg_spalart_allmaras, menter_sst,
-  fem,
-  heat_fvm,
-  radiation, p1_rad,
-  transition,
-  template_solver;
-  bool e_spalart_allmaras, comp_spalart_allmaras, e_comp_spalart_allmaras;
-
-=======
->>>>>>> b7081be9
   bool compressible = false;
   bool incompressible = false;
   bool ideal_gas = (config->GetKind_FluidModel() == STANDARD_AIR || config->GetKind_FluidModel() == IDEAL_GAS );
   bool roe_low_dissipation = config->GetKind_RoeLowDiss() != NO_ROELOWDISS;
 
   /*--- Initialize some useful booleans ---*/
-<<<<<<< HEAD
-  euler            = false; ns     = false; turbulent     = false;
-  fem_euler        = false; fem_ns = false; fem_turbulent = false;
-  adj_euler        = false;   adj_ns           = false;   adj_turb         = false;
-  heat_fvm         = false;
-  fem              = false;
-  radiation        = false; p1_rad           = false;
-  spalart_allmaras = false; neg_spalart_allmaras = false; menter_sst       = false;
-  transition       = false;
-  template_solver  = false;
-  e_spalart_allmaras = false; comp_spalart_allmaras = false; e_comp_spalart_allmaras = false;
-=======
   bool euler, ns, turbulent, adj_euler, adj_ns, adj_turb, fem, fem_euler, fem_ns, fem_turbulent;
   bool spalart_allmaras, neg_spalart_allmaras, e_spalart_allmaras, comp_spalart_allmaras, e_comp_spalart_allmaras, menter_sst;
-  bool heat_fvm, transition, template_solver;
+  bool heat_fvm, radiation, p1_rad, transition, template_solver;
 
   euler = ns = turbulent = adj_euler = adj_ns = adj_turb = fem = fem_euler = fem_ns = fem_turbulent = false;
   spalart_allmaras = neg_spalart_allmaras = e_spalart_allmaras = comp_spalart_allmaras = e_comp_spalart_allmaras = menter_sst = false;
-  heat_fvm = transition = template_solver = false;
->>>>>>> b7081be9
+  heat_fvm = radiation = p1_rad = transition = template_solver = false;
 
   /*--- Assign booleans ---*/
   switch (config->GetKind_Solver()) {
@@ -2708,195 +2679,8 @@
     }
 
     /*--- Definition of the boundary condition method ---*/
-<<<<<<< HEAD
-    for (iMGlevel = 0; iMGlevel <= config->GetnMGLevels(); iMGlevel++) {
-      if (spalart_allmaras) numerics[iMGlevel][ADJTURB_SOL][CONV_BOUND_TERM] = new CUpwLin_AdjTurb(nDim, nVar_Adj_Turb, config);
-      else if (neg_spalart_allmaras) {SU2_MPI::Error("Adjoint Neg SA turbulence model not implemented.", CURRENT_FUNCTION);}
-      else if (menter_sst) {SU2_MPI::Error("Adjoint SST turbulence model not implemented.", CURRENT_FUNCTION);}
-      else if (e_spalart_allmaras) {SU2_MPI::Error("Adjoint Edward's SA turbulence model not implemented.", CURRENT_FUNCTION);}
-      else if (comp_spalart_allmaras) {SU2_MPI::Error("Adjoint CC SA turbulence model not implemented.", CURRENT_FUNCTION);}
-      else if (e_comp_spalart_allmaras) {SU2_MPI::Error("Adjoint CC Edward's SA turbulence model not implemented.", CURRENT_FUNCTION);}
-    }
-
-  }
-
-  /*--- Solver definition for the FEM problem ---*/
-  if (fem) {
-
-  /*--- Initialize the container for FEA_TERM. This will be the only one for most of the cases ---*/
-  switch (config->GetGeometricConditions()) {
-      case SMALL_DEFORMATIONS :
-        switch (config->GetMaterialModel()) {
-          case LINEAR_ELASTIC: numerics[MESH_0][FEA_SOL][FEA_TERM] = new CFEALinearElasticity(nDim, nVar_FEM, config); break;
-          case NEO_HOOKEAN : SU2_MPI::Error("Material model does not correspond to geometric conditions.", CURRENT_FUNCTION); break;
-          default: SU2_MPI::Error("Material model not implemented.", CURRENT_FUNCTION); break;
-        }
-        break;
-      case LARGE_DEFORMATIONS :
-        switch (config->GetMaterialModel()) {
-          case LINEAR_ELASTIC: SU2_MPI::Error("Material model does not correspond to geometric conditions.", CURRENT_FUNCTION); break;
-          case NEO_HOOKEAN :
-            switch (config->GetMaterialCompressibility()) {
-              case COMPRESSIBLE_MAT : numerics[MESH_0][FEA_SOL][FEA_TERM] = new CFEM_NeoHookean_Comp(nDim, nVar_FEM, config); break;
-              default: SU2_MPI::Error("Material model not implemented.", CURRENT_FUNCTION); break;
-            }
-            break;
-          case KNOWLES:
-            switch (config->GetMaterialCompressibility()) {
-              case NEARLY_INCOMPRESSIBLE_MAT : numerics[MESH_0][FEA_SOL][FEA_TERM] = new CFEM_Knowles_NearInc(nDim, nVar_FEM, config); break;
-              default:  SU2_MPI::Error("Material model not implemented.", CURRENT_FUNCTION); break;
-            }
-            break;
-          case IDEAL_DE:
-            switch (config->GetMaterialCompressibility()) {
-              case NEARLY_INCOMPRESSIBLE_MAT : numerics[MESH_0][FEA_SOL][FEA_TERM] = new CFEM_IdealDE(nDim, nVar_FEM, config); break;
-              default:  SU2_MPI::Error("Material model not implemented.", CURRENT_FUNCTION); break;
-            }
-            break;
-          default:  SU2_MPI::Error("Material model not implemented.", CURRENT_FUNCTION); break;
-        }
-        break;
-      default:  SU2_MPI::Error("Solver not implemented.", CURRENT_FUNCTION);  break;
-    }
-
-  /*--- The following definitions only make sense if we have a non-linear solution ---*/
-  if (config->GetGeometricConditions() == LARGE_DEFORMATIONS){
-
-      /*--- This allocates a container for electromechanical effects ---*/
-
-      bool de_effects = config->GetDE_Effects();
-      if (de_effects) numerics[MESH_0][FEA_SOL][DE_TERM] = new CFEM_DielectricElastomer(nDim, nVar_FEM, config);
-
-      string filename;
-      ifstream properties_file;
-
-      filename = config->GetFEA_FileName();
-      if (nZone > 1)
-        filename = config->GetMultizone_FileName(filename, iZone, ".dat");
-
-      properties_file.open(filename.data(), ios::in);
-
-      /*--- In case there is a properties file, containers are allocated for a number of material models ---*/
-
-      if (!(properties_file.fail())) {
-
-          numerics[MESH_0][FEA_SOL][MAT_NHCOMP]  = new CFEM_NeoHookean_Comp(nDim, nVar_FEM, config);
-          numerics[MESH_0][FEA_SOL][MAT_IDEALDE] = new CFEM_IdealDE(nDim, nVar_FEM, config);
-          numerics[MESH_0][FEA_SOL][MAT_KNOWLES] = new CFEM_Knowles_NearInc(nDim, nVar_FEM, config);
-
-          properties_file.close();
-      }
-  }
-
-  }
-
-
-  /*--- We initialize the numerics for the mesh solver ---*/
-  if (config->GetDeform_Mesh())
-    numerics[MESH_0][MESH_SOL][FEA_TERM] = new CFEAMeshElasticity(nDim, nDim, geometry[MESH_0]->GetnElem(), config);
-
-}
-
-void CDriver::Numerics_Postprocessing(CNumerics *****numerics,
-                                      CSolver ***solver, CGeometry **geometry,
-                                      CConfig *config, unsigned short val_iInst) {
-
-  unsigned short iMGlevel, iSol;
-
-
-  bool
-  euler, adj_euler,
-  ns, adj_ns,
-  fem_euler, fem_ns, fem_turbulent,
-  turbulent, adj_turb,
-  spalart_allmaras, neg_spalart_allmaras, menter_sst,
-  fem,
-  heat_fvm,
-  radiation, p1_rad,
-  transition,
-  template_solver;
-
-  bool e_spalart_allmaras, comp_spalart_allmaras, e_comp_spalart_allmaras;
-
-  bool compressible = false;
-  bool incompressible = false;
-
-  /*--- Initialize some useful booleans ---*/
-  euler            = false; ns     = false; turbulent     = false;
-  fem_euler        = false; fem_ns = false; fem_turbulent = false;
-  adj_euler        = false;   adj_ns           = false;   adj_turb         = false;
-  fem        = false;
-  radiation        = false;   p1_rad           = false;
-  spalart_allmaras = false;   neg_spalart_allmaras = false; menter_sst       = false;
-  transition       = false;   heat_fvm         = false;
-  template_solver  = false;
-
-  e_spalart_allmaras = false; comp_spalart_allmaras = false; e_comp_spalart_allmaras = false;
-
-  /*--- Assign booleans ---*/
-  switch (config->GetKind_Solver()) {
-    case TEMPLATE_SOLVER: template_solver = true; break;
-    case EULER : case DISC_ADJ_EULER: compressible = true; euler = true;  heat_fvm = config->GetWeakly_Coupled_Heat(); break;
-    case NAVIER_STOKES: case DISC_ADJ_NAVIER_STOKES:compressible = true; ns = true;  heat_fvm = config->GetWeakly_Coupled_Heat(); break;
-    case RANS : case DISC_ADJ_RANS:  ns = true; compressible = true; turbulent = true; if (config->GetKind_Trans_Model() == LM) transition = true; break;
-    case INC_EULER : case DISC_ADJ_INC_EULER: incompressible =true; euler = true;  heat_fvm = config->GetWeakly_Coupled_Heat(); break;
-    case INC_NAVIER_STOKES: case DISC_ADJ_INC_NAVIER_STOKES:incompressible =true; ns = true;  heat_fvm = config->GetWeakly_Coupled_Heat(); break;
-    case INC_RANS : case DISC_ADJ_INC_RANS: incompressible =true; ns = true; turbulent = true; if (config->GetKind_Trans_Model() == LM) transition = true; break;
-    case FEM_EULER : case DISC_ADJ_FEM_EULER : fem_euler = true; break;
-    case FEM_NAVIER_STOKES: case DISC_ADJ_FEM_NS : fem_ns = true; break;
-    case FEM_RANS : case DISC_ADJ_FEM_RANS : fem_ns = true; fem_turbulent = true; break;
-    case FEM_LES :  fem_ns = true; break;
-    case HEAT_EQUATION_FVM: heat_fvm = true; break;
-    case FEM_ELASTICITY: case DISC_ADJ_FEM: fem = true; break;
-    case ADJ_EULER : euler = true; adj_euler = true; break;
-    case ADJ_NAVIER_STOKES : ns = true; turbulent = (config->GetKind_Turb_Model() != NONE); adj_ns = true; break;
-    case ADJ_RANS : ns = true; turbulent = true; adj_ns = true; adj_turb = (!config->GetFrozen_Visc_Cont()); break;
-  }
-
-  /*--- Assign turbulence model booleans ---*/
-
-  if (turbulent || fem_turbulent)
-    switch (config->GetKind_Turb_Model()) {
-      case SA:        spalart_allmaras = true;        break;
-      case SA_NEG:    neg_spalart_allmaras = true;    break;
-      case SA_COMP:   comp_spalart_allmaras = true;   break;
-      case SA_E:      e_spalart_allmaras = true;      break;
-      case SA_E_COMP: e_comp_spalart_allmaras = true; break;
-      case SST:       menter_sst = true;              break;
-      case SST_SUST:  menter_sst = true;              break;
-      default: SU2_MPI::Error("Specified turbulence model unavailable or none selected", CURRENT_FUNCTION); break;
-    }
-
-  /*--- Test for radiation models ---*/
-  switch (config->GetKind_RadiationModel()){
-    case NO_RADIATION: radiation = false; break;
-    case P1_MODEL: radiation = true; p1_rad = true; break;
-    default: SU2_MPI::Error("Specified radiation model unavailable or none selected", CURRENT_FUNCTION); break;
-  }
-
-  /*--- Solver definition for the template problem ---*/
-  if (template_solver) {
-
-    /*--- Definition of the convective scheme for each equation and mesh level ---*/
-    switch (config->GetKind_ConvNumScheme_Template()) {
-      case SPACE_CENTERED : case SPACE_UPWIND :
-        for (iMGlevel = 0; iMGlevel <= config->GetnMGLevels(); iMGlevel++)
-          delete numerics[val_iInst][iMGlevel][TEMPLATE_SOL][CONV_TERM];
-        break;
-    }
-
-    for (iMGlevel = 0; iMGlevel <= config->GetnMGLevels(); iMGlevel++) {
-      /*--- Definition of the viscous scheme for each equation and mesh level ---*/
-      delete numerics[val_iInst][iMGlevel][TEMPLATE_SOL][VISC_TERM];
-      /*--- Definition of the source term integration scheme for each equation and mesh level ---*/
-      delete numerics[val_iInst][iMGlevel][TEMPLATE_SOL][SOURCE_FIRST_TERM];
-      /*--- Definition of the boundary condition method ---*/
-      delete numerics[val_iInst][iMGlevel][TEMPLATE_SOL][CONV_BOUND_TERM];
-    }
-=======
     for (iMGlevel = 0; iMGlevel <= config->GetnMGLevels(); iMGlevel++)
       numerics[iMGlevel][ADJTURB_SOL][CONV_BOUND_TERM] = new CUpwLin_AdjTurb(nDim, nVar_Adj_Turb, config);
->>>>>>> b7081be9
 
   }
 
@@ -2967,23 +2751,6 @@
           SU2_MPI::Error("Solver not implemented.", CURRENT_FUNCTION);
           break;
       }
-<<<<<<< HEAD
-    }
-  }
-
-  if (radiation){
-
-    if (p1_rad){
-      delete numerics[val_iInst][MESH_0][RAD_SOL][VISC_TERM];
-      delete numerics[val_iInst][MESH_0][RAD_SOL][SOURCE_FIRST_TERM];
-      delete numerics[val_iInst][MESH_0][RAD_SOL][VISC_BOUND_TERM];
-    }
-
-  }
-
-  /*--- Solver definition for the flow adjoint problem ---*/
-=======
->>>>>>> b7081be9
 
       /*--- The following definitions only make sense if we have a non-linear solution. ---*/
       if (config->GetGeometricConditions() == LARGE_DEFORMATIONS) {
