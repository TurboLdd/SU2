--- conflicted
+++ resolved
@@ -109,15 +109,9 @@
       SU2_MPI::Error("The required solver doesn't support multizone simulations", CURRENT_FUNCTION);
     }
     if (config->GetDiscrete_Adjoint())
-<<<<<<< HEAD
-       driver = new CDiscAdjSinglezoneDriver(config_file_name, nZone, nDim, periodic, MPICommunicator);
-    else
-       driver = new CSinglezoneDriver(config_file_name, nZone, nDim, periodic, MPICommunicator);
-=======
        driver = new CDiscAdjSinglezoneDriver(config_file_name, nZone, nDim, MPICommunicator);
     else
        driver = new CSinglezoneDriver(config_file_name, nZone, nDim, MPICommunicator);
->>>>>>> b0645e50
 
   }
   else if (config->GetKind_Solver() == MULTIZONE) {
