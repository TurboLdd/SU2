--- conflicted
+++ resolved
@@ -269,16 +269,6 @@
 
     /*--- Execute the routine for writing restart, volume solution,
      surface solution, and surface comma-separated value files. ---*/
-<<<<<<< HEAD
-
-    output[ZONE_0]->SetResult_Files_Parallel(solver_container, geometry_container, config_container, TimeIter, ZONE_0, nZone);
-
-
-    /*--- Execute the routine for writing special output. ---*/
-   //output[ZONE_0]->SetSpecial_Output(solver_container, geometry_container, config_container, TimeIter, nZone);
-
-
-=======
     
     for (unsigned short iInst = 0; iInst < nInst[ZONE_0]; iInst++){
       
@@ -302,7 +292,6 @@
       output[ZONE_0]->DeallocateData_Parallel();
       
     }
->>>>>>> 0515509c
     if (rank == MASTER_NODE) cout << "-------------------------------------------------------------------------" << endl << endl;
 
     /*--- Store output time and restart the timer for the compute phase. ---*/
