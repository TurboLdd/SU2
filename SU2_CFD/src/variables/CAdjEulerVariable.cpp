/*!
 * \file CAdjEulerVariable.cpp
 * \brief Definition of the solution fields.
 * \author F. Palacios, T. Economon
 * \version 6.2.0 "Falcon"
 *
 * The current SU2 release has been coordinated by the
 * SU2 International Developers Society <www.su2devsociety.org>
 * with selected contributions from the open-source community.
 *
 * The main research teams contributing to the current release are:
 *  - Prof. Juan J. Alonso's group at Stanford University.
 *  - Prof. Piero Colonna's group at Delft University of Technology.
 *  - Prof. Nicolas R. Gauger's group at Kaiserslautern University of Technology.
 *  - Prof. Alberto Guardone's group at Polytechnic University of Milan.
 *  - Prof. Rafael Palacios' group at Imperial College London.
 *  - Prof. Vincent Terrapon's group at the University of Liege.
 *  - Prof. Edwin van der Weide's group at the University of Twente.
 *  - Lab. of New Concepts in Aeronautics at Tech. Institute of Aeronautics.
 *
 * Copyright 2012-2019, Francisco D. Palacios, Thomas D. Economon,
 *                      Tim Albring, and the SU2 contributors.
 *
 * SU2 is free software; you can redistribute it and/or
 * modify it under the terms of the GNU Lesser General Public
 * License as published by the Free Software Foundation; either
 * version 2.1 of the License, or (at your option) any later version.
 *
 * SU2 is distributed in the hope that it will be useful,
 * but WITHOUT ANY WARRANTY; without even the implied warranty of
 * MERCHANTABILITY or FITNESS FOR A PARTICULAR PURPOSE. See the GNU
 * Lesser General Public License for more details.
 *
 * You should have received a copy of the GNU Lesser General Public
 * License along with SU2. If not, see <http://www.gnu.org/licenses/>.
 */

#include "../../include/variables/CAdjEulerVariable.hpp"


CAdjEulerVariable::CAdjEulerVariable(su2double psirho, const su2double *phi, su2double psie, Idx_t npoint, Idx_t ndim,
                                     Idx_t nvar, CConfig *config) : CVariable(npoint, ndim, nvar, config) {

<<<<<<< HEAD
  bool dual_time = (config->GetUnsteady_Simulation() == DT_STEPPING_1ST) ||
                   (config->GetUnsteady_Simulation() == DT_STEPPING_2ND);
=======
}

CAdjEulerVariable::CAdjEulerVariable(su2double val_psirho, su2double *val_phi, su2double val_psie,
                                     unsigned short val_nDim, unsigned short val_nvar, CConfig *config) :
                                     CVariable(val_nDim, val_nvar, config) {

  unsigned short iVar, iDim, iMesh, nMGSmooth = 0;

  bool dual_time = ((config->GetTime_Marching() == DT_STEPPING_1ST) ||
                    (config->GetTime_Marching() == DT_STEPPING_2ND));

  /*--- Array initialization ---*/
  Psi = NULL;
  ForceProj_Vector = NULL;
  ObjFuncSource = NULL;
  IntBoundary_Jump = NULL;
  HB_Source = NULL;
>>>>>>> 08ee4a70

  /*--- Allocate residual structures ---*/
  Res_TruncError.resize(nPoint,nVar) = su2double(0.0);

  /*--- Only for residual smoothing (multigrid) ---*/
  for (Idx_t iMesh = 0; iMesh <= config->GetnMGLevels(); iMesh++) {
    if (config->GetMG_CorrecSmooth(iMesh) > 0) {
      Residual_Sum.resize(nPoint,nVar);
      Residual_Old.resize(nPoint,nVar);
      break;
    }
<<<<<<< HEAD
=======
    Solution_time_n[nVar-1] = val_psie;
    Solution_time_n1[nVar-1] = val_psie;


  }

  /*--- Allocate auxiliar vector for sensitivity computation ---*/
  Grad_AuxVar = new su2double [nDim];

  /*--- Allocate and initialize projection vector for wall boundary condition ---*/
  ForceProj_Vector = new su2double [nDim];
  for (iDim = 0; iDim < nDim; iDim++)
    ForceProj_Vector[iDim] = 0.0;

  /*--- Allocate and initialize interior boundary jump vector for near field boundary condition ---*/
  IntBoundary_Jump = new su2double [nVar];
  for (iVar = 0; iVar < nVar; iVar++)
    IntBoundary_Jump[iVar] = 0.0;

  /*--- Allocate space for the harmonic balance source terms ---*/
  if (config->GetTime_Marching() == HARMONIC_BALANCE) {
    HB_Source = new su2double[nVar];
    for (iVar = 0; iVar < nVar; iVar++)
      HB_Source[iVar] = 0.0;
  }
  
  if (config->GetMultizone_Problem())
    Set_BGSSolution_k();
}

CAdjEulerVariable::CAdjEulerVariable(su2double *val_solution, unsigned short val_nDim, unsigned short val_nvar,
                                     CConfig *config) : CVariable(val_nDim, val_nvar, config) {

  unsigned short iVar, iDim, iMesh, nMGSmooth = 0;

  bool dual_time = ((config->GetTime_Marching() == DT_STEPPING_1ST) ||
                    (config->GetTime_Marching() == DT_STEPPING_2ND));

  /*--- Array initialization ---*/
  Psi = NULL;
  ForceProj_Vector = NULL;
  ObjFuncSource = NULL;
  IntBoundary_Jump = NULL;
  HB_Source = NULL;

  /*--- Allocate residual structures ---*/
  Res_TruncError = new su2double [nVar];

  for (iVar = 0; iVar < nVar; iVar++) {
    Res_TruncError[iVar] = 0.0;
  }

  /*--- Only for residual smoothing (multigrid) ---*/
  for (iMesh = 0; iMesh <= config->GetnMGLevels(); iMesh++)
    nMGSmooth += config->GetMG_CorrecSmooth(iMesh);

  if (nMGSmooth > 0) {
    Residual_Sum = new su2double [nVar];
    Residual_Old = new su2double [nVar];
>>>>>>> 08ee4a70
  }

  /*--- Allocate undivided laplacian (centered) and limiter (upwind)---*/
  if (config->GetKind_ConvNumScheme_AdjFlow() == SPACE_CENTERED)
    Undivided_Laplacian.resize(nPoint,nVar);

  /*--- Always allocate the slope limiter,
   and the auxiliar variables (check the logic - JST with 2nd order Turb model - ) ---*/
  Limiter.resize(nPoint,nVar) = su2double(0.0);
  Solution_Max.resize(nPoint,nVar) = su2double(0.0);
  Solution_Min.resize(nPoint,nVar) = su2double(0.0);

  /*--- Solution initialization ---*/
  su2double val_solution[5] = {psirho, phi[0], phi[1], psie, psie};
  if(nDim==3) val_solution[3] = phi[2];
  
  for (Idx_t iPoint = 0; iPoint < nPoint; ++iPoint)
    for (Idx_t iVar = 0; iVar < nVar; iVar++)
      Solution(iPoint,iVar) = val_solution[iVar];

  Solution_Old = Solution;

  /*--- Allocate and initializate solution for dual time strategy ---*/
  if (dual_time) {
    Solution_time_n = Solution;
    Solution_time_n1 = Solution;
  }

  /*--- Allocate auxiliar vector for sensitivity computation ---*/
  AuxVar.resize(nPoint);
  Grad_AuxVar.resize(nPoint,nDim);

  /*--- Allocate and initializate projection vector for wall boundary condition ---*/
  ForceProj_Vector.resize(nPoint,nDim) = su2double(0.0);

  /*--- Allocate and initializate interior boundary jump vector for near field boundary condition ---*/
  IntBoundary_Jump.resize(nPoint,nVar) = su2double(0.0);

  /*--- Allocate space for the harmonic balance source terms ---*/
<<<<<<< HEAD
  if (config->GetUnsteady_Simulation() == HARMONIC_BALANCE)
    HB_Source.resize(nPoint,nVar) = su2double(0.0);
=======
  if (config->GetTime_Marching() == HARMONIC_BALANCE) {
    HB_Source = new su2double[nVar];
    for (iVar = 0; iVar < nVar; iVar++)
      HB_Source[iVar] = 0.0;
  }
  
  if (config->GetMultizone_Problem())
    Set_BGSSolution_k();
}
>>>>>>> 08ee4a70

  Sensor.resize(nPoint);

}

bool CAdjEulerVariable::SetPrimVar(Idx_t iPoint, su2double SharpEdge_Distance, bool check, CConfig *config) {

  bool RightVol = true;

  su2double adj_limit = config->GetAdjointLimit();

  bool check_dens = (fabs(Solution(iPoint,0)) > adj_limit);

  /*--- Check that the adjoint solution is bounded ---*/

  if (check_dens) {

    /*--- Copy the old solution ---*/

    for (Idx_t iVar = 0; iVar < nVar; iVar++)
      Solution(iPoint,iVar) = Solution_Old(iPoint,iVar);

    RightVol = false;

  }

  return RightVol;
}<|MERGE_RESOLUTION|>--- conflicted
+++ resolved
@@ -41,28 +41,8 @@
 CAdjEulerVariable::CAdjEulerVariable(su2double psirho, const su2double *phi, su2double psie, Idx_t npoint, Idx_t ndim,
                                      Idx_t nvar, CConfig *config) : CVariable(npoint, ndim, nvar, config) {
 
-<<<<<<< HEAD
-  bool dual_time = (config->GetUnsteady_Simulation() == DT_STEPPING_1ST) ||
-                   (config->GetUnsteady_Simulation() == DT_STEPPING_2ND);
-=======
-}
-
-CAdjEulerVariable::CAdjEulerVariable(su2double val_psirho, su2double *val_phi, su2double val_psie,
-                                     unsigned short val_nDim, unsigned short val_nvar, CConfig *config) :
-                                     CVariable(val_nDim, val_nvar, config) {
-
-  unsigned short iVar, iDim, iMesh, nMGSmooth = 0;
-
-  bool dual_time = ((config->GetTime_Marching() == DT_STEPPING_1ST) ||
-                    (config->GetTime_Marching() == DT_STEPPING_2ND));
-
-  /*--- Array initialization ---*/
-  Psi = NULL;
-  ForceProj_Vector = NULL;
-  ObjFuncSource = NULL;
-  IntBoundary_Jump = NULL;
-  HB_Source = NULL;
->>>>>>> 08ee4a70
+  bool dual_time = (config->GetTime_Marching() == DT_STEPPING_1ST) ||
+                   (config->GetTime_Marching() == DT_STEPPING_2ND);
 
   /*--- Allocate residual structures ---*/
   Res_TruncError.resize(nPoint,nVar) = su2double(0.0);
@@ -74,68 +54,6 @@
       Residual_Old.resize(nPoint,nVar);
       break;
     }
-<<<<<<< HEAD
-=======
-    Solution_time_n[nVar-1] = val_psie;
-    Solution_time_n1[nVar-1] = val_psie;
-
-
-  }
-
-  /*--- Allocate auxiliar vector for sensitivity computation ---*/
-  Grad_AuxVar = new su2double [nDim];
-
-  /*--- Allocate and initialize projection vector for wall boundary condition ---*/
-  ForceProj_Vector = new su2double [nDim];
-  for (iDim = 0; iDim < nDim; iDim++)
-    ForceProj_Vector[iDim] = 0.0;
-
-  /*--- Allocate and initialize interior boundary jump vector for near field boundary condition ---*/
-  IntBoundary_Jump = new su2double [nVar];
-  for (iVar = 0; iVar < nVar; iVar++)
-    IntBoundary_Jump[iVar] = 0.0;
-
-  /*--- Allocate space for the harmonic balance source terms ---*/
-  if (config->GetTime_Marching() == HARMONIC_BALANCE) {
-    HB_Source = new su2double[nVar];
-    for (iVar = 0; iVar < nVar; iVar++)
-      HB_Source[iVar] = 0.0;
-  }
-  
-  if (config->GetMultizone_Problem())
-    Set_BGSSolution_k();
-}
-
-CAdjEulerVariable::CAdjEulerVariable(su2double *val_solution, unsigned short val_nDim, unsigned short val_nvar,
-                                     CConfig *config) : CVariable(val_nDim, val_nvar, config) {
-
-  unsigned short iVar, iDim, iMesh, nMGSmooth = 0;
-
-  bool dual_time = ((config->GetTime_Marching() == DT_STEPPING_1ST) ||
-                    (config->GetTime_Marching() == DT_STEPPING_2ND));
-
-  /*--- Array initialization ---*/
-  Psi = NULL;
-  ForceProj_Vector = NULL;
-  ObjFuncSource = NULL;
-  IntBoundary_Jump = NULL;
-  HB_Source = NULL;
-
-  /*--- Allocate residual structures ---*/
-  Res_TruncError = new su2double [nVar];
-
-  for (iVar = 0; iVar < nVar; iVar++) {
-    Res_TruncError[iVar] = 0.0;
-  }
-
-  /*--- Only for residual smoothing (multigrid) ---*/
-  for (iMesh = 0; iMesh <= config->GetnMGLevels(); iMesh++)
-    nMGSmooth += config->GetMG_CorrecSmooth(iMesh);
-
-  if (nMGSmooth > 0) {
-    Residual_Sum = new su2double [nVar];
-    Residual_Old = new su2double [nVar];
->>>>>>> 08ee4a70
   }
 
   /*--- Allocate undivided laplacian (centered) and limiter (upwind)---*/
@@ -175,20 +93,11 @@
   IntBoundary_Jump.resize(nPoint,nVar) = su2double(0.0);
 
   /*--- Allocate space for the harmonic balance source terms ---*/
-<<<<<<< HEAD
-  if (config->GetUnsteady_Simulation() == HARMONIC_BALANCE)
+  if (config->GetTime_Marching() == HARMONIC_BALANCE)
     HB_Source.resize(nPoint,nVar) = su2double(0.0);
-=======
-  if (config->GetTime_Marching() == HARMONIC_BALANCE) {
-    HB_Source = new su2double[nVar];
-    for (iVar = 0; iVar < nVar; iVar++)
-      HB_Source[iVar] = 0.0;
-  }
   
   if (config->GetMultizone_Problem())
     Set_BGSSolution_k();
-}
->>>>>>> 08ee4a70
 
   Sensor.resize(nPoint);
 
