<p align="center">
<img width="250" height="154" src="Docs/logoSU2small.png">
</p>

<<<<<<< HEAD

# SU2 (ver. 7.5.1 "Blackbird"): The Open-Source CFD Code
=======
# SU2 (ver. 7.5.0 "Blackbird"): The Open-Source CFD Code
>>>>>>> 559b7856

Computational analysis tools have revolutionized the way we design engineering systems, but most established codes are proprietary, unavailable, or prohibitively expensive for many users. The SU2 team is changing this, making multiphysics analysis and design optimization freely available as open-source software and involving everyone in its creation and development.

For an overview of the technical details in SU2, please see the following AIAA Journal article:

"SU2: An open-source suite for multiphysics simulation and design," AIAA Journal, 54(3):828-846, 2016. <http://arc.aiaa.org/doi/10.2514/1.J053813>

Please note that this project is released with a [Contributor Code of Conduct](CODE_OF_CONDUCT.md). By participating in this project you agree to abide by its terms.

Continuous Integration:<br/>
[![Regression Testing](https://github.com/su2code/SU2/workflows/Regression%20Testing/badge.svg?branch=develop)](https://github.com/su2code/SU2/actions)
[![Release](https://github.com/su2code/SU2/workflows/Release%20Management/badge.svg?branch=develop)](https://github.com/su2code/SU2/actions)

Code Quality:<br/>
[![CodeFactor](https://www.codefactor.io/repository/github/su2code/su2/badge)](https://www.codefactor.io/repository/github/su2code/su2)

# SU2 Introduction

SU2 is a suite of open-source software tools written in C++ for the numerical solution of partial differential equations (PDE) and performing PDE constrained optimization.

The primary applications are computational fluid dynamics and aerodynamic shape optimization, but has been extended to treat more general equations such as electrodynamics and chemically reacting flows.

You will find more information and the latest news in:

- SU2 Home Page: <https://su2code.github.io>
- GitHub repository: <https://github.com/su2code>
- CFD Online: <http://www.cfd-online.com/Forums/su2/>
- Twitter: <https://twitter.com/su2code>
- Facebook: <https://www.facebook.com/su2code>

# SU2 Installation

## Precompiled binaries for Linux, MacOS, Windows

You can find precompiled binaries of the latest version on our [download page](https://su2code.github.io/download.html) or under [releases](https://github.com/su2code/SU2/releases).

## Build SU2

The build system of SU2 is based on a combination of [meson](http://mesonbuild.com/) (as the front-end) and [ninja](https://ninja-build.org/) (as the back-end). Meson is an open source build system meant to be both extremely fast, and, even more importantly, as user friendly as possible. Ninja is a small low-level build system with a focus on speed.

Short summary of the minimal requirements:

- C/C++ compiler
- Python 3

**Note:** all other necessary build tools and dependencies are shipped with the source code or are downloaded automatically.

If you have these tools installed, you can create a configuration using the `meson.py` found in the root source code folder:

```
./meson.py build
```

Use `ninja` to compile and install the code

```
./ninja -C build install
```

For more information on how to install and build SU2 on Linux, MacOS or Windows, have a look at the [documentation](https://su2code.github.io/docs_v7/).

## SU2 Path setup

When installation is complete, please be sure to add the `$SU2_HOME` and `$SU2_RUN` environment variables, and update your `$PATH` with `$SU2_RUN`.

For example, add these lines to your `.bashrc` file:

```
export SU2_RUN="your_prefix/bin"
export SU2_HOME="/path/to/SU2vX.X.X/"
export PATH=$PATH:$SU2_RUN
export PYTHONPATH=$SU2_RUN:$PYTHONPATH
```

`$SU2_RUN` should point to the folder where all binaries and python scripts were installed. This is the prefix you set with the --prefix option to meson. Note that the bin/ directory is automatically added to your prefix path.

`$SU2_HOME` should point to the root directory of the source code distribution, i.e., `/path/to/SU2vX.X.X/`.

Thanks for building, and happy optimizing!

- The SU2 Development Team

# SU2 Developers

We follow the popular "GitFlow" branching model for scalable development. In the SU2 repository, the master branch represents the latest stable major or minor release (7.0, 6.2.0, etc.), it should only be modified during version releases. Work that is staged for release is put into the develop branch via Pull Requests on GitHub from various "feature" branches where folks do their day-to-day work on the code. At release time, the work that has been merged into the develop branch is pushed to the master branch and tagged as a release.

SU2 is being developed by individuals and organized teams all around the world.

A list of current contributors can be found in the AUTHORS.md file.

## Documentation

Code documentation can be generated by calling doxygen from the root of the project, then open Docs/html/index.html in a browser to consult the documentation.<|MERGE_RESOLUTION|>--- conflicted
+++ resolved
@@ -2,12 +2,8 @@
 <img width="250" height="154" src="Docs/logoSU2small.png">
 </p>
 
-<<<<<<< HEAD
 
 # SU2 (ver. 7.5.1 "Blackbird"): The Open-Source CFD Code
-=======
-# SU2 (ver. 7.5.0 "Blackbird"): The Open-Source CFD Code
->>>>>>> 559b7856
 
 Computational analysis tools have revolutionized the way we design engineering systems, but most established codes are proprietary, unavailable, or prohibitively expensive for many users. The SU2 team is changing this, making multiphysics analysis and design optimization freely available as open-source software and involving everyone in its creation and development.
 
