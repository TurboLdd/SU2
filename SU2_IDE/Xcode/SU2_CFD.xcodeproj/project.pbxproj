// !$*UTF8*$!
{
	archiveVersion = 1;
	classes = {
	};
	objectVersion = 46;
	objects = {

/* Begin PBXBuildFile section */
		0506980A1AA6179100FF4F07 /* output_fieldview.cpp in Sources */ = {isa = PBXBuildFile; fileRef = 050698091AA6179100FF4F07 /* output_fieldview.cpp */; };
		0530E56817FDF79500733CE8 /* solver_direct_poisson.cpp in Sources */ = {isa = PBXBuildFile; fileRef = 0530E56717FDF79500733CE8 /* solver_direct_poisson.cpp */; };
		0530E56A17FDF7AC00733CE8 /* solver_direct_elasticity.cpp in Sources */ = {isa = PBXBuildFile; fileRef = 0530E56917FDF7AC00733CE8 /* solver_direct_elasticity.cpp */; };
		0530E56C17FDF7BD00733CE8 /* variable_direct_poisson.cpp in Sources */ = {isa = PBXBuildFile; fileRef = 0530E56B17FDF7BD00733CE8 /* variable_direct_poisson.cpp */; };
		0530E56E17FDF7C600733CE8 /* variable_direct_elasticity.cpp in Sources */ = {isa = PBXBuildFile; fileRef = 0530E56D17FDF7C600733CE8 /* variable_direct_elasticity.cpp */; };
		0530E57017FDF7D300733CE8 /* numerics_direct_elasticity.cpp in Sources */ = {isa = PBXBuildFile; fileRef = 0530E56F17FDF7D300733CE8 /* numerics_direct_elasticity.cpp */; };
		0530E57217FDF7D800733CE8 /* numerics_direct_poisson.cpp in Sources */ = {isa = PBXBuildFile; fileRef = 0530E57117FDF7D800733CE8 /* numerics_direct_poisson.cpp */; };
		05755F0A1A54AC4500600019 /* output_su2.cpp in Sources */ = {isa = PBXBuildFile; fileRef = 05755F091A54AC4500600019 /* output_su2.cpp */; };
		05AF9F201BE1E1830062E1F1 /* element_linear.cpp in Sources */ = {isa = PBXBuildFile; fileRef = 05AF9F1D1BE1E1830062E1F1 /* element_linear.cpp */; };
		05AF9F211BE1E1830062E1F1 /* element_structure.cpp in Sources */ = {isa = PBXBuildFile; fileRef = 05AF9F1E1BE1E1830062E1F1 /* element_structure.cpp */; };
		05AF9F221BE1E1830062E1F1 /* gauss_structure.cpp in Sources */ = {isa = PBXBuildFile; fileRef = 05AF9F1F1BE1E1830062E1F1 /* gauss_structure.cpp */; };
		05E6DB9217EB61E600FA1F7E /* config_structure.cpp in Sources */ = {isa = PBXBuildFile; fileRef = 05E6DB8917EB61E600FA1F7E /* config_structure.cpp */; };
		05E6DB9317EB61E600FA1F7E /* dual_grid_structure.cpp in Sources */ = {isa = PBXBuildFile; fileRef = 05E6DB8A17EB61E600FA1F7E /* dual_grid_structure.cpp */; };
		05E6DB9417EB61E600FA1F7E /* geometry_structure.cpp in Sources */ = {isa = PBXBuildFile; fileRef = 05E6DB8B17EB61E600FA1F7E /* geometry_structure.cpp */; };
		05E6DB9517EB61E600FA1F7E /* grid_adaptation_structure.cpp in Sources */ = {isa = PBXBuildFile; fileRef = 05E6DB8C17EB61E600FA1F7E /* grid_adaptation_structure.cpp */; };
		05E6DB9617EB61E600FA1F7E /* grid_movement_structure.cpp in Sources */ = {isa = PBXBuildFile; fileRef = 05E6DB8D17EB61E600FA1F7E /* grid_movement_structure.cpp */; };
		05E6DB9717EB61E600FA1F7E /* linear_solvers_structure.cpp in Sources */ = {isa = PBXBuildFile; fileRef = 05E6DB8E17EB61E600FA1F7E /* linear_solvers_structure.cpp */; };
		05E6DB9817EB61E600FA1F7E /* matrix_structure.cpp in Sources */ = {isa = PBXBuildFile; fileRef = 05E6DB8F17EB61E600FA1F7E /* matrix_structure.cpp */; };
		05E6DB9917EB61E600FA1F7E /* primal_grid_structure.cpp in Sources */ = {isa = PBXBuildFile; fileRef = 05E6DB9017EB61E600FA1F7E /* primal_grid_structure.cpp */; };
		05E6DB9A17EB61E600FA1F7E /* vector_structure.cpp in Sources */ = {isa = PBXBuildFile; fileRef = 05E6DB9117EB61E600FA1F7E /* vector_structure.cpp */; };
		05E6DC0117EB62A100FA1F7E /* definition_structure.cpp in Sources */ = {isa = PBXBuildFile; fileRef = 05E6DBBC17EB62A000FA1F7E /* definition_structure.cpp */; };
		05E6DC0317EB62A100FA1F7E /* integration_structure.cpp in Sources */ = {isa = PBXBuildFile; fileRef = 05E6DBBE17EB62A100FA1F7E /* integration_structure.cpp */; };
		05E6DC0417EB62A100FA1F7E /* integration_time.cpp in Sources */ = {isa = PBXBuildFile; fileRef = 05E6DBBF17EB62A100FA1F7E /* integration_time.cpp */; };
		05E6DC0517EB62A100FA1F7E /* iteration_structure.cpp in Sources */ = {isa = PBXBuildFile; fileRef = 05E6DBC017EB62A100FA1F7E /* iteration_structure.cpp */; };
		05E6DC0717EB62A100FA1F7E /* numerics_adjoint_levelset.cpp in Sources */ = {isa = PBXBuildFile; fileRef = 05E6DBC217EB62A100FA1F7E /* numerics_adjoint_levelset.cpp */; };
		05E6DC0817EB62A100FA1F7E /* numerics_adjoint_mean.cpp in Sources */ = {isa = PBXBuildFile; fileRef = 05E6DBC317EB62A100FA1F7E /* numerics_adjoint_mean.cpp */; };
		05E6DC0B17EB62A100FA1F7E /* numerics_adjoint_turbulent.cpp in Sources */ = {isa = PBXBuildFile; fileRef = 05E6DBC617EB62A100FA1F7E /* numerics_adjoint_turbulent.cpp */; };
		05E6DC0E17EB62A100FA1F7E /* numerics_direct_heat.cpp in Sources */ = {isa = PBXBuildFile; fileRef = 05E6DBC917EB62A100FA1F7E /* numerics_direct_heat.cpp */; };
		05E6DC1017EB62A100FA1F7E /* numerics_direct_mean.cpp in Sources */ = {isa = PBXBuildFile; fileRef = 05E6DBCB17EB62A100FA1F7E /* numerics_direct_mean.cpp */; };
		05E6DC1317EB62A100FA1F7E /* numerics_direct_transition.cpp in Sources */ = {isa = PBXBuildFile; fileRef = 05E6DBCE17EB62A100FA1F7E /* numerics_direct_transition.cpp */; };
		05E6DC1417EB62A100FA1F7E /* numerics_direct_turbulent.cpp in Sources */ = {isa = PBXBuildFile; fileRef = 05E6DBCF17EB62A100FA1F7E /* numerics_direct_turbulent.cpp */; };
		05E6DC1517EB62A100FA1F7E /* numerics_direct_wave.cpp in Sources */ = {isa = PBXBuildFile; fileRef = 05E6DBD017EB62A100FA1F7E /* numerics_direct_wave.cpp */; };
		05E6DC1817EB62A100FA1F7E /* numerics_structure.cpp in Sources */ = {isa = PBXBuildFile; fileRef = 05E6DBD317EB62A100FA1F7E /* numerics_structure.cpp */; };
		05E6DC1917EB62A100FA1F7E /* numerics_template.cpp in Sources */ = {isa = PBXBuildFile; fileRef = 05E6DBD417EB62A100FA1F7E /* numerics_template.cpp */; };
		05E6DC1A17EB62A100FA1F7E /* output_cgns.cpp in Sources */ = {isa = PBXBuildFile; fileRef = 05E6DBD517EB62A100FA1F7E /* output_cgns.cpp */; };
		05E6DC1B17EB62A100FA1F7E /* output_paraview.cpp in Sources */ = {isa = PBXBuildFile; fileRef = 05E6DBD617EB62A100FA1F7E /* output_paraview.cpp */; };
		05E6DC1C17EB62A100FA1F7E /* output_structure.cpp in Sources */ = {isa = PBXBuildFile; fileRef = 05E6DBD717EB62A100FA1F7E /* output_structure.cpp */; };
		05E6DC1D17EB62A100FA1F7E /* output_tecplot.cpp in Sources */ = {isa = PBXBuildFile; fileRef = 05E6DBD817EB62A100FA1F7E /* output_tecplot.cpp */; };
		05E6DC1E17EB62A100FA1F7E /* solver_adjoint_levelset.cpp in Sources */ = {isa = PBXBuildFile; fileRef = 05E6DBD917EB62A100FA1F7E /* solver_adjoint_levelset.cpp */; };
		05E6DC1F17EB62A100FA1F7E /* solver_adjoint_mean.cpp in Sources */ = {isa = PBXBuildFile; fileRef = 05E6DBDA17EB62A100FA1F7E /* solver_adjoint_mean.cpp */; };
		05E6DC2217EB62A100FA1F7E /* solver_adjoint_turbulent.cpp in Sources */ = {isa = PBXBuildFile; fileRef = 05E6DBDD17EB62A100FA1F7E /* solver_adjoint_turbulent.cpp */; };
		05E6DC2517EB62A100FA1F7E /* solver_direct_heat.cpp in Sources */ = {isa = PBXBuildFile; fileRef = 05E6DBE017EB62A100FA1F7E /* solver_direct_heat.cpp */; };
		05E6DC2717EB62A100FA1F7E /* solver_direct_mean.cpp in Sources */ = {isa = PBXBuildFile; fileRef = 05E6DBE217EB62A100FA1F7E /* solver_direct_mean.cpp */; };
		05E6DC2A17EB62A100FA1F7E /* solver_direct_transition.cpp in Sources */ = {isa = PBXBuildFile; fileRef = 05E6DBE517EB62A100FA1F7E /* solver_direct_transition.cpp */; };
		05E6DC2B17EB62A100FA1F7E /* solver_direct_turbulent.cpp in Sources */ = {isa = PBXBuildFile; fileRef = 05E6DBE617EB62A100FA1F7E /* solver_direct_turbulent.cpp */; };
		05E6DC2C17EB62A100FA1F7E /* solver_direct_wave.cpp in Sources */ = {isa = PBXBuildFile; fileRef = 05E6DBE717EB62A100FA1F7E /* solver_direct_wave.cpp */; };
		05E6DC2F17EB62A100FA1F7E /* solver_structure.cpp in Sources */ = {isa = PBXBuildFile; fileRef = 05E6DBEA17EB62A100FA1F7E /* solver_structure.cpp */; };
		05E6DC3017EB62A100FA1F7E /* solver_template.cpp in Sources */ = {isa = PBXBuildFile; fileRef = 05E6DBEB17EB62A100FA1F7E /* solver_template.cpp */; };
		05E6DC3117EB62A100FA1F7E /* SU2_CFD.cpp in Sources */ = {isa = PBXBuildFile; fileRef = 05E6DBEC17EB62A100FA1F7E /* SU2_CFD.cpp */; };
		05E6DC3317EB62A100FA1F7E /* variable_adjoint_levelset.cpp in Sources */ = {isa = PBXBuildFile; fileRef = 05E6DBEE17EB62A100FA1F7E /* variable_adjoint_levelset.cpp */; };
		05E6DC3417EB62A100FA1F7E /* variable_adjoint_mean.cpp in Sources */ = {isa = PBXBuildFile; fileRef = 05E6DBEF17EB62A100FA1F7E /* variable_adjoint_mean.cpp */; };
		05E6DC3717EB62A100FA1F7E /* variable_adjoint_turbulent.cpp in Sources */ = {isa = PBXBuildFile; fileRef = 05E6DBF217EB62A100FA1F7E /* variable_adjoint_turbulent.cpp */; };
		05E6DC3A17EB62A100FA1F7E /* variable_direct_heat.cpp in Sources */ = {isa = PBXBuildFile; fileRef = 05E6DBF517EB62A100FA1F7E /* variable_direct_heat.cpp */; };
		05E6DC3C17EB62A100FA1F7E /* variable_direct_mean.cpp in Sources */ = {isa = PBXBuildFile; fileRef = 05E6DBF717EB62A100FA1F7E /* variable_direct_mean.cpp */; };
		05E6DC3F17EB62A100FA1F7E /* variable_direct_transition.cpp in Sources */ = {isa = PBXBuildFile; fileRef = 05E6DBFA17EB62A100FA1F7E /* variable_direct_transition.cpp */; };
		05E6DC4017EB62A100FA1F7E /* variable_direct_turbulent.cpp in Sources */ = {isa = PBXBuildFile; fileRef = 05E6DBFB17EB62A100FA1F7E /* variable_direct_turbulent.cpp */; };
		05E6DC4117EB62A100FA1F7E /* variable_direct_wave.cpp in Sources */ = {isa = PBXBuildFile; fileRef = 05E6DBFC17EB62A100FA1F7E /* variable_direct_wave.cpp */; };
		05E6DC4417EB62A100FA1F7E /* variable_structure.cpp in Sources */ = {isa = PBXBuildFile; fileRef = 05E6DBFF17EB62A100FA1F7E /* variable_structure.cpp */; };
		05E6DC4517EB62A100FA1F7E /* variable_template.cpp in Sources */ = {isa = PBXBuildFile; fileRef = 05E6DC0017EB62A100FA1F7E /* variable_template.cpp */; };
		05F1089A1978D2AE00F2F288 /* fluid_model_pig.cpp in Sources */ = {isa = PBXBuildFile; fileRef = 05F108961978D2AE00F2F288 /* fluid_model_pig.cpp */; };
		05F1089B1978D2AE00F2F288 /* fluid_model_ppr.cpp in Sources */ = {isa = PBXBuildFile; fileRef = 05F108971978D2AE00F2F288 /* fluid_model_ppr.cpp */; };
		05F1089C1978D2AE00F2F288 /* fluid_model_pvdw.cpp in Sources */ = {isa = PBXBuildFile; fileRef = 05F108981978D2AE00F2F288 /* fluid_model_pvdw.cpp */; };
		05F1089D1978D2AE00F2F288 /* fluid_model.cpp in Sources */ = {isa = PBXBuildFile; fileRef = 05F108991978D2AE00F2F288 /* fluid_model.cpp */; };
		05F108A41978D2F200F2F288 /* transport_model.cpp in Sources */ = {isa = PBXBuildFile; fileRef = 05F108A31978D2F200F2F288 /* transport_model.cpp */; };
		E941BB8E1B71D0D0005C6C06 /* solver_adjoint_discrete.cpp in Sources */ = {isa = PBXBuildFile; fileRef = E941BB8D1B71D0D0005C6C06 /* solver_adjoint_discrete.cpp */; };
		E941BB931B71D124005C6C06 /* linear_solvers_structure_b.cpp in Sources */ = {isa = PBXBuildFile; fileRef = E941BB901B71D124005C6C06 /* linear_solvers_structure_b.cpp */; };
		E941BB941B71D124005C6C06 /* mpi_structure.cpp in Sources */ = {isa = PBXBuildFile; fileRef = E941BB911B71D124005C6C06 /* mpi_structure.cpp */; };
		E941BBAE1B71D564005C6C06 /* variable_adjoint_discrete.cpp in Sources */ = {isa = PBXBuildFile; fileRef = E941BBAD1B71D564005C6C06 /* variable_adjoint_discrete.cpp */; };
		E9AA98A71BB3436900B7FE37 /* driver_structure.cpp in Sources */ = {isa = PBXBuildFile; fileRef = E9AA98A61BB3436900B7FE37 /* driver_structure.cpp */; };
		E9B78B681DD283AA00D8B4E8 /* dense_matrix_product.cpp in Sources */ = {isa = PBXBuildFile; fileRef = E9B78B661DD283AA00D8B4E8 /* dense_matrix_product.cpp */; };
		E9B78B691DD283AA00D8B4E8 /* fem_work_estimate_metis.cpp in Sources */ = {isa = PBXBuildFile; fileRef = E9B78B671DD283AA00D8B4E8 /* fem_work_estimate_metis.cpp */; };
		E9D85B4C1C3F1B9E0077122F /* ad_structure.cpp in Sources */ = {isa = PBXBuildFile; fileRef = E9D85B4B1C3F1B9E0077122F /* ad_structure.cpp */; };
		E9D9CE861C62A1A7004119E9 /* interpolation_structure.cpp in Sources */ = {isa = PBXBuildFile; fileRef = E9D9CE851C62A1A7004119E9 /* interpolation_structure.cpp */; };
		E9D9CE891C62A1C8004119E9 /* transfer_physics.cpp in Sources */ = {isa = PBXBuildFile; fileRef = E9D9CE871C62A1C8004119E9 /* transfer_physics.cpp */; };
		E9D9CE8A1C62A1C8004119E9 /* transfer_structure.cpp in Sources */ = {isa = PBXBuildFile; fileRef = E9D9CE881C62A1C8004119E9 /* transfer_structure.cpp */; };
		E9F512C81CB2FD6B004D5089 /* numerics_direct_elasticity_linear.cpp in Sources */ = {isa = PBXBuildFile; fileRef = E9F512C61CB2FD6B004D5089 /* numerics_direct_elasticity_linear.cpp */; };
		E9F512C91CB2FD6B004D5089 /* numerics_direct_elasticity_nonlinear.cpp in Sources */ = {isa = PBXBuildFile; fileRef = E9F512C71CB2FD6B004D5089 /* numerics_direct_elasticity_nonlinear.cpp */; };
		E9FB89741D792B58009B00F1 /* numerics_direct_mean_fem.cpp in Sources */ = {isa = PBXBuildFile; fileRef = E9FB89731D792B58009B00F1 /* numerics_direct_mean_fem.cpp */; };
		E9FB897B1D792BBD009B00F1 /* fem_geometry_structure.cpp in Sources */ = {isa = PBXBuildFile; fileRef = E9FB89751D792BBD009B00F1 /* fem_geometry_structure.cpp */; };
		E9FB897C1D792BBD009B00F1 /* fem_integration_rules.cpp in Sources */ = {isa = PBXBuildFile; fileRef = E9FB89761D792BBD009B00F1 /* fem_integration_rules.cpp */; };
		E9FB897D1D792BBD009B00F1 /* fem_standard_element.cpp in Sources */ = {isa = PBXBuildFile; fileRef = E9FB89771D792BBD009B00F1 /* fem_standard_element.cpp */; };
		E9FB897E1D792BBD009B00F1 /* fem_wall_distance.cpp in Sources */ = {isa = PBXBuildFile; fileRef = E9FB89781D792BBD009B00F1 /* fem_wall_distance.cpp */; };
		E9FB897F1D792BBD009B00F1 /* gauss_jacobi_quadrature.cpp in Sources */ = {isa = PBXBuildFile; fileRef = E9FB89791D792BBD009B00F1 /* gauss_jacobi_quadrature.cpp */; };
		E9FB89801D792BBD009B00F1 /* gelite.cpp in Sources */ = {isa = PBXBuildFile; fileRef = E9FB897A1D792BBD009B00F1 /* gelite.cpp */; };
		E9FB89821D792BFC009B00F1 /* solver_direct_mean_fem.cpp in Sources */ = {isa = PBXBuildFile; fileRef = E9FB89811D792BFC009B00F1 /* solver_direct_mean_fem.cpp */; };
		E9FDF6EA1D2DD0560066E49C /* adt_structure.cpp in Sources */ = {isa = PBXBuildFile; fileRef = E9FDF6E91D2DD0560066E49C /* adt_structure.cpp */; };
/* End PBXBuildFile section */

/* Begin PBXCopyFilesBuildPhase section */
		8DD76F690486A84900D96B5E /* CopyFiles */ = {
			isa = PBXCopyFilesBuildPhase;
			buildActionMask = 8;
			dstPath = /usr/share/man/man1/;
			dstSubfolderSpec = 0;
			files = (
			);
			runOnlyForDeploymentPostprocessing = 1;
		};
/* End PBXCopyFilesBuildPhase section */

/* Begin PBXFileReference section */
		050698091AA6179100FF4F07 /* output_fieldview.cpp */ = {isa = PBXFileReference; fileEncoding = 4; lastKnownFileType = sourcecode.cpp.cpp; lineEnding = 0; name = output_fieldview.cpp; path = ../../SU2_CFD/src/output_fieldview.cpp; sourceTree = "<group>"; xcLanguageSpecificationIdentifier = xcode.lang.cpp; };
		0530E56717FDF79500733CE8 /* solver_direct_poisson.cpp */ = {isa = PBXFileReference; fileEncoding = 4; lastKnownFileType = sourcecode.cpp.cpp; lineEnding = 0; name = solver_direct_poisson.cpp; path = ../../SU2_CFD/src/solver_direct_poisson.cpp; sourceTree = "<group>"; xcLanguageSpecificationIdentifier = xcode.lang.cpp; };
		0530E56917FDF7AC00733CE8 /* solver_direct_elasticity.cpp */ = {isa = PBXFileReference; fileEncoding = 4; lastKnownFileType = sourcecode.cpp.cpp; lineEnding = 0; name = solver_direct_elasticity.cpp; path = ../../SU2_CFD/src/solver_direct_elasticity.cpp; sourceTree = "<group>"; xcLanguageSpecificationIdentifier = xcode.lang.cpp; };
		0530E56B17FDF7BD00733CE8 /* variable_direct_poisson.cpp */ = {isa = PBXFileReference; fileEncoding = 4; lastKnownFileType = sourcecode.cpp.cpp; lineEnding = 0; name = variable_direct_poisson.cpp; path = ../../SU2_CFD/src/variable_direct_poisson.cpp; sourceTree = "<group>"; xcLanguageSpecificationIdentifier = xcode.lang.cpp; };
		0530E56D17FDF7C600733CE8 /* variable_direct_elasticity.cpp */ = {isa = PBXFileReference; fileEncoding = 4; lastKnownFileType = sourcecode.cpp.cpp; lineEnding = 0; name = variable_direct_elasticity.cpp; path = ../../SU2_CFD/src/variable_direct_elasticity.cpp; sourceTree = "<group>"; xcLanguageSpecificationIdentifier = xcode.lang.cpp; };
		0530E56F17FDF7D300733CE8 /* numerics_direct_elasticity.cpp */ = {isa = PBXFileReference; fileEncoding = 4; lastKnownFileType = sourcecode.cpp.cpp; lineEnding = 0; name = numerics_direct_elasticity.cpp; path = ../../SU2_CFD/src/numerics_direct_elasticity.cpp; sourceTree = "<group>"; xcLanguageSpecificationIdentifier = xcode.lang.cpp; };
		0530E57117FDF7D800733CE8 /* numerics_direct_poisson.cpp */ = {isa = PBXFileReference; fileEncoding = 4; lastKnownFileType = sourcecode.cpp.cpp; lineEnding = 0; name = numerics_direct_poisson.cpp; path = ../../SU2_CFD/src/numerics_direct_poisson.cpp; sourceTree = "<group>"; xcLanguageSpecificationIdentifier = xcode.lang.cpp; };
		0541ABEE1370F5A6002D668B /* SU2_CFD */ = {isa = PBXFileReference; explicitFileType = "compiled.mach-o.executable"; includeInIndex = 0; path = SU2_CFD; sourceTree = BUILT_PRODUCTS_DIR; };
		0541C14E1A7EA6970095A680 /* config_template_basic.cfg */ = {isa = PBXFileReference; lastKnownFileType = text; name = config_template_basic.cfg; path = ../../config_template_basic.cfg; sourceTree = "<group>"; };
		05755F091A54AC4500600019 /* output_su2.cpp */ = {isa = PBXFileReference; fileEncoding = 4; lastKnownFileType = sourcecode.cpp.cpp; lineEnding = 0; name = output_su2.cpp; path = ../../SU2_CFD/src/output_su2.cpp; sourceTree = "<group>"; };
		05AF9F1D1BE1E1830062E1F1 /* element_linear.cpp */ = {isa = PBXFileReference; fileEncoding = 4; lastKnownFileType = sourcecode.cpp.cpp; lineEnding = 0; name = element_linear.cpp; path = ../../Common/src/element_linear.cpp; sourceTree = "<group>"; xcLanguageSpecificationIdentifier = xcode.lang.cpp; };
		05AF9F1E1BE1E1830062E1F1 /* element_structure.cpp */ = {isa = PBXFileReference; fileEncoding = 4; lastKnownFileType = sourcecode.cpp.cpp; lineEnding = 0; name = element_structure.cpp; path = ../../Common/src/element_structure.cpp; sourceTree = "<group>"; xcLanguageSpecificationIdentifier = xcode.lang.cpp; };
		05AF9F1F1BE1E1830062E1F1 /* gauss_structure.cpp */ = {isa = PBXFileReference; fileEncoding = 4; lastKnownFileType = sourcecode.cpp.cpp; lineEnding = 0; name = gauss_structure.cpp; path = ../../Common/src/gauss_structure.cpp; sourceTree = "<group>"; xcLanguageSpecificationIdentifier = xcode.lang.cpp; };
		05E6DA9F17EB603F00FA1F7E /* config_structure.inl */ = {isa = PBXFileReference; lastKnownFileType = text; lineEnding = 0; name = config_structure.inl; path = ../../Common/include/config_structure.inl; sourceTree = "<group>"; xcLanguageSpecificationIdentifier = xcode.lang.cpp; };
		05E6DAA017EB603F00FA1F7E /* dual_grid_structure.inl */ = {isa = PBXFileReference; lastKnownFileType = text; lineEnding = 0; name = dual_grid_structure.inl; path = ../../Common/include/dual_grid_structure.inl; sourceTree = "<group>"; xcLanguageSpecificationIdentifier = xcode.lang.cpp; };
		05E6DAA117EB603F00FA1F7E /* geometry_structure.inl */ = {isa = PBXFileReference; lastKnownFileType = text; lineEnding = 0; name = geometry_structure.inl; path = ../../Common/include/geometry_structure.inl; sourceTree = "<group>"; xcLanguageSpecificationIdentifier = xcode.lang.cpp; };
		05E6DAA217EB603F00FA1F7E /* grid_adaptation_structure.inl */ = {isa = PBXFileReference; lastKnownFileType = text; lineEnding = 0; name = grid_adaptation_structure.inl; path = ../../Common/include/grid_adaptation_structure.inl; sourceTree = "<group>"; xcLanguageSpecificationIdentifier = xcode.lang.cpp; };
		05E6DAA317EB603F00FA1F7E /* grid_movement_structure.inl */ = {isa = PBXFileReference; lastKnownFileType = text; lineEnding = 0; name = grid_movement_structure.inl; path = ../../Common/include/grid_movement_structure.inl; sourceTree = "<group>"; xcLanguageSpecificationIdentifier = xcode.lang.cpp; };
		05E6DAA417EB603F00FA1F7E /* linear_solvers_structure.inl */ = {isa = PBXFileReference; lastKnownFileType = text; lineEnding = 0; name = linear_solvers_structure.inl; path = ../../Common/include/linear_solvers_structure.inl; sourceTree = "<group>"; xcLanguageSpecificationIdentifier = xcode.lang.cpp; };
		05E6DAA517EB603F00FA1F7E /* matrix_structure.inl */ = {isa = PBXFileReference; lastKnownFileType = text; lineEnding = 0; name = matrix_structure.inl; path = ../../Common/include/matrix_structure.inl; sourceTree = "<group>"; xcLanguageSpecificationIdentifier = xcode.lang.cpp; };
		05E6DAA617EB603F00FA1F7E /* primal_grid_structure.inl */ = {isa = PBXFileReference; lastKnownFileType = text; lineEnding = 0; name = primal_grid_structure.inl; path = ../../Common/include/primal_grid_structure.inl; sourceTree = "<group>"; xcLanguageSpecificationIdentifier = xcode.lang.cpp; };
		05E6DAA717EB603F00FA1F7E /* vector_structure.inl */ = {isa = PBXFileReference; lastKnownFileType = text; lineEnding = 0; name = vector_structure.inl; path = ../../Common/include/vector_structure.inl; sourceTree = "<group>"; xcLanguageSpecificationIdentifier = xcode.lang.cpp; };
		05E6DAC517EB608000FA1F7E /* config_structure.hpp */ = {isa = PBXFileReference; lastKnownFileType = sourcecode.cpp.h; lineEnding = 0; name = config_structure.hpp; path = ../../Common/include/config_structure.hpp; sourceTree = "<group>"; xcLanguageSpecificationIdentifier = xcode.lang.cpp; };
		05E6DAC617EB608000FA1F7E /* dual_grid_structure.hpp */ = {isa = PBXFileReference; lastKnownFileType = sourcecode.cpp.h; lineEnding = 0; name = dual_grid_structure.hpp; path = ../../Common/include/dual_grid_structure.hpp; sourceTree = "<group>"; xcLanguageSpecificationIdentifier = xcode.lang.cpp; };
		05E6DAC717EB608000FA1F7E /* geometry_structure.hpp */ = {isa = PBXFileReference; lastKnownFileType = sourcecode.cpp.h; lineEnding = 0; name = geometry_structure.hpp; path = ../../Common/include/geometry_structure.hpp; sourceTree = "<group>"; xcLanguageSpecificationIdentifier = xcode.lang.cpp; };
		05E6DAC817EB608000FA1F7E /* grid_adaptation_structure.hpp */ = {isa = PBXFileReference; lastKnownFileType = sourcecode.cpp.h; lineEnding = 0; name = grid_adaptation_structure.hpp; path = ../../Common/include/grid_adaptation_structure.hpp; sourceTree = "<group>"; xcLanguageSpecificationIdentifier = xcode.lang.cpp; };
		05E6DAC917EB608000FA1F7E /* grid_movement_structure.hpp */ = {isa = PBXFileReference; lastKnownFileType = sourcecode.cpp.h; lineEnding = 0; name = grid_movement_structure.hpp; path = ../../Common/include/grid_movement_structure.hpp; sourceTree = "<group>"; xcLanguageSpecificationIdentifier = xcode.lang.cpp; };
		05E6DACA17EB608000FA1F7E /* linear_solvers_structure.hpp */ = {isa = PBXFileReference; lastKnownFileType = sourcecode.cpp.h; lineEnding = 0; name = linear_solvers_structure.hpp; path = ../../Common/include/linear_solvers_structure.hpp; sourceTree = "<group>"; xcLanguageSpecificationIdentifier = xcode.lang.cpp; };
		05E6DACB17EB608000FA1F7E /* matrix_structure.hpp */ = {isa = PBXFileReference; lastKnownFileType = sourcecode.cpp.h; lineEnding = 0; name = matrix_structure.hpp; path = ../../Common/include/matrix_structure.hpp; sourceTree = "<group>"; xcLanguageSpecificationIdentifier = xcode.lang.cpp; };
		05E6DACC17EB608000FA1F7E /* option_structure.hpp */ = {isa = PBXFileReference; lastKnownFileType = sourcecode.cpp.h; lineEnding = 0; name = option_structure.hpp; path = ../../Common/include/option_structure.hpp; sourceTree = "<group>"; xcLanguageSpecificationIdentifier = xcode.lang.cpp; };
		05E6DACD17EB608000FA1F7E /* primal_grid_structure.hpp */ = {isa = PBXFileReference; lastKnownFileType = sourcecode.cpp.h; lineEnding = 0; name = primal_grid_structure.hpp; path = ../../Common/include/primal_grid_structure.hpp; sourceTree = "<group>"; xcLanguageSpecificationIdentifier = xcode.lang.cpp; };
		05E6DACE17EB608000FA1F7E /* vector_structure.hpp */ = {isa = PBXFileReference; lastKnownFileType = sourcecode.cpp.h; lineEnding = 0; name = vector_structure.hpp; path = ../../Common/include/vector_structure.hpp; sourceTree = "<group>"; xcLanguageSpecificationIdentifier = xcode.lang.cpp; };
		05E6DB8917EB61E600FA1F7E /* config_structure.cpp */ = {isa = PBXFileReference; fileEncoding = 4; lastKnownFileType = sourcecode.cpp.cpp; lineEnding = 0; name = config_structure.cpp; path = ../../Common/src/config_structure.cpp; sourceTree = "<group>"; xcLanguageSpecificationIdentifier = xcode.lang.cpp; };
		05E6DB8A17EB61E600FA1F7E /* dual_grid_structure.cpp */ = {isa = PBXFileReference; fileEncoding = 4; lastKnownFileType = sourcecode.cpp.cpp; lineEnding = 0; name = dual_grid_structure.cpp; path = ../../Common/src/dual_grid_structure.cpp; sourceTree = "<group>"; xcLanguageSpecificationIdentifier = xcode.lang.cpp; };
		05E6DB8B17EB61E600FA1F7E /* geometry_structure.cpp */ = {isa = PBXFileReference; fileEncoding = 4; lastKnownFileType = sourcecode.cpp.cpp; lineEnding = 0; name = geometry_structure.cpp; path = ../../Common/src/geometry_structure.cpp; sourceTree = "<group>"; xcLanguageSpecificationIdentifier = xcode.lang.cpp; };
		05E6DB8C17EB61E600FA1F7E /* grid_adaptation_structure.cpp */ = {isa = PBXFileReference; fileEncoding = 4; lastKnownFileType = sourcecode.cpp.cpp; lineEnding = 0; name = grid_adaptation_structure.cpp; path = ../../Common/src/grid_adaptation_structure.cpp; sourceTree = "<group>"; xcLanguageSpecificationIdentifier = xcode.lang.cpp; };
		05E6DB8D17EB61E600FA1F7E /* grid_movement_structure.cpp */ = {isa = PBXFileReference; fileEncoding = 4; lastKnownFileType = sourcecode.cpp.cpp; lineEnding = 0; name = grid_movement_structure.cpp; path = ../../Common/src/grid_movement_structure.cpp; sourceTree = "<group>"; xcLanguageSpecificationIdentifier = xcode.lang.cpp; };
		05E6DB8E17EB61E600FA1F7E /* linear_solvers_structure.cpp */ = {isa = PBXFileReference; fileEncoding = 4; lastKnownFileType = sourcecode.cpp.cpp; lineEnding = 0; name = linear_solvers_structure.cpp; path = ../../Common/src/linear_solvers_structure.cpp; sourceTree = "<group>"; xcLanguageSpecificationIdentifier = xcode.lang.cpp; };
		05E6DB8F17EB61E600FA1F7E /* matrix_structure.cpp */ = {isa = PBXFileReference; fileEncoding = 4; lastKnownFileType = sourcecode.cpp.cpp; lineEnding = 0; name = matrix_structure.cpp; path = ../../Common/src/matrix_structure.cpp; sourceTree = "<group>"; xcLanguageSpecificationIdentifier = xcode.lang.cpp; };
		05E6DB9017EB61E600FA1F7E /* primal_grid_structure.cpp */ = {isa = PBXFileReference; fileEncoding = 4; lastKnownFileType = sourcecode.cpp.cpp; lineEnding = 0; name = primal_grid_structure.cpp; path = ../../Common/src/primal_grid_structure.cpp; sourceTree = "<group>"; xcLanguageSpecificationIdentifier = xcode.lang.cpp; };
		05E6DB9117EB61E600FA1F7E /* vector_structure.cpp */ = {isa = PBXFileReference; fileEncoding = 4; lastKnownFileType = sourcecode.cpp.cpp; lineEnding = 0; name = vector_structure.cpp; path = ../../Common/src/vector_structure.cpp; sourceTree = "<group>"; xcLanguageSpecificationIdentifier = xcode.lang.cpp; };
		05E6DBB017EB624700FA1F7E /* integration_structure.inl */ = {isa = PBXFileReference; lastKnownFileType = text; lineEnding = 0; name = integration_structure.inl; path = ../../SU2_CFD/include/integration_structure.inl; sourceTree = "<group>"; xcLanguageSpecificationIdentifier = xcode.lang.cpp; };
		05E6DBB117EB624700FA1F7E /* numerics_structure.inl */ = {isa = PBXFileReference; lastKnownFileType = text; lineEnding = 0; name = numerics_structure.inl; path = ../../SU2_CFD/include/numerics_structure.inl; sourceTree = "<group>"; xcLanguageSpecificationIdentifier = xcode.lang.cpp; };
		05E6DBB217EB624700FA1F7E /* solver_structure.inl */ = {isa = PBXFileReference; lastKnownFileType = text; lineEnding = 0; name = solver_structure.inl; path = ../../SU2_CFD/include/solver_structure.inl; sourceTree = "<group>"; };
		05E6DBB317EB624700FA1F7E /* variable_structure.inl */ = {isa = PBXFileReference; lastKnownFileType = text; lineEnding = 0; name = variable_structure.inl; path = ../../SU2_CFD/include/variable_structure.inl; sourceTree = "<group>"; xcLanguageSpecificationIdentifier = xcode.lang.cpp; };
		05E6DBB417EB627400FA1F7E /* definition_structure.hpp */ = {isa = PBXFileReference; lastKnownFileType = sourcecode.cpp.h; lineEnding = 0; name = definition_structure.hpp; path = ../../SU2_CFD/include/definition_structure.hpp; sourceTree = "<group>"; xcLanguageSpecificationIdentifier = xcode.lang.cpp; };
		05E6DBB517EB627400FA1F7E /* integration_structure.hpp */ = {isa = PBXFileReference; lastKnownFileType = sourcecode.cpp.h; lineEnding = 0; name = integration_structure.hpp; path = ../../SU2_CFD/include/integration_structure.hpp; sourceTree = "<group>"; xcLanguageSpecificationIdentifier = xcode.lang.cpp; };
		05E6DBB617EB627400FA1F7E /* iteration_structure.hpp */ = {isa = PBXFileReference; lastKnownFileType = sourcecode.cpp.h; lineEnding = 0; name = iteration_structure.hpp; path = ../../SU2_CFD/include/iteration_structure.hpp; sourceTree = "<group>"; xcLanguageSpecificationIdentifier = xcode.lang.cpp; };
		05E6DBB717EB627400FA1F7E /* numerics_structure.hpp */ = {isa = PBXFileReference; lastKnownFileType = sourcecode.cpp.h; lineEnding = 0; name = numerics_structure.hpp; path = ../../SU2_CFD/include/numerics_structure.hpp; sourceTree = "<group>"; xcLanguageSpecificationIdentifier = xcode.lang.cpp; };
		05E6DBB817EB627400FA1F7E /* output_structure.hpp */ = {isa = PBXFileReference; lastKnownFileType = sourcecode.cpp.h; lineEnding = 0; name = output_structure.hpp; path = ../../SU2_CFD/include/output_structure.hpp; sourceTree = "<group>"; xcLanguageSpecificationIdentifier = xcode.lang.cpp; };
		05E6DBB917EB627400FA1F7E /* solver_structure.hpp */ = {isa = PBXFileReference; lastKnownFileType = sourcecode.cpp.h; lineEnding = 0; name = solver_structure.hpp; path = ../../SU2_CFD/include/solver_structure.hpp; sourceTree = "<group>"; };
		05E6DBBA17EB627400FA1F7E /* SU2_CFD.hpp */ = {isa = PBXFileReference; lastKnownFileType = sourcecode.cpp.h; lineEnding = 0; name = SU2_CFD.hpp; path = ../../SU2_CFD/include/SU2_CFD.hpp; sourceTree = "<group>"; xcLanguageSpecificationIdentifier = xcode.lang.cpp; };
		05E6DBBB17EB627400FA1F7E /* variable_structure.hpp */ = {isa = PBXFileReference; lastKnownFileType = sourcecode.cpp.h; lineEnding = 0; name = variable_structure.hpp; path = ../../SU2_CFD/include/variable_structure.hpp; sourceTree = "<group>"; xcLanguageSpecificationIdentifier = xcode.lang.cpp; };
		05E6DBBC17EB62A000FA1F7E /* definition_structure.cpp */ = {isa = PBXFileReference; fileEncoding = 4; lastKnownFileType = sourcecode.cpp.cpp; lineEnding = 0; name = definition_structure.cpp; path = ../../SU2_CFD/src/definition_structure.cpp; sourceTree = "<group>"; xcLanguageSpecificationIdentifier = xcode.lang.cpp; };
		05E6DBBE17EB62A100FA1F7E /* integration_structure.cpp */ = {isa = PBXFileReference; fileEncoding = 4; lastKnownFileType = sourcecode.cpp.cpp; lineEnding = 0; name = integration_structure.cpp; path = ../../SU2_CFD/src/integration_structure.cpp; sourceTree = "<group>"; xcLanguageSpecificationIdentifier = xcode.lang.cpp; };
		05E6DBBF17EB62A100FA1F7E /* integration_time.cpp */ = {isa = PBXFileReference; fileEncoding = 4; lastKnownFileType = sourcecode.cpp.cpp; lineEnding = 0; name = integration_time.cpp; path = ../../SU2_CFD/src/integration_time.cpp; sourceTree = "<group>"; xcLanguageSpecificationIdentifier = xcode.lang.cpp; };
		05E6DBC017EB62A100FA1F7E /* iteration_structure.cpp */ = {isa = PBXFileReference; fileEncoding = 4; lastKnownFileType = sourcecode.cpp.cpp; lineEnding = 0; name = iteration_structure.cpp; path = ../../SU2_CFD/src/iteration_structure.cpp; sourceTree = "<group>"; xcLanguageSpecificationIdentifier = xcode.lang.cpp; };
		05E6DBC217EB62A100FA1F7E /* numerics_adjoint_levelset.cpp */ = {isa = PBXFileReference; fileEncoding = 4; lastKnownFileType = sourcecode.cpp.cpp; lineEnding = 0; name = numerics_adjoint_levelset.cpp; path = ../../SU2_CFD/src/numerics_adjoint_levelset.cpp; sourceTree = "<group>"; xcLanguageSpecificationIdentifier = xcode.lang.cpp; };
		05E6DBC317EB62A100FA1F7E /* numerics_adjoint_mean.cpp */ = {isa = PBXFileReference; fileEncoding = 4; lastKnownFileType = sourcecode.cpp.cpp; lineEnding = 0; name = numerics_adjoint_mean.cpp; path = ../../SU2_CFD/src/numerics_adjoint_mean.cpp; sourceTree = "<group>"; xcLanguageSpecificationIdentifier = xcode.lang.cpp; };
		05E6DBC617EB62A100FA1F7E /* numerics_adjoint_turbulent.cpp */ = {isa = PBXFileReference; fileEncoding = 4; lastKnownFileType = sourcecode.cpp.cpp; lineEnding = 0; name = numerics_adjoint_turbulent.cpp; path = ../../SU2_CFD/src/numerics_adjoint_turbulent.cpp; sourceTree = "<group>"; xcLanguageSpecificationIdentifier = xcode.lang.cpp; };
		05E6DBC917EB62A100FA1F7E /* numerics_direct_heat.cpp */ = {isa = PBXFileReference; fileEncoding = 4; lastKnownFileType = sourcecode.cpp.cpp; lineEnding = 0; name = numerics_direct_heat.cpp; path = ../../SU2_CFD/src/numerics_direct_heat.cpp; sourceTree = "<group>"; xcLanguageSpecificationIdentifier = xcode.lang.cpp; };
		05E6DBCB17EB62A100FA1F7E /* numerics_direct_mean.cpp */ = {isa = PBXFileReference; fileEncoding = 4; lastKnownFileType = sourcecode.cpp.cpp; lineEnding = 0; name = numerics_direct_mean.cpp; path = ../../SU2_CFD/src/numerics_direct_mean.cpp; sourceTree = "<group>"; xcLanguageSpecificationIdentifier = xcode.lang.cpp; };
		05E6DBCE17EB62A100FA1F7E /* numerics_direct_transition.cpp */ = {isa = PBXFileReference; fileEncoding = 4; lastKnownFileType = sourcecode.cpp.cpp; lineEnding = 0; name = numerics_direct_transition.cpp; path = ../../SU2_CFD/src/numerics_direct_transition.cpp; sourceTree = "<group>"; xcLanguageSpecificationIdentifier = xcode.lang.cpp; };
		05E6DBCF17EB62A100FA1F7E /* numerics_direct_turbulent.cpp */ = {isa = PBXFileReference; fileEncoding = 4; lastKnownFileType = sourcecode.cpp.cpp; lineEnding = 0; name = numerics_direct_turbulent.cpp; path = ../../SU2_CFD/src/numerics_direct_turbulent.cpp; sourceTree = "<group>"; xcLanguageSpecificationIdentifier = xcode.lang.cpp; };
		05E6DBD017EB62A100FA1F7E /* numerics_direct_wave.cpp */ = {isa = PBXFileReference; fileEncoding = 4; lastKnownFileType = sourcecode.cpp.cpp; lineEnding = 0; name = numerics_direct_wave.cpp; path = ../../SU2_CFD/src/numerics_direct_wave.cpp; sourceTree = "<group>"; xcLanguageSpecificationIdentifier = xcode.lang.cpp; };
		05E6DBD317EB62A100FA1F7E /* numerics_structure.cpp */ = {isa = PBXFileReference; fileEncoding = 4; lastKnownFileType = sourcecode.cpp.cpp; lineEnding = 0; name = numerics_structure.cpp; path = ../../SU2_CFD/src/numerics_structure.cpp; sourceTree = "<group>"; xcLanguageSpecificationIdentifier = xcode.lang.cpp; };
		05E6DBD417EB62A100FA1F7E /* numerics_template.cpp */ = {isa = PBXFileReference; fileEncoding = 4; lastKnownFileType = sourcecode.cpp.cpp; lineEnding = 0; name = numerics_template.cpp; path = ../../SU2_CFD/src/numerics_template.cpp; sourceTree = "<group>"; xcLanguageSpecificationIdentifier = xcode.lang.cpp; };
		05E6DBD517EB62A100FA1F7E /* output_cgns.cpp */ = {isa = PBXFileReference; fileEncoding = 4; lastKnownFileType = sourcecode.cpp.cpp; lineEnding = 0; name = output_cgns.cpp; path = ../../SU2_CFD/src/output_cgns.cpp; sourceTree = "<group>"; };
		05E6DBD617EB62A100FA1F7E /* output_paraview.cpp */ = {isa = PBXFileReference; fileEncoding = 4; lastKnownFileType = sourcecode.cpp.cpp; lineEnding = 0; name = output_paraview.cpp; path = ../../SU2_CFD/src/output_paraview.cpp; sourceTree = "<group>"; xcLanguageSpecificationIdentifier = xcode.lang.cpp; };
		05E6DBD717EB62A100FA1F7E /* output_structure.cpp */ = {isa = PBXFileReference; fileEncoding = 4; lastKnownFileType = sourcecode.cpp.cpp; lineEnding = 0; name = output_structure.cpp; path = ../../SU2_CFD/src/output_structure.cpp; sourceTree = "<group>"; };
		05E6DBD817EB62A100FA1F7E /* output_tecplot.cpp */ = {isa = PBXFileReference; fileEncoding = 4; lastKnownFileType = sourcecode.cpp.cpp; lineEnding = 0; name = output_tecplot.cpp; path = ../../SU2_CFD/src/output_tecplot.cpp; sourceTree = "<group>"; };
		05E6DBD917EB62A100FA1F7E /* solver_adjoint_levelset.cpp */ = {isa = PBXFileReference; fileEncoding = 4; lastKnownFileType = sourcecode.cpp.cpp; lineEnding = 0; name = solver_adjoint_levelset.cpp; path = ../../SU2_CFD/src/solver_adjoint_levelset.cpp; sourceTree = "<group>"; xcLanguageSpecificationIdentifier = xcode.lang.cpp; };
		05E6DBDA17EB62A100FA1F7E /* solver_adjoint_mean.cpp */ = {isa = PBXFileReference; fileEncoding = 4; lastKnownFileType = sourcecode.cpp.cpp; lineEnding = 0; name = solver_adjoint_mean.cpp; path = ../../SU2_CFD/src/solver_adjoint_mean.cpp; sourceTree = "<group>"; xcLanguageSpecificationIdentifier = xcode.lang.cpp; };
		05E6DBDD17EB62A100FA1F7E /* solver_adjoint_turbulent.cpp */ = {isa = PBXFileReference; fileEncoding = 4; lastKnownFileType = sourcecode.cpp.cpp; lineEnding = 0; name = solver_adjoint_turbulent.cpp; path = ../../SU2_CFD/src/solver_adjoint_turbulent.cpp; sourceTree = "<group>"; xcLanguageSpecificationIdentifier = xcode.lang.cpp; };
		05E6DBE017EB62A100FA1F7E /* solver_direct_heat.cpp */ = {isa = PBXFileReference; fileEncoding = 4; lastKnownFileType = sourcecode.cpp.cpp; lineEnding = 0; name = solver_direct_heat.cpp; path = ../../SU2_CFD/src/solver_direct_heat.cpp; sourceTree = "<group>"; xcLanguageSpecificationIdentifier = xcode.lang.cpp; };
		05E6DBE217EB62A100FA1F7E /* solver_direct_mean.cpp */ = {isa = PBXFileReference; fileEncoding = 4; lastKnownFileType = sourcecode.cpp.cpp; lineEnding = 0; name = solver_direct_mean.cpp; path = ../../SU2_CFD/src/solver_direct_mean.cpp; sourceTree = "<group>"; xcLanguageSpecificationIdentifier = xcode.lang.cpp; };
		05E6DBE517EB62A100FA1F7E /* solver_direct_transition.cpp */ = {isa = PBXFileReference; fileEncoding = 4; lastKnownFileType = sourcecode.cpp.cpp; lineEnding = 0; name = solver_direct_transition.cpp; path = ../../SU2_CFD/src/solver_direct_transition.cpp; sourceTree = "<group>"; xcLanguageSpecificationIdentifier = xcode.lang.cpp; };
		05E6DBE617EB62A100FA1F7E /* solver_direct_turbulent.cpp */ = {isa = PBXFileReference; fileEncoding = 4; lastKnownFileType = sourcecode.cpp.cpp; lineEnding = 0; name = solver_direct_turbulent.cpp; path = ../../SU2_CFD/src/solver_direct_turbulent.cpp; sourceTree = "<group>"; xcLanguageSpecificationIdentifier = xcode.lang.cpp; };
		05E6DBE717EB62A100FA1F7E /* solver_direct_wave.cpp */ = {isa = PBXFileReference; fileEncoding = 4; lastKnownFileType = sourcecode.cpp.cpp; lineEnding = 0; name = solver_direct_wave.cpp; path = ../../SU2_CFD/src/solver_direct_wave.cpp; sourceTree = "<group>"; xcLanguageSpecificationIdentifier = xcode.lang.cpp; };
		05E6DBEA17EB62A100FA1F7E /* solver_structure.cpp */ = {isa = PBXFileReference; fileEncoding = 4; lastKnownFileType = sourcecode.cpp.cpp; lineEnding = 0; name = solver_structure.cpp; path = ../../SU2_CFD/src/solver_structure.cpp; sourceTree = "<group>"; };
		05E6DBEB17EB62A100FA1F7E /* solver_template.cpp */ = {isa = PBXFileReference; fileEncoding = 4; lastKnownFileType = sourcecode.cpp.cpp; lineEnding = 0; name = solver_template.cpp; path = ../../SU2_CFD/src/solver_template.cpp; sourceTree = "<group>"; xcLanguageSpecificationIdentifier = xcode.lang.cpp; };
		05E6DBEC17EB62A100FA1F7E /* SU2_CFD.cpp */ = {isa = PBXFileReference; fileEncoding = 4; lastKnownFileType = sourcecode.cpp.cpp; lineEnding = 0; name = SU2_CFD.cpp; path = ../../SU2_CFD/src/SU2_CFD.cpp; sourceTree = "<group>"; xcLanguageSpecificationIdentifier = xcode.lang.cpp; };
		05E6DBEE17EB62A100FA1F7E /* variable_adjoint_levelset.cpp */ = {isa = PBXFileReference; fileEncoding = 4; lastKnownFileType = sourcecode.cpp.cpp; lineEnding = 0; name = variable_adjoint_levelset.cpp; path = ../../SU2_CFD/src/variable_adjoint_levelset.cpp; sourceTree = "<group>"; xcLanguageSpecificationIdentifier = xcode.lang.cpp; };
		05E6DBEF17EB62A100FA1F7E /* variable_adjoint_mean.cpp */ = {isa = PBXFileReference; fileEncoding = 4; lastKnownFileType = sourcecode.cpp.cpp; lineEnding = 0; name = variable_adjoint_mean.cpp; path = ../../SU2_CFD/src/variable_adjoint_mean.cpp; sourceTree = "<group>"; xcLanguageSpecificationIdentifier = xcode.lang.cpp; };
		05E6DBF217EB62A100FA1F7E /* variable_adjoint_turbulent.cpp */ = {isa = PBXFileReference; fileEncoding = 4; lastKnownFileType = sourcecode.cpp.cpp; lineEnding = 0; name = variable_adjoint_turbulent.cpp; path = ../../SU2_CFD/src/variable_adjoint_turbulent.cpp; sourceTree = "<group>"; xcLanguageSpecificationIdentifier = xcode.lang.cpp; };
		05E6DBF517EB62A100FA1F7E /* variable_direct_heat.cpp */ = {isa = PBXFileReference; fileEncoding = 4; lastKnownFileType = sourcecode.cpp.cpp; lineEnding = 0; name = variable_direct_heat.cpp; path = ../../SU2_CFD/src/variable_direct_heat.cpp; sourceTree = "<group>"; xcLanguageSpecificationIdentifier = xcode.lang.cpp; };
		05E6DBF717EB62A100FA1F7E /* variable_direct_mean.cpp */ = {isa = PBXFileReference; fileEncoding = 4; lastKnownFileType = sourcecode.cpp.cpp; lineEnding = 0; name = variable_direct_mean.cpp; path = ../../SU2_CFD/src/variable_direct_mean.cpp; sourceTree = "<group>"; xcLanguageSpecificationIdentifier = xcode.lang.cpp; };
		05E6DBFA17EB62A100FA1F7E /* variable_direct_transition.cpp */ = {isa = PBXFileReference; fileEncoding = 4; lastKnownFileType = sourcecode.cpp.cpp; lineEnding = 0; name = variable_direct_transition.cpp; path = ../../SU2_CFD/src/variable_direct_transition.cpp; sourceTree = "<group>"; xcLanguageSpecificationIdentifier = xcode.lang.cpp; };
		05E6DBFB17EB62A100FA1F7E /* variable_direct_turbulent.cpp */ = {isa = PBXFileReference; fileEncoding = 4; lastKnownFileType = sourcecode.cpp.cpp; lineEnding = 0; name = variable_direct_turbulent.cpp; path = ../../SU2_CFD/src/variable_direct_turbulent.cpp; sourceTree = "<group>"; xcLanguageSpecificationIdentifier = xcode.lang.cpp; };
		05E6DBFC17EB62A100FA1F7E /* variable_direct_wave.cpp */ = {isa = PBXFileReference; fileEncoding = 4; lastKnownFileType = sourcecode.cpp.cpp; lineEnding = 0; name = variable_direct_wave.cpp; path = ../../SU2_CFD/src/variable_direct_wave.cpp; sourceTree = "<group>"; xcLanguageSpecificationIdentifier = xcode.lang.cpp; };
		05E6DBFF17EB62A100FA1F7E /* variable_structure.cpp */ = {isa = PBXFileReference; fileEncoding = 4; lastKnownFileType = sourcecode.cpp.cpp; lineEnding = 0; name = variable_structure.cpp; path = ../../SU2_CFD/src/variable_structure.cpp; sourceTree = "<group>"; xcLanguageSpecificationIdentifier = xcode.lang.cpp; };
		05E6DC0017EB62A100FA1F7E /* variable_template.cpp */ = {isa = PBXFileReference; fileEncoding = 4; lastKnownFileType = sourcecode.cpp.cpp; lineEnding = 0; name = variable_template.cpp; path = ../../SU2_CFD/src/variable_template.cpp; sourceTree = "<group>"; xcLanguageSpecificationIdentifier = xcode.lang.cpp; };
		05F108961978D2AE00F2F288 /* fluid_model_pig.cpp */ = {isa = PBXFileReference; fileEncoding = 4; lastKnownFileType = sourcecode.cpp.cpp; lineEnding = 0; name = fluid_model_pig.cpp; path = ../../SU2_CFD/src/fluid_model_pig.cpp; sourceTree = "<group>"; xcLanguageSpecificationIdentifier = xcode.lang.cpp; };
		05F108971978D2AE00F2F288 /* fluid_model_ppr.cpp */ = {isa = PBXFileReference; fileEncoding = 4; lastKnownFileType = sourcecode.cpp.cpp; lineEnding = 0; name = fluid_model_ppr.cpp; path = ../../SU2_CFD/src/fluid_model_ppr.cpp; sourceTree = "<group>"; xcLanguageSpecificationIdentifier = xcode.lang.cpp; };
		05F108981978D2AE00F2F288 /* fluid_model_pvdw.cpp */ = {isa = PBXFileReference; fileEncoding = 4; lastKnownFileType = sourcecode.cpp.cpp; lineEnding = 0; name = fluid_model_pvdw.cpp; path = ../../SU2_CFD/src/fluid_model_pvdw.cpp; sourceTree = "<group>"; xcLanguageSpecificationIdentifier = xcode.lang.cpp; };
		05F108991978D2AE00F2F288 /* fluid_model.cpp */ = {isa = PBXFileReference; fileEncoding = 4; lastKnownFileType = sourcecode.cpp.cpp; lineEnding = 0; name = fluid_model.cpp; path = ../../SU2_CFD/src/fluid_model.cpp; sourceTree = "<group>"; xcLanguageSpecificationIdentifier = xcode.lang.cpp; };
		05F1089E1978D2CE00F2F288 /* fluid_model.hpp */ = {isa = PBXFileReference; lastKnownFileType = sourcecode.cpp.h; lineEnding = 0; name = fluid_model.hpp; path = ../../SU2_CFD/include/fluid_model.hpp; sourceTree = "<group>"; xcLanguageSpecificationIdentifier = xcode.lang.cpp; };
		05F1089F1978D2CE00F2F288 /* transport_model.hpp */ = {isa = PBXFileReference; lastKnownFileType = sourcecode.cpp.h; lineEnding = 0; name = transport_model.hpp; path = ../../SU2_CFD/include/transport_model.hpp; sourceTree = "<group>"; xcLanguageSpecificationIdentifier = xcode.lang.cpp; };
		05F108A01978D2D700F2F288 /* fluid_model.inl */ = {isa = PBXFileReference; lastKnownFileType = text; lineEnding = 0; name = fluid_model.inl; path = ../../SU2_CFD/include/fluid_model.inl; sourceTree = "<group>"; xcLanguageSpecificationIdentifier = xcode.lang.cpp; };
		05F108A11978D2D700F2F288 /* transport_model.inl */ = {isa = PBXFileReference; lastKnownFileType = text; lineEnding = 0; name = transport_model.inl; path = ../../SU2_CFD/include/transport_model.inl; sourceTree = "<group>"; xcLanguageSpecificationIdentifier = xcode.lang.cpp; };
		05F108A31978D2F200F2F288 /* transport_model.cpp */ = {isa = PBXFileReference; fileEncoding = 4; lastKnownFileType = sourcecode.cpp.cpp; lineEnding = 0; name = transport_model.cpp; path = ../../SU2_CFD/src/transport_model.cpp; sourceTree = "<group>"; xcLanguageSpecificationIdentifier = xcode.lang.cpp; };
		E91CAC631B8C110D00EE3FCC /* .gitignore */ = {isa = PBXFileReference; fileEncoding = 4; lastKnownFileType = text; path = .gitignore; sourceTree = "<group>"; };
		E91CAC651B8C110E00EE3FCC /* ActDisk_Euler.cfg */ = {isa = PBXFileReference; fileEncoding = 4; lastKnownFileType = text; path = ActDisk_Euler.cfg; sourceTree = "<group>"; };
		E91CAC671B8C110E00EE3FCC /* aeroelastic_NACA64A010.cfg */ = {isa = PBXFileReference; fileEncoding = 4; lastKnownFileType = text; path = aeroelastic_NACA64A010.cfg; sourceTree = "<group>"; };
		E91CAC6A1B8C110E00EE3FCC /* inv_NACA0012.cfg */ = {isa = PBXFileReference; fileEncoding = 4; lastKnownFileType = text; path = inv_NACA0012.cfg; sourceTree = "<group>"; };
		E91CAC6C1B8C110E00EE3FCC /* inv_ONERAM6.cfg */ = {isa = PBXFileReference; fileEncoding = 4; lastKnownFileType = text; path = inv_ONERAM6.cfg; sourceTree = "<group>"; };
		E91CAC6F1B8C110E00EE3FCC /* incomp_NACA0012.cfg */ = {isa = PBXFileReference; fileEncoding = 4; lastKnownFileType = text; path = incomp_NACA0012.cfg; sourceTree = "<group>"; };
		E91CAC721B8C110E00EE3FCC /* lam_incomp_cylinder.cfg */ = {isa = PBXFileReference; fileEncoding = 4; lastKnownFileType = text; path = lam_incomp_cylinder.cfg; sourceTree = "<group>"; };
		E91CAC751B8C110E00EE3FCC /* lam_cylinder.cfg */ = {isa = PBXFileReference; fileEncoding = 4; lastKnownFileType = text; path = lam_cylinder.cfg; sourceTree = "<group>"; };
		E91CAC771B8C110E00EE3FCC /* lam_NACA0012.cfg */ = {isa = PBXFileReference; fileEncoding = 4; lastKnownFileType = text; path = lam_NACA0012.cfg; sourceTree = "<group>"; };
		E91CAC791B8C110E00EE3FCC /* lam_NACA0012.cfg */ = {isa = PBXFileReference; fileEncoding = 4; lastKnownFileType = text; path = lam_NACA0012.cfg; sourceTree = "<group>"; };
		E91CAC7C1B8C110E00EE3FCC /* turb_nasa.cfg */ = {isa = PBXFileReference; fileEncoding = 4; lastKnownFileType = text; path = turb_nasa.cfg; sourceTree = "<group>"; };
		E91CAC7E1B8C110E00EE3FCC /* turb_ONERAM6.cfg */ = {isa = PBXFileReference; fileEncoding = 4; lastKnownFileType = text; path = turb_ONERAM6.cfg; sourceTree = "<group>"; };
		E91CAC801B8C110E00EE3FCC /* turb_SA_RAE2822.cfg */ = {isa = PBXFileReference; fileEncoding = 4; lastKnownFileType = text; path = turb_SA_RAE2822.cfg; sourceTree = "<group>"; };
		E91CAC821B8C110E00EE3FCC /* inv_ONERAM6_moving.cfg */ = {isa = PBXFileReference; fileEncoding = 4; lastKnownFileType = text; path = inv_ONERAM6_moving.cfg; sourceTree = "<group>"; };
		E91CAC831B8C110E00EE3FCC /* inv_ONERAM6_setting.cfg */ = {isa = PBXFileReference; fileEncoding = 4; lastKnownFileType = text; path = inv_ONERAM6_setting.cfg; sourceTree = "<group>"; };
		E91CAC851B8C110E00EE3FCC /* optimize_project.py */ = {isa = PBXFileReference; fileEncoding = 4; lastKnownFileType = text.script.python; path = optimize_project.py; sourceTree = "<group>"; };
		E91CAC861B8C110E00EE3FCC /* plot_project.py */ = {isa = PBXFileReference; fileEncoding = 4; lastKnownFileType = text.script.python; path = plot_project.py; sourceTree = "<group>"; };
		E91CAC871B8C110E00EE3FCC /* pyopt_project.py */ = {isa = PBXFileReference; fileEncoding = 4; lastKnownFileType = text.script.python; path = pyopt_project.py; sourceTree = "<group>"; };
		E91CAC881B8C110E00EE3FCC /* rerun_project.py */ = {isa = PBXFileReference; fileEncoding = 4; lastKnownFileType = text.script.python; path = rerun_project.py; sourceTree = "<group>"; };
		E91CAC891B8C110E00EE3FCC /* run_project.py */ = {isa = PBXFileReference; fileEncoding = 4; lastKnownFileType = text.script.python; path = run_project.py; sourceTree = "<group>"; };
		E91CAC8C1B8C110E00EE3FCC /* BIPARABOLIC.cfg */ = {isa = PBXFileReference; fileEncoding = 4; lastKnownFileType = text; path = BIPARABOLIC.cfg; sourceTree = "<group>"; };
		E91CAC8E1B8C110E00EE3FCC /* inv_channel.cfg */ = {isa = PBXFileReference; fileEncoding = 4; lastKnownFileType = text; path = inv_channel.cfg; sourceTree = "<group>"; };
		E91CAC8F1B8C110E00EE3FCC /* inv_channel_RK.cfg */ = {isa = PBXFileReference; fileEncoding = 4; lastKnownFileType = text; path = inv_channel_RK.cfg; sourceTree = "<group>"; };
		E91CAC911B8C110E00EE3FCC /* inv_CRM_JST.cfg */ = {isa = PBXFileReference; fileEncoding = 4; lastKnownFileType = text; path = inv_CRM_JST.cfg; sourceTree = "<group>"; };
		E91CAC931B8C110E00EE3FCC /* inv_NACA0012.cfg */ = {isa = PBXFileReference; fileEncoding = 4; lastKnownFileType = text; path = inv_NACA0012.cfg; sourceTree = "<group>"; };
		E91CAC941B8C110E00EE3FCC /* inv_NACA0012_Roe.cfg */ = {isa = PBXFileReference; fileEncoding = 4; lastKnownFileType = text; path = inv_NACA0012_Roe.cfg; sourceTree = "<group>"; };
		E91CAC961B8C110E00EE3FCC /* inv_ONERAM6_JST.cfg */ = {isa = PBXFileReference; fileEncoding = 4; lastKnownFileType = text; path = inv_ONERAM6_JST.cfg; sourceTree = "<group>"; };
		E91CAC981B8C110E00EE3FCC /* inv_wedge_HLLC.cfg */ = {isa = PBXFileReference; fileEncoding = 4; lastKnownFileType = text; path = inv_wedge_HLLC.cfg; sourceTree = "<group>"; };
		E91CAC9B1B8C110E00EE3FCC /* configBeam_2d.cfg */ = {isa = PBXFileReference; fileEncoding = 4; lastKnownFileType = text; path = configBeam_2d.cfg; sourceTree = "<group>"; };
		E91CAC9D1B8C110E00EE3FCC /* configBeam_3d.cfg */ = {isa = PBXFileReference; fileEncoding = 4; lastKnownFileType = text; path = configBeam_3d.cfg; sourceTree = "<group>"; };
		E91CAC9F1B8C110E00EE3FCC /* configFSI_2D.cfg */ = {isa = PBXFileReference; fileEncoding = 4; lastKnownFileType = text; path = configFSI_2D.cfg; sourceTree = "<group>"; };
		E91CACA11B8C110E00EE3FCC /* configFSI_3D.cfg */ = {isa = PBXFileReference; fileEncoding = 4; lastKnownFileType = text; path = configFSI_3D.cfg; sourceTree = "<group>"; };
		E91CACA41B8C110E00EE3FCC /* inv_NACA0012.cfg */ = {isa = PBXFileReference; fileEncoding = 4; lastKnownFileType = text; path = inv_NACA0012.cfg; sourceTree = "<group>"; };
		E91CACA61B8C110E00EE3FCC /* inv_gust_NACA0012.cfg */ = {isa = PBXFileReference; fileEncoding = 4; lastKnownFileType = text; path = inv_gust_NACA0012.cfg; sourceTree = "<group>"; };
		E91CACA91B8C110E00EE3FCC /* incomp_NACA0012.cfg */ = {isa = PBXFileReference; fileEncoding = 4; lastKnownFileType = text; path = incomp_NACA0012.cfg; sourceTree = "<group>"; };
		E91CACAC1B8C110E00EE3FCC /* incomp_cylinder.cfg */ = {isa = PBXFileReference; fileEncoding = 4; lastKnownFileType = text; path = incomp_cylinder.cfg; sourceTree = "<group>"; };
		E91CACAF1B8C110E00EE3FCC /* AhmedBody.cfg */ = {isa = PBXFileReference; fileEncoding = 4; lastKnownFileType = text; path = AhmedBody.cfg; sourceTree = "<group>"; };
		E91CACB11B8C110E00EE3FCC /* naca0012.cfg */ = {isa = PBXFileReference; fileEncoding = 4; lastKnownFileType = text; path = naca0012.cfg; sourceTree = "<group>"; };
		E91CACB31B8C110E00EE3FCC /* beam.cfg */ = {isa = PBXFileReference; fileEncoding = 4; lastKnownFileType = text; path = beam.cfg; sourceTree = "<group>"; };
		E91CACB61B8C110E00EE3FCC /* lam_cavity.cfg */ = {isa = PBXFileReference; fileEncoding = 4; lastKnownFileType = text; path = lam_cavity.cfg; sourceTree = "<group>"; };
		E91CACB81B8C110E00EE3FCC /* spinning_cylinder.cfg */ = {isa = PBXFileReference; fileEncoding = 4; lastKnownFileType = text; path = spinning_cylinder.cfg; sourceTree = "<group>"; };
		E91CACBB1B8C110E00EE3FCC /* lam_cylinder.cfg */ = {isa = PBXFileReference; fileEncoding = 4; lastKnownFileType = text; path = lam_cylinder.cfg; sourceTree = "<group>"; };
		E91CACBD1B8C110E00EE3FCC /* lam_flatplate.cfg */ = {isa = PBXFileReference; fileEncoding = 4; lastKnownFileType = text; path = lam_flatplate.cfg; sourceTree = "<group>"; };
		E91CACBF1B8C110E00EE3FCC /* lam_NACA0012.cfg */ = {isa = PBXFileReference; fileEncoding = 4; lastKnownFileType = text; path = lam_NACA0012.cfg; sourceTree = "<group>"; };
		E91CACC21B8C110E00EE3FCC /* edge_PPR.cfg */ = {isa = PBXFileReference; fileEncoding = 4; lastKnownFileType = text; path = edge_PPR.cfg; sourceTree = "<group>"; };
		E91CACC31B8C110E00EE3FCC /* edge_VW.cfg */ = {isa = PBXFileReference; fileEncoding = 4; lastKnownFileType = text; path = edge_VW.cfg; sourceTree = "<group>"; };
		E91CACC51B8C110E00EE3FCC /* turb_SA_PR.cfg */ = {isa = PBXFileReference; fileEncoding = 4; lastKnownFileType = text; path = turb_SA_PR.cfg; sourceTree = "<group>"; };
		E91CACC61B8C110E00EE3FCC /* turb_SST_PR.cfg */ = {isa = PBXFileReference; fileEncoding = 4; lastKnownFileType = text; path = turb_SST_PR.cfg; sourceTree = "<group>"; };
		E91CACC91B8C110E00EE3FCC /* pitching_NACA64A010.cfg */ = {isa = PBXFileReference; fileEncoding = 4; lastKnownFileType = text; path = pitching_NACA64A010.cfg; sourceTree = "<group>"; };
		E91CACCB1B8C110E00EE3FCC /* pitching_ONERAM6.cfg */ = {isa = PBXFileReference; fileEncoding = 4; lastKnownFileType = text; path = pitching_ONERAM6.cfg; sourceTree = "<group>"; };
		E91CACCD1B8C110E00EE3FCC /* rotating_NACA0012.cfg */ = {isa = PBXFileReference; fileEncoding = 4; lastKnownFileType = text; path = rotating_NACA0012.cfg; sourceTree = "<group>"; };
		E91CACCF1B8C110E00EE3FCC /* inv_NACA0012.cfg */ = {isa = PBXFileReference; fileEncoding = 4; lastKnownFileType = text; path = inv_NACA0012.cfg; sourceTree = "<group>"; };
		E91CACD11B8C110E00EE3FCC /* inv_NACA0012_adv.cfg */ = {isa = PBXFileReference; fileEncoding = 4; lastKnownFileType = text; path = inv_NACA0012_adv.cfg; sourceTree = "<group>"; };
		E91CACD21B8C110E00EE3FCC /* inv_NACA0012_basic.cfg */ = {isa = PBXFileReference; fileEncoding = 4; lastKnownFileType = text; path = inv_NACA0012_basic.cfg; sourceTree = "<group>"; };
		E91CACD41B8C110E00EE3FCC /* inv_ONERAM6_adv.cfg */ = {isa = PBXFileReference; fileEncoding = 4; lastKnownFileType = text; path = inv_ONERAM6_adv.cfg; sourceTree = "<group>"; };
		E91CACD51B8C110E00EE3FCC /* inv_ONERAM6_basic.cfg */ = {isa = PBXFileReference; fileEncoding = 4; lastKnownFileType = text; path = inv_ONERAM6_basic.cfg; sourceTree = "<group>"; };
		E91CACD81B8C110E00EE3FCC /* turb_NACA64A010.cfg */ = {isa = PBXFileReference; fileEncoding = 4; lastKnownFileType = text; path = turb_NACA64A010.cfg; sourceTree = "<group>"; };
		E91CACDA1B8C110E00EE3FCC /* turb_ONERAM6.cfg */ = {isa = PBXFileReference; fileEncoding = 4; lastKnownFileType = text; path = turb_ONERAM6.cfg; sourceTree = "<group>"; };
		E91CACDC1B8C110E00EE3FCC /* turb_ONERAM6.cfg */ = {isa = PBXFileReference; fileEncoding = 4; lastKnownFileType = text; path = turb_ONERAM6.cfg; sourceTree = "<group>"; };
		E91CACDE1B8C110E00EE3FCC /* turb_SA_RAE2822.cfg */ = {isa = PBXFileReference; fileEncoding = 4; lastKnownFileType = text; path = turb_SA_RAE2822.cfg; sourceTree = "<group>"; };
		E91CACDF1B8C110E00EE3FCC /* parallel_regression.py */ = {isa = PBXFileReference; fileEncoding = 4; lastKnownFileType = text.script.python; path = parallel_regression.py; sourceTree = "<group>"; };
		E91CACE21B8C110E00EE3FCC /* turb_SA_flatplate.cfg */ = {isa = PBXFileReference; fileEncoding = 4; lastKnownFileType = text; path = turb_SA_flatplate.cfg; sourceTree = "<group>"; };
		E91CACE31B8C110E00EE3FCC /* turb_SST_flatplate.cfg */ = {isa = PBXFileReference; fileEncoding = 4; lastKnownFileType = text; path = turb_SST_flatplate.cfg; sourceTree = "<group>"; };
		E91CACE51B8C110E00EE3FCC /* turb_NACA0012_sa.cfg */ = {isa = PBXFileReference; fileEncoding = 4; lastKnownFileType = text; path = turb_NACA0012_sa.cfg; sourceTree = "<group>"; };
		E91CACE61B8C110E00EE3FCC /* turb_NACA0012_sa_neg.cfg */ = {isa = PBXFileReference; fileEncoding = 4; lastKnownFileType = text; path = turb_NACA0012_sa_neg.cfg; sourceTree = "<group>"; };
		E91CACE71B8C110E00EE3FCC /* turb_NACA0012_sst.cfg */ = {isa = PBXFileReference; fileEncoding = 4; lastKnownFileType = text; path = turb_NACA0012_sst.cfg; sourceTree = "<group>"; };
		E91CACE91B8C110E00EE3FCC /* turb_ONERAM6.cfg */ = {isa = PBXFileReference; fileEncoding = 4; lastKnownFileType = text; path = turb_ONERAM6.cfg; sourceTree = "<group>"; };
		E91CACEB1B8C110E00EE3FCC /* turb_SA_RAE2822.cfg */ = {isa = PBXFileReference; fileEncoding = 4; lastKnownFileType = text; path = turb_SA_RAE2822.cfg; sourceTree = "<group>"; };
		E91CACEC1B8C110E00EE3FCC /* turb_SST_RAE2822.cfg */ = {isa = PBXFileReference; fileEncoding = 4; lastKnownFileType = text; path = turb_SST_RAE2822.cfg; sourceTree = "<group>"; };
		E91CACEE1B8C110E00EE3FCC /* trans_s809.cfg */ = {isa = PBXFileReference; fileEncoding = 4; lastKnownFileType = text; path = trans_s809.cfg; sourceTree = "<group>"; };
		E91CACEF1B8C110E00EE3FCC /* turb_S809.cfg */ = {isa = PBXFileReference; fileEncoding = 4; lastKnownFileType = text; path = turb_S809.cfg; sourceTree = "<group>"; };
		E91CACF11B8C110E00EE3FCC /* turb_vki.cfg */ = {isa = PBXFileReference; fileEncoding = 4; lastKnownFileType = text; path = turb_vki.cfg; sourceTree = "<group>"; };
		E91CACF41B8C110E00EE3FCC /* rot_caradonna_tung.cfg */ = {isa = PBXFileReference; fileEncoding = 4; lastKnownFileType = text; path = rot_caradonna_tung.cfg; sourceTree = "<group>"; };
		E91CACF61B8C110E00EE3FCC /* rot_NACA0012.cfg */ = {isa = PBXFileReference; fileEncoding = 4; lastKnownFileType = text; path = rot_NACA0012.cfg; sourceTree = "<group>"; };
		E91CACF71B8C110E00EE3FCC /* serial_regression.py */ = {isa = PBXFileReference; fileEncoding = 4; lastKnownFileType = text.script.python; path = serial_regression.py; sourceTree = "<group>"; };
		E91CACF91B8C110E00EE3FCC /* HB.cfg */ = {isa = PBXFileReference; fileEncoding = 4; lastKnownFileType = text; path = HB.cfg; sourceTree = "<group>"; };
		E91CACFA1B8C110E00EE3FCC /* TestCase.py */ = {isa = PBXFileReference; fileEncoding = 4; lastKnownFileType = text.script.python; path = TestCase.py; sourceTree = "<group>"; };
		E91CAD001B8C110E00EE3FCC /* pitching_NACA64A010.cfg */ = {isa = PBXFileReference; fileEncoding = 4; lastKnownFileType = text; path = pitching_NACA64A010.cfg; sourceTree = "<group>"; };
		E91CAD021B8C110E00EE3FCC /* turb_NACA64A010.cfg */ = {isa = PBXFileReference; fileEncoding = 4; lastKnownFileType = text; path = turb_NACA64A010.cfg; sourceTree = "<group>"; };
		E91CAD041B8C110E00EE3FCC /* plunging_NACA0012.cfg */ = {isa = PBXFileReference; fileEncoding = 4; lastKnownFileType = text; path = plunging_NACA0012.cfg; sourceTree = "<group>"; };
		E91CAD061B8C110E00EE3FCC /* turb_square.cfg */ = {isa = PBXFileReference; fileEncoding = 4; lastKnownFileType = text; path = turb_square.cfg; sourceTree = "<group>"; };
		E91CAD081B8C117A00EE3FCC /* inv_NACA0012.cfg */ = {isa = PBXFileReference; fileEncoding = 4; lastKnownFileType = text; path = inv_NACA0012.cfg; sourceTree = "<group>"; };
		E91CAD091B8C117A00EE3FCC /* mesh_NACA0012_inv.su2 */ = {isa = PBXFileReference; fileEncoding = 4; lastKnownFileType = text; path = mesh_NACA0012_inv.su2; sourceTree = "<group>"; };
		E941BB8D1B71D0D0005C6C06 /* solver_adjoint_discrete.cpp */ = {isa = PBXFileReference; fileEncoding = 4; lastKnownFileType = sourcecode.cpp.cpp; lineEnding = 0; name = solver_adjoint_discrete.cpp; path = ../../SU2_CFD/src/solver_adjoint_discrete.cpp; sourceTree = "<group>"; xcLanguageSpecificationIdentifier = xcode.lang.cpp; };
		E941BB901B71D124005C6C06 /* linear_solvers_structure_b.cpp */ = {isa = PBXFileReference; fileEncoding = 4; lastKnownFileType = sourcecode.cpp.cpp; lineEnding = 0; name = linear_solvers_structure_b.cpp; path = ../../Common/src/linear_solvers_structure_b.cpp; sourceTree = "<group>"; xcLanguageSpecificationIdentifier = xcode.lang.cpp; };
		E941BB911B71D124005C6C06 /* mpi_structure.cpp */ = {isa = PBXFileReference; fileEncoding = 4; lastKnownFileType = sourcecode.cpp.cpp; lineEnding = 0; name = mpi_structure.cpp; path = ../../Common/src/mpi_structure.cpp; sourceTree = "<group>"; xcLanguageSpecificationIdentifier = xcode.lang.cpp; };
		E941BB951B71D1AB005C6C06 /* datatype_structure.hpp */ = {isa = PBXFileReference; fileEncoding = 4; lastKnownFileType = sourcecode.cpp.h; lineEnding = 0; name = datatype_structure.hpp; path = ../../Common/include/datatype_structure.hpp; sourceTree = "<group>"; xcLanguageSpecificationIdentifier = xcode.lang.cpp; };
		E941BB961B71D1AB005C6C06 /* datatype_structure.inl */ = {isa = PBXFileReference; fileEncoding = 4; lastKnownFileType = text; lineEnding = 0; name = datatype_structure.inl; path = ../../Common/include/datatype_structure.inl; sourceTree = "<group>"; xcLanguageSpecificationIdentifier = xcode.lang.cpp; };
		E941BB981B71D1AB005C6C06 /* adolc_forward_structure.hpp */ = {isa = PBXFileReference; fileEncoding = 4; lastKnownFileType = sourcecode.cpp.h; path = adolc_forward_structure.hpp; sourceTree = "<group>"; };
		E941BB991B71D1AB005C6C06 /* adolc_forward_structure.inl */ = {isa = PBXFileReference; fileEncoding = 4; lastKnownFileType = text; path = adolc_forward_structure.inl; sourceTree = "<group>"; };
		E941BB9A1B71D1AB005C6C06 /* adolc_reverse_structure.hpp */ = {isa = PBXFileReference; fileEncoding = 4; lastKnownFileType = sourcecode.cpp.h; path = adolc_reverse_structure.hpp; sourceTree = "<group>"; };
		E941BB9B1B71D1AB005C6C06 /* adolc_reverse_structure.inl */ = {isa = PBXFileReference; fileEncoding = 4; lastKnownFileType = text; path = adolc_reverse_structure.inl; sourceTree = "<group>"; };
		E941BB9C1B71D1AB005C6C06 /* codi_forward_structure.hpp */ = {isa = PBXFileReference; fileEncoding = 4; lastKnownFileType = sourcecode.cpp.h; lineEnding = 0; path = codi_forward_structure.hpp; sourceTree = "<group>"; xcLanguageSpecificationIdentifier = xcode.lang.cpp; };
		E941BB9D1B71D1AB005C6C06 /* codi_forward_structure.inl */ = {isa = PBXFileReference; fileEncoding = 4; lastKnownFileType = text; lineEnding = 0; path = codi_forward_structure.inl; sourceTree = "<group>"; xcLanguageSpecificationIdentifier = xcode.lang.cpp; };
		E941BB9E1B71D1AB005C6C06 /* codi_reverse_structure.hpp */ = {isa = PBXFileReference; fileEncoding = 4; lastKnownFileType = sourcecode.cpp.h; lineEnding = 0; path = codi_reverse_structure.hpp; sourceTree = "<group>"; xcLanguageSpecificationIdentifier = xcode.lang.cpp; };
		E941BB9F1B71D1AB005C6C06 /* codi_reverse_structure.inl */ = {isa = PBXFileReference; fileEncoding = 4; lastKnownFileType = text; lineEnding = 0; path = codi_reverse_structure.inl; sourceTree = "<group>"; xcLanguageSpecificationIdentifier = xcode.lang.cpp; };
		E941BBA01B71D1AB005C6C06 /* complex_structure.hpp */ = {isa = PBXFileReference; fileEncoding = 4; lastKnownFileType = sourcecode.cpp.h; lineEnding = 0; path = complex_structure.hpp; sourceTree = "<group>"; xcLanguageSpecificationIdentifier = xcode.lang.cpp; };
		E941BBA11B71D1AB005C6C06 /* complex_structure.inl */ = {isa = PBXFileReference; fileEncoding = 4; lastKnownFileType = text; lineEnding = 0; path = complex_structure.inl; sourceTree = "<group>"; xcLanguageSpecificationIdentifier = xcode.lang.cpp; };
		E941BBA21B71D1AB005C6C06 /* primitive_structure.hpp */ = {isa = PBXFileReference; fileEncoding = 4; lastKnownFileType = sourcecode.cpp.h; lineEnding = 0; path = primitive_structure.hpp; sourceTree = "<group>"; xcLanguageSpecificationIdentifier = xcode.lang.cpp; };
		E941BBA31B71D1AB005C6C06 /* primitive_structure.inl */ = {isa = PBXFileReference; fileEncoding = 4; lastKnownFileType = text; lineEnding = 0; path = primitive_structure.inl; sourceTree = "<group>"; xcLanguageSpecificationIdentifier = xcode.lang.cpp; };
		E941BBA41B71D1AB005C6C06 /* linear_solvers_structure_b.hpp */ = {isa = PBXFileReference; fileEncoding = 4; lastKnownFileType = sourcecode.cpp.h; lineEnding = 0; name = linear_solvers_structure_b.hpp; path = ../../Common/include/linear_solvers_structure_b.hpp; sourceTree = "<group>"; xcLanguageSpecificationIdentifier = xcode.lang.cpp; };
		E941BBA51B71D1AB005C6C06 /* mpi_structure.hpp */ = {isa = PBXFileReference; fileEncoding = 4; lastKnownFileType = sourcecode.cpp.h; lineEnding = 0; name = mpi_structure.hpp; path = ../../Common/include/mpi_structure.hpp; sourceTree = "<group>"; xcLanguageSpecificationIdentifier = xcode.lang.cpp; };
		E941BBA61B71D1AB005C6C06 /* mpi_structure.inl */ = {isa = PBXFileReference; fileEncoding = 4; lastKnownFileType = text; lineEnding = 0; name = mpi_structure.inl; path = ../../Common/include/mpi_structure.inl; sourceTree = "<group>"; xcLanguageSpecificationIdentifier = xcode.lang.cpp; };
		E941BBAD1B71D564005C6C06 /* variable_adjoint_discrete.cpp */ = {isa = PBXFileReference; fileEncoding = 4; lastKnownFileType = sourcecode.cpp.cpp; lineEnding = 0; name = variable_adjoint_discrete.cpp; path = ../../SU2_CFD/src/variable_adjoint_discrete.cpp; sourceTree = "<group>"; xcLanguageSpecificationIdentifier = xcode.lang.cpp; };
		E97B6C8117F941800008255B /* config_template.cfg */ = {isa = PBXFileReference; lastKnownFileType = text; name = config_template.cfg; path = ../../config_template.cfg; sourceTree = "<group>"; };
		E9AA98A61BB3436900B7FE37 /* driver_structure.cpp */ = {isa = PBXFileReference; fileEncoding = 4; lastKnownFileType = sourcecode.cpp.cpp; lineEnding = 0; name = driver_structure.cpp; path = ../../SU2_CFD/src/driver_structure.cpp; sourceTree = "<group>"; xcLanguageSpecificationIdentifier = xcode.lang.cpp; };
		E9AA98A81BB3438F00B7FE37 /* driver_structure.hpp */ = {isa = PBXFileReference; fileEncoding = 4; lastKnownFileType = sourcecode.cpp.h; lineEnding = 0; name = driver_structure.hpp; path = ../../SU2_CFD/include/driver_structure.hpp; sourceTree = "<group>"; xcLanguageSpecificationIdentifier = xcode.lang.cpp; };
<<<<<<< HEAD
		E9B78B661DD283AA00D8B4E8 /* dense_matrix_product.cpp */ = {isa = PBXFileReference; fileEncoding = 4; lastKnownFileType = sourcecode.cpp.cpp; name = dense_matrix_product.cpp; path = ../../Common/src/dense_matrix_product.cpp; sourceTree = "<group>"; };
		E9B78B671DD283AA00D8B4E8 /* fem_work_estimate_metis.cpp */ = {isa = PBXFileReference; fileEncoding = 4; lastKnownFileType = sourcecode.cpp.cpp; name = fem_work_estimate_metis.cpp; path = ../../Common/src/fem_work_estimate_metis.cpp; sourceTree = "<group>"; };
		E9B78B6A1DD283FE00D8B4E8 /* dense_matrix_product.hpp */ = {isa = PBXFileReference; fileEncoding = 4; lastKnownFileType = sourcecode.cpp.h; name = dense_matrix_product.hpp; path = ../../Common/include/dense_matrix_product.hpp; sourceTree = "<group>"; };
		E9D85B4B1C3F1B9E0077122F /* ad_structure.cpp */ = {isa = PBXFileReference; fileEncoding = 4; lastKnownFileType = sourcecode.cpp.cpp; lineEnding = 0; name = ad_structure.cpp; path = ../../Common/src/ad_structure.cpp; sourceTree = "<group>"; xcLanguageSpecificationIdentifier = xcode.lang.cpp; };
=======
		E9D85B4B1C3F1B9E0077122F /* ad_structure.cpp */ = {isa = PBXFileReference; fileEncoding = 4; lastKnownFileType = sourcecode.cpp.cpp; lineEnding = 0; name = ad_structure.cpp; path = ../../Common/src/ad_structure.cpp; sourceTree = "<group>"; };
>>>>>>> 8a572d18
		E9D85B4D1C3F1BE00077122F /* ad_structure.hpp */ = {isa = PBXFileReference; fileEncoding = 4; lastKnownFileType = sourcecode.cpp.h; name = ad_structure.hpp; path = ../../Common/include/ad_structure.hpp; sourceTree = "<group>"; };
		E9D85B4E1C3F1BE00077122F /* ad_structure.inl */ = {isa = PBXFileReference; fileEncoding = 4; lastKnownFileType = text; name = ad_structure.inl; path = ../../Common/include/ad_structure.inl; sourceTree = "<group>"; };
		E9D85B4F1C3F1BE00077122F /* element_structure.hpp */ = {isa = PBXFileReference; fileEncoding = 4; lastKnownFileType = sourcecode.cpp.h; lineEnding = 0; name = element_structure.hpp; path = ../../Common/include/element_structure.hpp; sourceTree = "<group>"; xcLanguageSpecificationIdentifier = xcode.lang.cpp; };
		E9D85B501C3F1BE00077122F /* element_structure.inl */ = {isa = PBXFileReference; fileEncoding = 4; lastKnownFileType = text; lineEnding = 0; name = element_structure.inl; path = ../../Common/include/element_structure.inl; sourceTree = "<group>"; xcLanguageSpecificationIdentifier = xcode.lang.cpp; };
		E9D85B511C3F1BE10077122F /* gauss_structure.hpp */ = {isa = PBXFileReference; fileEncoding = 4; lastKnownFileType = sourcecode.cpp.h; lineEnding = 0; name = gauss_structure.hpp; path = ../../Common/include/gauss_structure.hpp; sourceTree = "<group>"; xcLanguageSpecificationIdentifier = xcode.lang.cpp; };
		E9D85B521C3F1BE10077122F /* gauss_structure.inl */ = {isa = PBXFileReference; fileEncoding = 4; lastKnownFileType = text; lineEnding = 0; name = gauss_structure.inl; path = ../../Common/include/gauss_structure.inl; sourceTree = "<group>"; xcLanguageSpecificationIdentifier = xcode.lang.cpp; };
		E9D9CE851C62A1A7004119E9 /* interpolation_structure.cpp */ = {isa = PBXFileReference; fileEncoding = 4; lastKnownFileType = sourcecode.cpp.cpp; lineEnding = 2; name = interpolation_structure.cpp; path = ../../Common/src/interpolation_structure.cpp; sourceTree = "<group>"; xcLanguageSpecificationIdentifier = xcode.lang.cpp; };
		E9D9CE871C62A1C8004119E9 /* transfer_physics.cpp */ = {isa = PBXFileReference; fileEncoding = 4; lastKnownFileType = sourcecode.cpp.cpp; lineEnding = 0; name = transfer_physics.cpp; path = ../../SU2_CFD/src/transfer_physics.cpp; sourceTree = "<group>"; xcLanguageSpecificationIdentifier = xcode.lang.cpp; };
		E9D9CE881C62A1C8004119E9 /* transfer_structure.cpp */ = {isa = PBXFileReference; fileEncoding = 4; lastKnownFileType = sourcecode.cpp.cpp; lineEnding = 0; name = transfer_structure.cpp; path = ../../SU2_CFD/src/transfer_structure.cpp; sourceTree = "<group>"; xcLanguageSpecificationIdentifier = xcode.lang.cpp; };
		E9D9CE951C62A272004119E9 /* transfer_structure.hpp */ = {isa = PBXFileReference; fileEncoding = 4; lastKnownFileType = sourcecode.cpp.h; lineEnding = 0; name = transfer_structure.hpp; path = ../../SU2_CFD/include/transfer_structure.hpp; sourceTree = "<group>"; xcLanguageSpecificationIdentifier = xcode.lang.cpp; };
		E9D9CE961C62A272004119E9 /* transfer_structure.inl */ = {isa = PBXFileReference; fileEncoding = 4; lastKnownFileType = text; lineEnding = 0; name = transfer_structure.inl; path = ../../SU2_CFD/include/transfer_structure.inl; sourceTree = "<group>"; xcLanguageSpecificationIdentifier = xcode.lang.cpp; };
		E9D9CE971C62A2A7004119E9 /* interpolation_structure.hpp */ = {isa = PBXFileReference; fileEncoding = 4; lastKnownFileType = sourcecode.cpp.h; lineEnding = 0; name = interpolation_structure.hpp; path = ../../Common/include/interpolation_structure.hpp; sourceTree = "<group>"; xcLanguageSpecificationIdentifier = xcode.lang.cpp; };
		E9D9CE981C6563B3004119E9 /* parallel_regression_AD.py */ = {isa = PBXFileReference; fileEncoding = 4; lastKnownFileType = text.script.python; path = parallel_regression_AD.py; sourceTree = "<group>"; };
		E9D9CE991C6563B3004119E9 /* serial_regression_AD.py */ = {isa = PBXFileReference; fileEncoding = 4; lastKnownFileType = text.script.python; path = serial_regression_AD.py; sourceTree = "<group>"; };
		E9F512C61CB2FD6B004D5089 /* numerics_direct_elasticity_linear.cpp */ = {isa = PBXFileReference; fileEncoding = 4; lastKnownFileType = sourcecode.cpp.cpp; lineEnding = 0; name = numerics_direct_elasticity_linear.cpp; path = ../../SU2_CFD/src/numerics_direct_elasticity_linear.cpp; sourceTree = "<group>"; xcLanguageSpecificationIdentifier = xcode.lang.cpp; };
		E9F512C71CB2FD6B004D5089 /* numerics_direct_elasticity_nonlinear.cpp */ = {isa = PBXFileReference; fileEncoding = 4; lastKnownFileType = sourcecode.cpp.cpp; lineEnding = 0; name = numerics_direct_elasticity_nonlinear.cpp; path = ../../SU2_CFD/src/numerics_direct_elasticity_nonlinear.cpp; sourceTree = "<group>"; xcLanguageSpecificationIdentifier = xcode.lang.cpp; };
		E9F5F1B41CFF9CA200522F68 /* def_brick_hex.cfg */ = {isa = PBXFileReference; fileEncoding = 4; lastKnownFileType = text; path = def_brick_hex.cfg; sourceTree = "<group>"; };
		E9F5F1B71CFF9CA200522F68 /* def_brick_hex_rans.cfg */ = {isa = PBXFileReference; fileEncoding = 4; lastKnownFileType = text; path = def_brick_hex_rans.cfg; sourceTree = "<group>"; };
		E9F5F1BA1CFF9CA200522F68 /* def_brick_prism.cfg */ = {isa = PBXFileReference; fileEncoding = 4; lastKnownFileType = text; path = def_brick_prism.cfg; sourceTree = "<group>"; };
		E9F5F1BD1CFF9CA200522F68 /* def_brick_prism_rans.cfg */ = {isa = PBXFileReference; fileEncoding = 4; lastKnownFileType = text; path = def_brick_prism_rans.cfg; sourceTree = "<group>"; };
		E9F5F1C01CFF9CA200522F68 /* def_brick_pyra.cfg */ = {isa = PBXFileReference; fileEncoding = 4; lastKnownFileType = text; path = def_brick_pyra.cfg; sourceTree = "<group>"; };
		E9F5F1C31CFF9CA200522F68 /* def_brick_tets.cfg */ = {isa = PBXFileReference; fileEncoding = 4; lastKnownFileType = text; path = def_brick_tets.cfg; sourceTree = "<group>"; };
		E9F5F1C61CFF9CA200522F68 /* def_NACA0012.cfg */ = {isa = PBXFileReference; fileEncoding = 4; lastKnownFileType = text; path = def_NACA0012.cfg; sourceTree = "<group>"; };
		E9F5F1CE1CFF9CA200522F68 /* def_NACA4412.cfg */ = {isa = PBXFileReference; fileEncoding = 4; lastKnownFileType = text; path = def_NACA4412.cfg; sourceTree = "<group>"; };
		E9F5F1D11CFF9CA200522F68 /* def_RAE2822.cfg */ = {isa = PBXFileReference; fileEncoding = 4; lastKnownFileType = text; path = def_RAE2822.cfg; sourceTree = "<group>"; };
		E9FB89731D792B58009B00F1 /* numerics_direct_mean_fem.cpp */ = {isa = PBXFileReference; fileEncoding = 4; lastKnownFileType = sourcecode.cpp.cpp; name = numerics_direct_mean_fem.cpp; path = ../../SU2_CFD/src/numerics_direct_mean_fem.cpp; sourceTree = "<group>"; };
		E9FB89751D792BBD009B00F1 /* fem_geometry_structure.cpp */ = {isa = PBXFileReference; fileEncoding = 4; lastKnownFileType = sourcecode.cpp.cpp; name = fem_geometry_structure.cpp; path = ../../Common/src/fem_geometry_structure.cpp; sourceTree = "<group>"; };
		E9FB89761D792BBD009B00F1 /* fem_integration_rules.cpp */ = {isa = PBXFileReference; fileEncoding = 4; lastKnownFileType = sourcecode.cpp.cpp; name = fem_integration_rules.cpp; path = ../../Common/src/fem_integration_rules.cpp; sourceTree = "<group>"; };
		E9FB89771D792BBD009B00F1 /* fem_standard_element.cpp */ = {isa = PBXFileReference; fileEncoding = 4; lastKnownFileType = sourcecode.cpp.cpp; name = fem_standard_element.cpp; path = ../../Common/src/fem_standard_element.cpp; sourceTree = "<group>"; };
		E9FB89781D792BBD009B00F1 /* fem_wall_distance.cpp */ = {isa = PBXFileReference; fileEncoding = 4; lastKnownFileType = sourcecode.cpp.cpp; name = fem_wall_distance.cpp; path = ../../Common/src/fem_wall_distance.cpp; sourceTree = "<group>"; };
		E9FB89791D792BBD009B00F1 /* gauss_jacobi_quadrature.cpp */ = {isa = PBXFileReference; fileEncoding = 4; lastKnownFileType = sourcecode.cpp.cpp; name = gauss_jacobi_quadrature.cpp; path = ../../Common/src/gauss_jacobi_quadrature.cpp; sourceTree = "<group>"; };
		E9FB897A1D792BBD009B00F1 /* gelite.cpp */ = {isa = PBXFileReference; fileEncoding = 4; lastKnownFileType = sourcecode.cpp.cpp; name = gelite.cpp; path = ../../Common/src/gelite.cpp; sourceTree = "<group>"; };
		E9FB89811D792BFC009B00F1 /* solver_direct_mean_fem.cpp */ = {isa = PBXFileReference; fileEncoding = 4; lastKnownFileType = sourcecode.cpp.cpp; name = solver_direct_mean_fem.cpp; path = ../../SU2_CFD/src/solver_direct_mean_fem.cpp; sourceTree = "<group>"; };
		E9FB89831D792C77009B00F1 /* fem_geometry_structure.inl */ = {isa = PBXFileReference; fileEncoding = 4; lastKnownFileType = text; name = fem_geometry_structure.inl; path = ../../Common/include/fem_geometry_structure.inl; sourceTree = "<group>"; };
		E9FB89841D792C77009B00F1 /* fem_standard_element.inl */ = {isa = PBXFileReference; fileEncoding = 4; lastKnownFileType = text; name = fem_standard_element.inl; path = ../../Common/include/fem_standard_element.inl; sourceTree = "<group>"; };
		E9FB89851D792C77009B00F1 /* gauss_jacobi_quadrature.inl */ = {isa = PBXFileReference; fileEncoding = 4; lastKnownFileType = text; name = gauss_jacobi_quadrature.inl; path = ../../Common/include/gauss_jacobi_quadrature.inl; sourceTree = "<group>"; };
		E9FB89861D792CA5009B00F1 /* fem_geometry_structure.hpp */ = {isa = PBXFileReference; fileEncoding = 4; lastKnownFileType = sourcecode.cpp.h; name = fem_geometry_structure.hpp; path = ../../Common/include/fem_geometry_structure.hpp; sourceTree = "<group>"; };
		E9FB89871D792CA5009B00F1 /* fem_standard_element.hpp */ = {isa = PBXFileReference; fileEncoding = 4; lastKnownFileType = sourcecode.cpp.h; name = fem_standard_element.hpp; path = ../../Common/include/fem_standard_element.hpp; sourceTree = "<group>"; };
		E9FB89881D792CA5009B00F1 /* gauss_jacobi_quadrature.hpp */ = {isa = PBXFileReference; fileEncoding = 4; lastKnownFileType = sourcecode.cpp.h; name = gauss_jacobi_quadrature.hpp; path = ../../Common/include/gauss_jacobi_quadrature.hpp; sourceTree = "<group>"; };
		E9FB89891D792CA5009B00F1 /* gelite.hpp */ = {isa = PBXFileReference; fileEncoding = 4; lastKnownFileType = sourcecode.cpp.h; name = gelite.hpp; path = ../../Common/include/gelite.hpp; sourceTree = "<group>"; };
		E9FDF6E91D2DD0560066E49C /* adt_structure.cpp */ = {isa = PBXFileReference; fileEncoding = 4; lastKnownFileType = sourcecode.cpp.cpp; lineEnding = 0; name = adt_structure.cpp; path = ../../Common/src/adt_structure.cpp; sourceTree = "<group>"; xcLanguageSpecificationIdentifier = xcode.lang.cpp; };
		E9FDF6EB1D2DD0710066E49C /* adt_structure.inl */ = {isa = PBXFileReference; fileEncoding = 4; lastKnownFileType = text; lineEnding = 0; name = adt_structure.inl; path = ../../Common/include/adt_structure.inl; sourceTree = "<group>"; xcLanguageSpecificationIdentifier = xcode.lang.cpp; };
		E9FDF6EC1D2DD0860066E49C /* adt_structure.hpp */ = {isa = PBXFileReference; fileEncoding = 4; lastKnownFileType = sourcecode.cpp.h; lineEnding = 0; name = adt_structure.hpp; path = ../../Common/include/adt_structure.hpp; sourceTree = "<group>"; xcLanguageSpecificationIdentifier = xcode.lang.cpp; };
/* End PBXFileReference section */

/* Begin PBXFrameworksBuildPhase section */
		8DD76F660486A84900D96B5E /* Frameworks */ = {
			isa = PBXFrameworksBuildPhase;
			buildActionMask = 2147483647;
			files = (
			);
			runOnlyForDeploymentPostprocessing = 0;
		};
/* End PBXFrameworksBuildPhase section */

/* Begin PBXGroup section */
		052D515817A1D352003BE8B2 /* Variable */ = {
			isa = PBXGroup;
			children = (
				05E6DBFF17EB62A100FA1F7E /* variable_structure.cpp */,
				05E6DBF717EB62A100FA1F7E /* variable_direct_mean.cpp */,
				05E6DBFB17EB62A100FA1F7E /* variable_direct_turbulent.cpp */,
				0530E56B17FDF7BD00733CE8 /* variable_direct_poisson.cpp */,
				0530E56D17FDF7C600733CE8 /* variable_direct_elasticity.cpp */,
				05E6DBF517EB62A100FA1F7E /* variable_direct_heat.cpp */,
				05E6DBFA17EB62A100FA1F7E /* variable_direct_transition.cpp */,
				05E6DBFC17EB62A100FA1F7E /* variable_direct_wave.cpp */,
				05E6DBEE17EB62A100FA1F7E /* variable_adjoint_levelset.cpp */,
				05E6DBEF17EB62A100FA1F7E /* variable_adjoint_mean.cpp */,
				E941BBAD1B71D564005C6C06 /* variable_adjoint_discrete.cpp */,
				05E6DBF217EB62A100FA1F7E /* variable_adjoint_turbulent.cpp */,
				05E6DC0017EB62A100FA1F7E /* variable_template.cpp */,
			);
			name = Variable;
			sourceTree = "<group>";
		};
		052D517F17A21FAC003BE8B2 /* Solver */ = {
			isa = PBXGroup;
			children = (
				05E6DBEA17EB62A100FA1F7E /* solver_structure.cpp */,
				05E6DBE217EB62A100FA1F7E /* solver_direct_mean.cpp */,
				E9FB89811D792BFC009B00F1 /* solver_direct_mean_fem.cpp */,
				05E6DBE617EB62A100FA1F7E /* solver_direct_turbulent.cpp */,
				0530E56717FDF79500733CE8 /* solver_direct_poisson.cpp */,
				0530E56917FDF7AC00733CE8 /* solver_direct_elasticity.cpp */,
				05E6DBE017EB62A100FA1F7E /* solver_direct_heat.cpp */,
				05E6DBE517EB62A100FA1F7E /* solver_direct_transition.cpp */,
				05E6DBE717EB62A100FA1F7E /* solver_direct_wave.cpp */,
				05E6DBD917EB62A100FA1F7E /* solver_adjoint_levelset.cpp */,
				05E6DBDA17EB62A100FA1F7E /* solver_adjoint_mean.cpp */,
				E941BB8D1B71D0D0005C6C06 /* solver_adjoint_discrete.cpp */,
				05E6DBDD17EB62A100FA1F7E /* solver_adjoint_turbulent.cpp */,
				05E6DBEB17EB62A100FA1F7E /* solver_template.cpp */,
			);
			name = Solver;
			sourceTree = "<group>";
		};
		052D51AA17A22E15003BE8B2 /* Integration */ = {
			isa = PBXGroup;
			children = (
				05E6DBBE17EB62A100FA1F7E /* integration_structure.cpp */,
				05E6DBBF17EB62A100FA1F7E /* integration_time.cpp */,
			);
			name = Integration;
			sourceTree = "<group>";
		};
		052D51AB17A22E24003BE8B2 /* Output */ = {
			isa = PBXGroup;
			children = (
				05E6DBD517EB62A100FA1F7E /* output_cgns.cpp */,
				05E6DBD617EB62A100FA1F7E /* output_paraview.cpp */,
				05E6DBD717EB62A100FA1F7E /* output_structure.cpp */,
				05E6DBD817EB62A100FA1F7E /* output_tecplot.cpp */,
				050698091AA6179100FF4F07 /* output_fieldview.cpp */,
				05755F091A54AC4500600019 /* output_su2.cpp */,
			);
			name = Output;
			sourceTree = "<group>";
		};
		0530E57317FDF97F00733CE8 /* Geometry */ = {
			isa = PBXGroup;
			children = (
				05E6DB9017EB61E600FA1F7E /* primal_grid_structure.cpp */,
				05E6DB8B17EB61E600FA1F7E /* geometry_structure.cpp */,
				05E6DB8A17EB61E600FA1F7E /* dual_grid_structure.cpp */,
				05E6DB8C17EB61E600FA1F7E /* grid_adaptation_structure.cpp */,
				05E6DB8D17EB61E600FA1F7E /* grid_movement_structure.cpp */,
				E9FB89751D792BBD009B00F1 /* fem_geometry_structure.cpp */,
				E9FB89761D792BBD009B00F1 /* fem_integration_rules.cpp */,
				E9FB89771D792BBD009B00F1 /* fem_standard_element.cpp */,
				E9FB89781D792BBD009B00F1 /* fem_wall_distance.cpp */,
				E9B78B671DD283AA00D8B4E8 /* fem_work_estimate_metis.cpp */,
				E9FB89791D792BBD009B00F1 /* gauss_jacobi_quadrature.cpp */,
				E9FB897A1D792BBD009B00F1 /* gelite.cpp */,
			);
			name = Geometry;
			sourceTree = "<group>";
		};
		0530E57417FDF9CC00733CE8 /* LinearSolver */ = {
			isa = PBXGroup;
			children = (
				05E6DB8E17EB61E600FA1F7E /* linear_solvers_structure.cpp */,
				E941BB901B71D124005C6C06 /* linear_solvers_structure_b.cpp */,
				05E6DB8F17EB61E600FA1F7E /* matrix_structure.cpp */,
				05E6DB9117EB61E600FA1F7E /* vector_structure.cpp */,
			);
			name = LinearSolver;
			sourceTree = "<group>";
		};
		0541ABE41370DC56002D668B /* InLine */ = {
			isa = PBXGroup;
			children = (
				E9D85B4E1C3F1BE00077122F /* ad_structure.inl */,
				E9FDF6EB1D2DD0710066E49C /* adt_structure.inl */,
				E9D85B501C3F1BE00077122F /* element_structure.inl */,
				E9D85B521C3F1BE10077122F /* gauss_structure.inl */,
				E941BB961B71D1AB005C6C06 /* datatype_structure.inl */,
				E941BBA61B71D1AB005C6C06 /* mpi_structure.inl */,
				05E6DBB217EB624700FA1F7E /* solver_structure.inl */,
				05F108A01978D2D700F2F288 /* fluid_model.inl */,
				05F108A11978D2D700F2F288 /* transport_model.inl */,
				05E6DBB317EB624700FA1F7E /* variable_structure.inl */,
				05E6DA9F17EB603F00FA1F7E /* config_structure.inl */,
				05E6DAA017EB603F00FA1F7E /* dual_grid_structure.inl */,
				05E6DAA117EB603F00FA1F7E /* geometry_structure.inl */,
				E9FB89831D792C77009B00F1 /* fem_geometry_structure.inl */,
				E9FB89841D792C77009B00F1 /* fem_standard_element.inl */,
				E9FB89851D792C77009B00F1 /* gauss_jacobi_quadrature.inl */,
				05E6DAA217EB603F00FA1F7E /* grid_adaptation_structure.inl */,
				05E6DAA317EB603F00FA1F7E /* grid_movement_structure.inl */,
				05E6DAA417EB603F00FA1F7E /* linear_solvers_structure.inl */,
				05E6DAA517EB603F00FA1F7E /* matrix_structure.inl */,
				05E6DAA617EB603F00FA1F7E /* primal_grid_structure.inl */,
				05E6DAA717EB603F00FA1F7E /* vector_structure.inl */,
				05E6DBB017EB624700FA1F7E /* integration_structure.inl */,
				05E6DBB117EB624700FA1F7E /* numerics_structure.inl */,
				E9D9CE961C62A272004119E9 /* transfer_structure.inl */,
			);
			name = InLine;
			sourceTree = "<group>";
		};
		0541ABE51370DC5E002D668B /* Include */ = {
			isa = PBXGroup;
			children = (
				E9D85B4D1C3F1BE00077122F /* ad_structure.hpp */,
				E9FDF6EC1D2DD0860066E49C /* adt_structure.hpp */,
				E9B78B6A1DD283FE00D8B4E8 /* dense_matrix_product.hpp */,
				E9D85B4F1C3F1BE00077122F /* element_structure.hpp */,
				E9D85B511C3F1BE10077122F /* gauss_structure.hpp */,
				E941BB971B71D1AB005C6C06 /* datatypes */,
				E941BBA41B71D1AB005C6C06 /* linear_solvers_structure_b.hpp */,
				E941BB951B71D1AB005C6C06 /* datatype_structure.hpp */,
				E9AA98A81BB3438F00B7FE37 /* driver_structure.hpp */,
				E941BBA51B71D1AB005C6C06 /* mpi_structure.hpp */,
				05F1089E1978D2CE00F2F288 /* fluid_model.hpp */,
				05F1089F1978D2CE00F2F288 /* transport_model.hpp */,
				05E6DBBA17EB627400FA1F7E /* SU2_CFD.hpp */,
				05E6DAC517EB608000FA1F7E /* config_structure.hpp */,
				05E6DACC17EB608000FA1F7E /* option_structure.hpp */,
				05E6DBB417EB627400FA1F7E /* definition_structure.hpp */,
				05E6DBB517EB627400FA1F7E /* integration_structure.hpp */,
				05E6DBB617EB627400FA1F7E /* iteration_structure.hpp */,
				05E6DBB817EB627400FA1F7E /* output_structure.hpp */,
				05E6DBB917EB627400FA1F7E /* solver_structure.hpp */,
				05E6DBBB17EB627400FA1F7E /* variable_structure.hpp */,
				05E6DAC617EB608000FA1F7E /* dual_grid_structure.hpp */,
				05E6DAC717EB608000FA1F7E /* geometry_structure.hpp */,
				E9FB89861D792CA5009B00F1 /* fem_geometry_structure.hpp */,
				E9FB89871D792CA5009B00F1 /* fem_standard_element.hpp */,
				E9FB89881D792CA5009B00F1 /* gauss_jacobi_quadrature.hpp */,
				E9FB89891D792CA5009B00F1 /* gelite.hpp */,
				05E6DAC817EB608000FA1F7E /* grid_adaptation_structure.hpp */,
				05E6DAC917EB608000FA1F7E /* grid_movement_structure.hpp */,
				05E6DACA17EB608000FA1F7E /* linear_solvers_structure.hpp */,
				05E6DACB17EB608000FA1F7E /* matrix_structure.hpp */,
				05E6DACD17EB608000FA1F7E /* primal_grid_structure.hpp */,
				05E6DACE17EB608000FA1F7E /* vector_structure.hpp */,
				05E6DBB717EB627400FA1F7E /* numerics_structure.hpp */,
				E9D9CE951C62A272004119E9 /* transfer_structure.hpp */,
				E9D9CE971C62A2A7004119E9 /* interpolation_structure.hpp */,
			);
			name = Include;
			sourceTree = "<group>";
		};
		05AF9F1C1BE1E1770062E1F1 /* FEA */ = {
			isa = PBXGroup;
			children = (
				05AF9F1D1BE1E1830062E1F1 /* element_linear.cpp */,
				05AF9F1E1BE1E1830062E1F1 /* element_structure.cpp */,
				05AF9F1F1BE1E1830062E1F1 /* gauss_structure.cpp */,
			);
			name = FEA;
			sourceTree = "<group>";
		};
		05D28619178BCA1200DD76AE /* Numerics */ = {
			isa = PBXGroup;
			children = (
				05E6DBCB17EB62A100FA1F7E /* numerics_direct_mean.cpp */,
				E9FB89731D792B58009B00F1 /* numerics_direct_mean_fem.cpp */,
				05E6DBCF17EB62A100FA1F7E /* numerics_direct_turbulent.cpp */,
				0530E57117FDF7D800733CE8 /* numerics_direct_poisson.cpp */,
				0530E56F17FDF7D300733CE8 /* numerics_direct_elasticity.cpp */,
				E9F512C61CB2FD6B004D5089 /* numerics_direct_elasticity_linear.cpp */,
				E9F512C71CB2FD6B004D5089 /* numerics_direct_elasticity_nonlinear.cpp */,
				05E6DBC917EB62A100FA1F7E /* numerics_direct_heat.cpp */,
				05E6DBCE17EB62A100FA1F7E /* numerics_direct_transition.cpp */,
				05E6DBD017EB62A100FA1F7E /* numerics_direct_wave.cpp */,
				05E6DBC217EB62A100FA1F7E /* numerics_adjoint_levelset.cpp */,
				05E6DBC317EB62A100FA1F7E /* numerics_adjoint_mean.cpp */,
				05E6DBC617EB62A100FA1F7E /* numerics_adjoint_turbulent.cpp */,
				05E6DBD317EB62A100FA1F7E /* numerics_structure.cpp */,
				05E6DBD417EB62A100FA1F7E /* numerics_template.cpp */,
			);
			name = Numerics;
			sourceTree = "<group>";
		};
		05F108951978D28F00F2F288 /* FluidModel */ = {
			isa = PBXGroup;
			children = (
				05F108961978D2AE00F2F288 /* fluid_model_pig.cpp */,
				05F108971978D2AE00F2F288 /* fluid_model_ppr.cpp */,
				05F108981978D2AE00F2F288 /* fluid_model_pvdw.cpp */,
				05F108991978D2AE00F2F288 /* fluid_model.cpp */,
			);
			name = FluidModel;
			sourceTree = "<group>";
		};
		05F108A21978D2E500F2F288 /* TransportModel */ = {
			isa = PBXGroup;
			children = (
				05F108A31978D2F200F2F288 /* transport_model.cpp */,
			);
			name = TransportModel;
			sourceTree = "<group>";
		};
		08FB7794FE84155DC02AAC07 /* SU2_CFD */ = {
			isa = PBXGroup;
			children = (
				E97B6C8117F941800008255B /* config_template.cfg */,
				0541C14E1A7EA6970095A680 /* config_template_basic.cfg */,
				E91CAD071B8C117A00EE3FCC /* QuickStart */,
				E91CAC621B8C110D00EE3FCC /* TestCases */,
				08FB7795FE84155DC02AAC07 /* Source */,
				0541ABE41370DC56002D668B /* InLine */,
				0541ABE51370DC5E002D668B /* Include */,
				1AB674ADFE9D54B511CA2CBB /* Products */,
			);
			name = SU2_CFD;
			sourceTree = "<group>";
		};
		08FB7795FE84155DC02AAC07 /* Source */ = {
			isa = PBXGroup;
			children = (
				05E6DBEC17EB62A100FA1F7E /* SU2_CFD.cpp */,
				05E6DB8917EB61E600FA1F7E /* config_structure.cpp */,
				05E6DBBC17EB62A000FA1F7E /* definition_structure.cpp */,
				E9AA98A61BB3436900B7FE37 /* driver_structure.cpp */,
				05E6DBC017EB62A100FA1F7E /* iteration_structure.cpp */,
				E941BB911B71D124005C6C06 /* mpi_structure.cpp */,
				E9D85B4B1C3F1B9E0077122F /* ad_structure.cpp */,
				E9FDF6E91D2DD0560066E49C /* adt_structure.cpp */,
				E9B78B661DD283AA00D8B4E8 /* dense_matrix_product.cpp */,
				05AF9F1C1BE1E1770062E1F1 /* FEA */,
				0530E57417FDF9CC00733CE8 /* LinearSolver */,
				0530E57317FDF97F00733CE8 /* Geometry */,
				052D51AB17A22E24003BE8B2 /* Output */,
				052D51AA17A22E15003BE8B2 /* Integration */,
				052D517F17A21FAC003BE8B2 /* Solver */,
				052D515817A1D352003BE8B2 /* Variable */,
				05D28619178BCA1200DD76AE /* Numerics */,
				05F108951978D28F00F2F288 /* FluidModel */,
				05F108A21978D2E500F2F288 /* TransportModel */,
				E9D9CE841C62A16D004119E9 /* MultiZone */,
			);
			name = Source;
			sourceTree = "<group>";
		};
		1AB674ADFE9D54B511CA2CBB /* Products */ = {
			isa = PBXGroup;
			children = (
				0541ABEE1370F5A6002D668B /* SU2_CFD */,
			);
			name = Products;
			sourceTree = "<group>";
		};
		E91CAC621B8C110D00EE3FCC /* TestCases */ = {
			isa = PBXGroup;
			children = (
				E91CAC631B8C110D00EE3FCC /* .gitignore */,
				E91CAC641B8C110E00EE3FCC /* actuator_disk */,
				E91CAC661B8C110E00EE3FCC /* aeroelastic */,
				E91CAC681B8C110E00EE3FCC /* cont_adj_euler */,
				E91CAC6D1B8C110E00EE3FCC /* cont_adj_incomp_euler */,
				E91CAC701B8C110E00EE3FCC /* cont_adj_incomp_navierstokes */,
				E91CAC731B8C110E00EE3FCC /* cont_adj_navierstokes */,
				E91CAC7A1B8C110E00EE3FCC /* cont_adj_rans */,
				E91CAC811B8C110E00EE3FCC /* control_surface */,
				E9F5F1B21CFF9CA200522F68 /* deformation */,
				E91CAC841B8C110E00EE3FCC /* designspace */,
				E91CAC8A1B8C110E00EE3FCC /* euler */,
				E91CAC991B8C110E00EE3FCC /* fea_fsi */,
				E91CACA21B8C110E00EE3FCC /* fixed_cl */,
				E91CACA51B8C110E00EE3FCC /* gust */,
				E91CACA71B8C110E00EE3FCC /* incomp_euler */,
				E91CACAA1B8C110E00EE3FCC /* incomp_navierstokes */,
				E91CACAD1B8C110E00EE3FCC /* incomp_rans */,
				E91CACB21B8C110E00EE3FCC /* linear_elasticity */,
				E91CACB41B8C110E00EE3FCC /* moving_wall */,
				E91CACB91B8C110E00EE3FCC /* navierstokes */,
				E91CACC01B8C110E00EE3FCC /* nicf */,
				E91CACC71B8C110E00EE3FCC /* optimization_euler */,
				E91CACD61B8C110E00EE3FCC /* optimization_rans */,
				E91CACDF1B8C110E00EE3FCC /* parallel_regression.py */,
				E9D9CE981C6563B3004119E9 /* parallel_regression_AD.py */,
				E91CACE01B8C110E00EE3FCC /* rans */,
				E91CACF21B8C110E00EE3FCC /* rotating */,
				E91CACF71B8C110E00EE3FCC /* serial_regression.py */,
				E9D9CE991C6563B3004119E9 /* serial_regression_AD.py */,
				E91CACF81B8C110E00EE3FCC /* harmonic_balance */,
				E91CACFA1B8C110E00EE3FCC /* TestCase.py */,
				E91CACFE1B8C110E00EE3FCC /* unsteady */,
			);
			name = TestCases;
			path = ../../TestCases;
			sourceTree = "<group>";
		};
		E91CAC641B8C110E00EE3FCC /* actuator_disk */ = {
			isa = PBXGroup;
			children = (
				E91CAC651B8C110E00EE3FCC /* ActDisk_Euler.cfg */,
			);
			path = actuator_disk;
			sourceTree = "<group>";
		};
		E91CAC661B8C110E00EE3FCC /* aeroelastic */ = {
			isa = PBXGroup;
			children = (
				E91CAC671B8C110E00EE3FCC /* aeroelastic_NACA64A010.cfg */,
			);
			path = aeroelastic;
			sourceTree = "<group>";
		};
		E91CAC681B8C110E00EE3FCC /* cont_adj_euler */ = {
			isa = PBXGroup;
			children = (
				E91CAC691B8C110E00EE3FCC /* naca0012 */,
				E91CAC6B1B8C110E00EE3FCC /* oneram6 */,
			);
			path = cont_adj_euler;
			sourceTree = "<group>";
		};
		E91CAC691B8C110E00EE3FCC /* naca0012 */ = {
			isa = PBXGroup;
			children = (
				E91CAC6A1B8C110E00EE3FCC /* inv_NACA0012.cfg */,
			);
			path = naca0012;
			sourceTree = "<group>";
		};
		E91CAC6B1B8C110E00EE3FCC /* oneram6 */ = {
			isa = PBXGroup;
			children = (
				E91CAC6C1B8C110E00EE3FCC /* inv_ONERAM6.cfg */,
			);
			path = oneram6;
			sourceTree = "<group>";
		};
		E91CAC6D1B8C110E00EE3FCC /* cont_adj_incomp_euler */ = {
			isa = PBXGroup;
			children = (
				E91CAC6E1B8C110E00EE3FCC /* naca0012 */,
			);
			path = cont_adj_incomp_euler;
			sourceTree = "<group>";
		};
		E91CAC6E1B8C110E00EE3FCC /* naca0012 */ = {
			isa = PBXGroup;
			children = (
				E91CAC6F1B8C110E00EE3FCC /* incomp_NACA0012.cfg */,
			);
			path = naca0012;
			sourceTree = "<group>";
		};
		E91CAC701B8C110E00EE3FCC /* cont_adj_incomp_navierstokes */ = {
			isa = PBXGroup;
			children = (
				E91CAC711B8C110E00EE3FCC /* cylinder */,
			);
			path = cont_adj_incomp_navierstokes;
			sourceTree = "<group>";
		};
		E91CAC711B8C110E00EE3FCC /* cylinder */ = {
			isa = PBXGroup;
			children = (
				E91CAC721B8C110E00EE3FCC /* lam_incomp_cylinder.cfg */,
			);
			path = cylinder;
			sourceTree = "<group>";
		};
		E91CAC731B8C110E00EE3FCC /* cont_adj_navierstokes */ = {
			isa = PBXGroup;
			children = (
				E91CAC741B8C110E00EE3FCC /* cylinder */,
				E91CAC761B8C110E00EE3FCC /* naca0012_sub */,
				E91CAC781B8C110E00EE3FCC /* naca0012_trans */,
			);
			path = cont_adj_navierstokes;
			sourceTree = "<group>";
		};
		E91CAC741B8C110E00EE3FCC /* cylinder */ = {
			isa = PBXGroup;
			children = (
				E91CAC751B8C110E00EE3FCC /* lam_cylinder.cfg */,
			);
			path = cylinder;
			sourceTree = "<group>";
		};
		E91CAC761B8C110E00EE3FCC /* naca0012_sub */ = {
			isa = PBXGroup;
			children = (
				E91CAC771B8C110E00EE3FCC /* lam_NACA0012.cfg */,
			);
			path = naca0012_sub;
			sourceTree = "<group>";
		};
		E91CAC781B8C110E00EE3FCC /* naca0012_trans */ = {
			isa = PBXGroup;
			children = (
				E91CAC791B8C110E00EE3FCC /* lam_NACA0012.cfg */,
			);
			path = naca0012_trans;
			sourceTree = "<group>";
		};
		E91CAC7A1B8C110E00EE3FCC /* cont_adj_rans */ = {
			isa = PBXGroup;
			children = (
				E91CAC7B1B8C110E00EE3FCC /* naca0012 */,
				E91CAC7D1B8C110E00EE3FCC /* oneram6 */,
				E91CAC7F1B8C110E00EE3FCC /* rae2822 */,
			);
			path = cont_adj_rans;
			sourceTree = "<group>";
		};
		E91CAC7B1B8C110E00EE3FCC /* naca0012 */ = {
			isa = PBXGroup;
			children = (
				E91CAC7C1B8C110E00EE3FCC /* turb_nasa.cfg */,
			);
			path = naca0012;
			sourceTree = "<group>";
		};
		E91CAC7D1B8C110E00EE3FCC /* oneram6 */ = {
			isa = PBXGroup;
			children = (
				E91CAC7E1B8C110E00EE3FCC /* turb_ONERAM6.cfg */,
			);
			path = oneram6;
			sourceTree = "<group>";
		};
		E91CAC7F1B8C110E00EE3FCC /* rae2822 */ = {
			isa = PBXGroup;
			children = (
				E91CAC801B8C110E00EE3FCC /* turb_SA_RAE2822.cfg */,
			);
			path = rae2822;
			sourceTree = "<group>";
		};
		E91CAC811B8C110E00EE3FCC /* control_surface */ = {
			isa = PBXGroup;
			children = (
				E91CAC821B8C110E00EE3FCC /* inv_ONERAM6_moving.cfg */,
				E91CAC831B8C110E00EE3FCC /* inv_ONERAM6_setting.cfg */,
			);
			path = control_surface;
			sourceTree = "<group>";
		};
		E91CAC841B8C110E00EE3FCC /* designspace */ = {
			isa = PBXGroup;
			children = (
				E91CAC851B8C110E00EE3FCC /* optimize_project.py */,
				E91CAC861B8C110E00EE3FCC /* plot_project.py */,
				E91CAC871B8C110E00EE3FCC /* pyopt_project.py */,
				E91CAC881B8C110E00EE3FCC /* rerun_project.py */,
				E91CAC891B8C110E00EE3FCC /* run_project.py */,
			);
			path = designspace;
			sourceTree = "<group>";
		};
		E91CAC8A1B8C110E00EE3FCC /* euler */ = {
			isa = PBXGroup;
			children = (
				E91CAC8B1B8C110E00EE3FCC /* biparabolic */,
				E91CAC8D1B8C110E00EE3FCC /* channel */,
				E91CAC901B8C110E00EE3FCC /* CRM */,
				E91CAC921B8C110E00EE3FCC /* naca0012 */,
				E91CAC951B8C110E00EE3FCC /* oneram6 */,
				E91CAC971B8C110E00EE3FCC /* wedge */,
			);
			path = euler;
			sourceTree = "<group>";
		};
		E91CAC8B1B8C110E00EE3FCC /* biparabolic */ = {
			isa = PBXGroup;
			children = (
				E91CAC8C1B8C110E00EE3FCC /* BIPARABOLIC.cfg */,
			);
			path = biparabolic;
			sourceTree = "<group>";
		};
		E91CAC8D1B8C110E00EE3FCC /* channel */ = {
			isa = PBXGroup;
			children = (
				E91CAC8E1B8C110E00EE3FCC /* inv_channel.cfg */,
				E91CAC8F1B8C110E00EE3FCC /* inv_channel_RK.cfg */,
			);
			path = channel;
			sourceTree = "<group>";
		};
		E91CAC901B8C110E00EE3FCC /* CRM */ = {
			isa = PBXGroup;
			children = (
				E91CAC911B8C110E00EE3FCC /* inv_CRM_JST.cfg */,
			);
			path = CRM;
			sourceTree = "<group>";
		};
		E91CAC921B8C110E00EE3FCC /* naca0012 */ = {
			isa = PBXGroup;
			children = (
				E91CAC931B8C110E00EE3FCC /* inv_NACA0012.cfg */,
				E91CAC941B8C110E00EE3FCC /* inv_NACA0012_Roe.cfg */,
			);
			path = naca0012;
			sourceTree = "<group>";
		};
		E91CAC951B8C110E00EE3FCC /* oneram6 */ = {
			isa = PBXGroup;
			children = (
				E91CAC961B8C110E00EE3FCC /* inv_ONERAM6_JST.cfg */,
			);
			path = oneram6;
			sourceTree = "<group>";
		};
		E91CAC971B8C110E00EE3FCC /* wedge */ = {
			isa = PBXGroup;
			children = (
				E91CAC981B8C110E00EE3FCC /* inv_wedge_HLLC.cfg */,
			);
			path = wedge;
			sourceTree = "<group>";
		};
		E91CAC991B8C110E00EE3FCC /* fea_fsi */ = {
			isa = PBXGroup;
			children = (
				E91CAC9A1B8C110E00EE3FCC /* DynBeam_2d */,
				E91CAC9C1B8C110E00EE3FCC /* StatBeam_3d */,
				E91CAC9E1B8C110E00EE3FCC /* WallChannel_2d */,
				E91CACA01B8C110E00EE3FCC /* WallChannel_3d */,
			);
			path = fea_fsi;
			sourceTree = "<group>";
		};
		E91CAC9A1B8C110E00EE3FCC /* DynBeam_2d */ = {
			isa = PBXGroup;
			children = (
				E91CAC9B1B8C110E00EE3FCC /* configBeam_2d.cfg */,
			);
			path = DynBeam_2d;
			sourceTree = "<group>";
		};
		E91CAC9C1B8C110E00EE3FCC /* StatBeam_3d */ = {
			isa = PBXGroup;
			children = (
				E91CAC9D1B8C110E00EE3FCC /* configBeam_3d.cfg */,
			);
			path = StatBeam_3d;
			sourceTree = "<group>";
		};
		E91CAC9E1B8C110E00EE3FCC /* WallChannel_2d */ = {
			isa = PBXGroup;
			children = (
				E91CAC9F1B8C110E00EE3FCC /* configFSI_2D.cfg */,
			);
			path = WallChannel_2d;
			sourceTree = "<group>";
		};
		E91CACA01B8C110E00EE3FCC /* WallChannel_3d */ = {
			isa = PBXGroup;
			children = (
				E91CACA11B8C110E00EE3FCC /* configFSI_3D.cfg */,
			);
			path = WallChannel_3d;
			sourceTree = "<group>";
		};
		E91CACA21B8C110E00EE3FCC /* fixed_cl */ = {
			isa = PBXGroup;
			children = (
				E91CACA31B8C110E00EE3FCC /* naca0012 */,
			);
			path = fixed_cl;
			sourceTree = "<group>";
		};
		E91CACA31B8C110E00EE3FCC /* naca0012 */ = {
			isa = PBXGroup;
			children = (
				E91CACA41B8C110E00EE3FCC /* inv_NACA0012.cfg */,
			);
			path = naca0012;
			sourceTree = "<group>";
		};
		E91CACA51B8C110E00EE3FCC /* gust */ = {
			isa = PBXGroup;
			children = (
				E91CACA61B8C110E00EE3FCC /* inv_gust_NACA0012.cfg */,
			);
			path = gust;
			sourceTree = "<group>";
		};
		E91CACA71B8C110E00EE3FCC /* incomp_euler */ = {
			isa = PBXGroup;
			children = (
				E91CACA81B8C110E00EE3FCC /* naca0012 */,
			);
			path = incomp_euler;
			sourceTree = "<group>";
		};
		E91CACA81B8C110E00EE3FCC /* naca0012 */ = {
			isa = PBXGroup;
			children = (
				E91CACA91B8C110E00EE3FCC /* incomp_NACA0012.cfg */,
			);
			path = naca0012;
			sourceTree = "<group>";
		};
		E91CACAA1B8C110E00EE3FCC /* incomp_navierstokes */ = {
			isa = PBXGroup;
			children = (
				E91CACAB1B8C110E00EE3FCC /* cylinder */,
			);
			path = incomp_navierstokes;
			sourceTree = "<group>";
		};
		E91CACAB1B8C110E00EE3FCC /* cylinder */ = {
			isa = PBXGroup;
			children = (
				E91CACAC1B8C110E00EE3FCC /* incomp_cylinder.cfg */,
			);
			path = cylinder;
			sourceTree = "<group>";
		};
		E91CACAD1B8C110E00EE3FCC /* incomp_rans */ = {
			isa = PBXGroup;
			children = (
				E91CACAE1B8C110E00EE3FCC /* AhmedBody */,
				E91CACB01B8C110E00EE3FCC /* naca0012 */,
			);
			path = incomp_rans;
			sourceTree = "<group>";
		};
		E91CACAE1B8C110E00EE3FCC /* AhmedBody */ = {
			isa = PBXGroup;
			children = (
				E91CACAF1B8C110E00EE3FCC /* AhmedBody.cfg */,
			);
			path = AhmedBody;
			sourceTree = "<group>";
		};
		E91CACB01B8C110E00EE3FCC /* naca0012 */ = {
			isa = PBXGroup;
			children = (
				E91CACB11B8C110E00EE3FCC /* naca0012.cfg */,
			);
			path = naca0012;
			sourceTree = "<group>";
		};
		E91CACB21B8C110E00EE3FCC /* linear_elasticity */ = {
			isa = PBXGroup;
			children = (
				E91CACB31B8C110E00EE3FCC /* beam.cfg */,
			);
			path = linear_elasticity;
			sourceTree = "<group>";
		};
		E91CACB41B8C110E00EE3FCC /* moving_wall */ = {
			isa = PBXGroup;
			children = (
				E91CACB51B8C110E00EE3FCC /* cavity */,
				E91CACB71B8C110E00EE3FCC /* spinning_cylinder */,
			);
			path = moving_wall;
			sourceTree = "<group>";
		};
		E91CACB51B8C110E00EE3FCC /* cavity */ = {
			isa = PBXGroup;
			children = (
				E91CACB61B8C110E00EE3FCC /* lam_cavity.cfg */,
			);
			path = cavity;
			sourceTree = "<group>";
		};
		E91CACB71B8C110E00EE3FCC /* spinning_cylinder */ = {
			isa = PBXGroup;
			children = (
				E91CACB81B8C110E00EE3FCC /* spinning_cylinder.cfg */,
			);
			path = spinning_cylinder;
			sourceTree = "<group>";
		};
		E91CACB91B8C110E00EE3FCC /* navierstokes */ = {
			isa = PBXGroup;
			children = (
				E91CACBA1B8C110E00EE3FCC /* cylinder */,
				E91CACBC1B8C110E00EE3FCC /* flatplate */,
				E91CACBE1B8C110E00EE3FCC /* naca0012 */,
			);
			path = navierstokes;
			sourceTree = "<group>";
		};
		E91CACBA1B8C110E00EE3FCC /* cylinder */ = {
			isa = PBXGroup;
			children = (
				E91CACBB1B8C110E00EE3FCC /* lam_cylinder.cfg */,
			);
			path = cylinder;
			sourceTree = "<group>";
		};
		E91CACBC1B8C110E00EE3FCC /* flatplate */ = {
			isa = PBXGroup;
			children = (
				E91CACBD1B8C110E00EE3FCC /* lam_flatplate.cfg */,
			);
			path = flatplate;
			sourceTree = "<group>";
		};
		E91CACBE1B8C110E00EE3FCC /* naca0012 */ = {
			isa = PBXGroup;
			children = (
				E91CACBF1B8C110E00EE3FCC /* lam_NACA0012.cfg */,
			);
			path = naca0012;
			sourceTree = "<group>";
		};
		E91CACC01B8C110E00EE3FCC /* nicf */ = {
			isa = PBXGroup;
			children = (
				E91CACC11B8C110E00EE3FCC /* edge */,
				E91CACC41B8C110E00EE3FCC /* LS89 */,
			);
			path = nicf;
			sourceTree = "<group>";
		};
		E91CACC11B8C110E00EE3FCC /* edge */ = {
			isa = PBXGroup;
			children = (
				E91CACC21B8C110E00EE3FCC /* edge_PPR.cfg */,
				E91CACC31B8C110E00EE3FCC /* edge_VW.cfg */,
			);
			path = edge;
			sourceTree = "<group>";
		};
		E91CACC41B8C110E00EE3FCC /* LS89 */ = {
			isa = PBXGroup;
			children = (
				E91CACC51B8C110E00EE3FCC /* turb_SA_PR.cfg */,
				E91CACC61B8C110E00EE3FCC /* turb_SST_PR.cfg */,
			);
			path = LS89;
			sourceTree = "<group>";
		};
		E91CACC71B8C110E00EE3FCC /* optimization_euler */ = {
			isa = PBXGroup;
			children = (
				E91CACC81B8C110E00EE3FCC /* pitching_naca64a010 */,
				E91CACCA1B8C110E00EE3FCC /* pitching_oneram6 */,
				E91CACCC1B8C110E00EE3FCC /* rotating_naca0012 */,
				E91CACCE1B8C110E00EE3FCC /* steady_inverse_design */,
				E91CACD01B8C110E00EE3FCC /* steady_naca0012 */,
				E91CACD31B8C110E00EE3FCC /* steady_oneram6 */,
			);
			path = optimization_euler;
			sourceTree = "<group>";
		};
		E91CACC81B8C110E00EE3FCC /* pitching_naca64a010 */ = {
			isa = PBXGroup;
			children = (
				E91CACC91B8C110E00EE3FCC /* pitching_NACA64A010.cfg */,
			);
			path = pitching_naca64a010;
			sourceTree = "<group>";
		};
		E91CACCA1B8C110E00EE3FCC /* pitching_oneram6 */ = {
			isa = PBXGroup;
			children = (
				E91CACCB1B8C110E00EE3FCC /* pitching_ONERAM6.cfg */,
			);
			path = pitching_oneram6;
			sourceTree = "<group>";
		};
		E91CACCC1B8C110E00EE3FCC /* rotating_naca0012 */ = {
			isa = PBXGroup;
			children = (
				E91CACCD1B8C110E00EE3FCC /* rotating_NACA0012.cfg */,
			);
			path = rotating_naca0012;
			sourceTree = "<group>";
		};
		E91CACCE1B8C110E00EE3FCC /* steady_inverse_design */ = {
			isa = PBXGroup;
			children = (
				E91CACCF1B8C110E00EE3FCC /* inv_NACA0012.cfg */,
			);
			path = steady_inverse_design;
			sourceTree = "<group>";
		};
		E91CACD01B8C110E00EE3FCC /* steady_naca0012 */ = {
			isa = PBXGroup;
			children = (
				E91CACD11B8C110E00EE3FCC /* inv_NACA0012_adv.cfg */,
				E91CACD21B8C110E00EE3FCC /* inv_NACA0012_basic.cfg */,
			);
			path = steady_naca0012;
			sourceTree = "<group>";
		};
		E91CACD31B8C110E00EE3FCC /* steady_oneram6 */ = {
			isa = PBXGroup;
			children = (
				E91CACD41B8C110E00EE3FCC /* inv_ONERAM6_adv.cfg */,
				E91CACD51B8C110E00EE3FCC /* inv_ONERAM6_basic.cfg */,
			);
			path = steady_oneram6;
			sourceTree = "<group>";
		};
		E91CACD61B8C110E00EE3FCC /* optimization_rans */ = {
			isa = PBXGroup;
			children = (
				E91CACD71B8C110E00EE3FCC /* pitching_naca64a010 */,
				E91CACD91B8C110E00EE3FCC /* pitching_oneram6 */,
				E91CACDB1B8C110E00EE3FCC /* steady_oneram6 */,
				E91CACDD1B8C110E00EE3FCC /* steady_rae2822 */,
			);
			path = optimization_rans;
			sourceTree = "<group>";
		};
		E91CACD71B8C110E00EE3FCC /* pitching_naca64a010 */ = {
			isa = PBXGroup;
			children = (
				E91CACD81B8C110E00EE3FCC /* turb_NACA64A010.cfg */,
			);
			path = pitching_naca64a010;
			sourceTree = "<group>";
		};
		E91CACD91B8C110E00EE3FCC /* pitching_oneram6 */ = {
			isa = PBXGroup;
			children = (
				E91CACDA1B8C110E00EE3FCC /* turb_ONERAM6.cfg */,
			);
			path = pitching_oneram6;
			sourceTree = "<group>";
		};
		E91CACDB1B8C110E00EE3FCC /* steady_oneram6 */ = {
			isa = PBXGroup;
			children = (
				E91CACDC1B8C110E00EE3FCC /* turb_ONERAM6.cfg */,
			);
			path = steady_oneram6;
			sourceTree = "<group>";
		};
		E91CACDD1B8C110E00EE3FCC /* steady_rae2822 */ = {
			isa = PBXGroup;
			children = (
				E91CACDE1B8C110E00EE3FCC /* turb_SA_RAE2822.cfg */,
			);
			path = steady_rae2822;
			sourceTree = "<group>";
		};
		E91CACE01B8C110E00EE3FCC /* rans */ = {
			isa = PBXGroup;
			children = (
				E91CACE11B8C110E00EE3FCC /* flatplate */,
				E91CACE41B8C110E00EE3FCC /* naca0012 */,
				E91CACE81B8C110E00EE3FCC /* oneram6 */,
				E91CACEA1B8C110E00EE3FCC /* rae2822 */,
				E91CACED1B8C110E00EE3FCC /* s809 */,
				E91CACF01B8C110E00EE3FCC /* vki_turbine */,
			);
			path = rans;
			sourceTree = "<group>";
		};
		E91CACE11B8C110E00EE3FCC /* flatplate */ = {
			isa = PBXGroup;
			children = (
				E91CACE21B8C110E00EE3FCC /* turb_SA_flatplate.cfg */,
				E91CACE31B8C110E00EE3FCC /* turb_SST_flatplate.cfg */,
			);
			path = flatplate;
			sourceTree = "<group>";
		};
		E91CACE41B8C110E00EE3FCC /* naca0012 */ = {
			isa = PBXGroup;
			children = (
				E91CACE51B8C110E00EE3FCC /* turb_NACA0012_sa.cfg */,
				E91CACE61B8C110E00EE3FCC /* turb_NACA0012_sa_neg.cfg */,
				E91CACE71B8C110E00EE3FCC /* turb_NACA0012_sst.cfg */,
			);
			path = naca0012;
			sourceTree = "<group>";
		};
		E91CACE81B8C110E00EE3FCC /* oneram6 */ = {
			isa = PBXGroup;
			children = (
				E91CACE91B8C110E00EE3FCC /* turb_ONERAM6.cfg */,
			);
			path = oneram6;
			sourceTree = "<group>";
		};
		E91CACEA1B8C110E00EE3FCC /* rae2822 */ = {
			isa = PBXGroup;
			children = (
				E91CACEB1B8C110E00EE3FCC /* turb_SA_RAE2822.cfg */,
				E91CACEC1B8C110E00EE3FCC /* turb_SST_RAE2822.cfg */,
			);
			path = rae2822;
			sourceTree = "<group>";
		};
		E91CACED1B8C110E00EE3FCC /* s809 */ = {
			isa = PBXGroup;
			children = (
				E91CACEE1B8C110E00EE3FCC /* trans_s809.cfg */,
				E91CACEF1B8C110E00EE3FCC /* turb_S809.cfg */,
			);
			path = s809;
			sourceTree = "<group>";
		};
		E91CACF01B8C110E00EE3FCC /* vki_turbine */ = {
			isa = PBXGroup;
			children = (
				E91CACF11B8C110E00EE3FCC /* turb_vki.cfg */,
			);
			path = vki_turbine;
			sourceTree = "<group>";
		};
		E91CACF21B8C110E00EE3FCC /* rotating */ = {
			isa = PBXGroup;
			children = (
				E91CACF31B8C110E00EE3FCC /* caradonna_tung */,
				E91CACF51B8C110E00EE3FCC /* naca0012 */,
			);
			path = rotating;
			sourceTree = "<group>";
		};
		E91CACF31B8C110E00EE3FCC /* caradonna_tung */ = {
			isa = PBXGroup;
			children = (
				E91CACF41B8C110E00EE3FCC /* rot_caradonna_tung.cfg */,
			);
			path = caradonna_tung;
			sourceTree = "<group>";
		};
		E91CACF51B8C110E00EE3FCC /* naca0012 */ = {
			isa = PBXGroup;
			children = (
				E91CACF61B8C110E00EE3FCC /* rot_NACA0012.cfg */,
			);
			path = naca0012;
			sourceTree = "<group>";
		};
		E91CACF81B8C110E00EE3FCC /* harmonic_balance */ = {
			isa = PBXGroup;
			children = (
				E91CACF91B8C110E00EE3FCC /* HB.cfg */,
			);
			path = harmonic_balance;
			sourceTree = "<group>";
		};
		E91CACFE1B8C110E00EE3FCC /* unsteady */ = {
			isa = PBXGroup;
			children = (
				E91CACFF1B8C110E00EE3FCC /* pitching_naca64a010_euler */,
				E91CAD011B8C110E00EE3FCC /* pitching_naca64a010_rans */,
				E91CAD031B8C110E00EE3FCC /* plunging_naca0012 */,
				E91CAD051B8C110E00EE3FCC /* square_cylinder */,
			);
			path = unsteady;
			sourceTree = "<group>";
		};
		E91CACFF1B8C110E00EE3FCC /* pitching_naca64a010_euler */ = {
			isa = PBXGroup;
			children = (
				E91CAD001B8C110E00EE3FCC /* pitching_NACA64A010.cfg */,
			);
			path = pitching_naca64a010_euler;
			sourceTree = "<group>";
		};
		E91CAD011B8C110E00EE3FCC /* pitching_naca64a010_rans */ = {
			isa = PBXGroup;
			children = (
				E91CAD021B8C110E00EE3FCC /* turb_NACA64A010.cfg */,
			);
			path = pitching_naca64a010_rans;
			sourceTree = "<group>";
		};
		E91CAD031B8C110E00EE3FCC /* plunging_naca0012 */ = {
			isa = PBXGroup;
			children = (
				E91CAD041B8C110E00EE3FCC /* plunging_NACA0012.cfg */,
			);
			path = plunging_naca0012;
			sourceTree = "<group>";
		};
		E91CAD051B8C110E00EE3FCC /* square_cylinder */ = {
			isa = PBXGroup;
			children = (
				E91CAD061B8C110E00EE3FCC /* turb_square.cfg */,
			);
			path = square_cylinder;
			sourceTree = "<group>";
		};
		E91CAD071B8C117A00EE3FCC /* QuickStart */ = {
			isa = PBXGroup;
			children = (
				E91CAD081B8C117A00EE3FCC /* inv_NACA0012.cfg */,
				E91CAD091B8C117A00EE3FCC /* mesh_NACA0012_inv.su2 */,
			);
			name = QuickStart;
			path = ../../QuickStart;
			sourceTree = "<group>";
		};
		E941BB971B71D1AB005C6C06 /* datatypes */ = {
			isa = PBXGroup;
			children = (
				E941BB981B71D1AB005C6C06 /* adolc_forward_structure.hpp */,
				E941BB991B71D1AB005C6C06 /* adolc_forward_structure.inl */,
				E941BB9A1B71D1AB005C6C06 /* adolc_reverse_structure.hpp */,
				E941BB9B1B71D1AB005C6C06 /* adolc_reverse_structure.inl */,
				E941BB9C1B71D1AB005C6C06 /* codi_forward_structure.hpp */,
				E941BB9D1B71D1AB005C6C06 /* codi_forward_structure.inl */,
				E941BB9E1B71D1AB005C6C06 /* codi_reverse_structure.hpp */,
				E941BB9F1B71D1AB005C6C06 /* codi_reverse_structure.inl */,
				E941BBA01B71D1AB005C6C06 /* complex_structure.hpp */,
				E941BBA11B71D1AB005C6C06 /* complex_structure.inl */,
				E941BBA21B71D1AB005C6C06 /* primitive_structure.hpp */,
				E941BBA31B71D1AB005C6C06 /* primitive_structure.inl */,
			);
			name = datatypes;
			path = ../../Common/include/datatypes;
			sourceTree = "<group>";
		};
		E9D9CE841C62A16D004119E9 /* MultiZone */ = {
			isa = PBXGroup;
			children = (
				E9D9CE881C62A1C8004119E9 /* transfer_structure.cpp */,
				E9D9CE871C62A1C8004119E9 /* transfer_physics.cpp */,
				E9D9CE851C62A1A7004119E9 /* interpolation_structure.cpp */,
			);
			name = MultiZone;
			sourceTree = "<group>";
		};
		E9F5F1B21CFF9CA200522F68 /* deformation */ = {
			isa = PBXGroup;
			children = (
				E9F5F1B31CFF9CA200522F68 /* brick_hex */,
				E9F5F1B61CFF9CA200522F68 /* brick_hex_rans */,
				E9F5F1B91CFF9CA200522F68 /* brick_prism */,
				E9F5F1BC1CFF9CA200522F68 /* brick_prism_rans */,
				E9F5F1BF1CFF9CA200522F68 /* brick_pyra */,
				E9F5F1C21CFF9CA200522F68 /* brick_tets */,
				E9F5F1C51CFF9CA200522F68 /* naca0012 */,
				E9F5F1CD1CFF9CA200522F68 /* naca4412 */,
				E9F5F1D01CFF9CA200522F68 /* rae2822 */,
			);
			path = deformation;
			sourceTree = "<group>";
		};
		E9F5F1B31CFF9CA200522F68 /* brick_hex */ = {
			isa = PBXGroup;
			children = (
				E9F5F1B41CFF9CA200522F68 /* def_brick_hex.cfg */,
			);
			path = brick_hex;
			sourceTree = "<group>";
		};
		E9F5F1B61CFF9CA200522F68 /* brick_hex_rans */ = {
			isa = PBXGroup;
			children = (
				E9F5F1B71CFF9CA200522F68 /* def_brick_hex_rans.cfg */,
			);
			path = brick_hex_rans;
			sourceTree = "<group>";
		};
		E9F5F1B91CFF9CA200522F68 /* brick_prism */ = {
			isa = PBXGroup;
			children = (
				E9F5F1BA1CFF9CA200522F68 /* def_brick_prism.cfg */,
			);
			path = brick_prism;
			sourceTree = "<group>";
		};
		E9F5F1BC1CFF9CA200522F68 /* brick_prism_rans */ = {
			isa = PBXGroup;
			children = (
				E9F5F1BD1CFF9CA200522F68 /* def_brick_prism_rans.cfg */,
			);
			path = brick_prism_rans;
			sourceTree = "<group>";
		};
		E9F5F1BF1CFF9CA200522F68 /* brick_pyra */ = {
			isa = PBXGroup;
			children = (
				E9F5F1C01CFF9CA200522F68 /* def_brick_pyra.cfg */,
			);
			path = brick_pyra;
			sourceTree = "<group>";
		};
		E9F5F1C21CFF9CA200522F68 /* brick_tets */ = {
			isa = PBXGroup;
			children = (
				E9F5F1C31CFF9CA200522F68 /* def_brick_tets.cfg */,
			);
			path = brick_tets;
			sourceTree = "<group>";
		};
		E9F5F1C51CFF9CA200522F68 /* naca0012 */ = {
			isa = PBXGroup;
			children = (
				E9F5F1C61CFF9CA200522F68 /* def_NACA0012.cfg */,
			);
			path = naca0012;
			sourceTree = "<group>";
		};
		E9F5F1CD1CFF9CA200522F68 /* naca4412 */ = {
			isa = PBXGroup;
			children = (
				E9F5F1CE1CFF9CA200522F68 /* def_NACA4412.cfg */,
			);
			path = naca4412;
			sourceTree = "<group>";
		};
		E9F5F1D01CFF9CA200522F68 /* rae2822 */ = {
			isa = PBXGroup;
			children = (
				E9F5F1D11CFF9CA200522F68 /* def_RAE2822.cfg */,
			);
			path = rae2822;
			sourceTree = "<group>";
		};
/* End PBXGroup section */

/* Begin PBXNativeTarget section */
		8DD76F620486A84900D96B5E /* SU2_CFD */ = {
			isa = PBXNativeTarget;
			buildConfigurationList = 1DEB923108733DC60010E9CD /* Build configuration list for PBXNativeTarget "SU2_CFD" */;
			buildPhases = (
				8DD76F640486A84900D96B5E /* Sources */,
				8DD76F660486A84900D96B5E /* Frameworks */,
				8DD76F690486A84900D96B5E /* CopyFiles */,
			);
			buildRules = (
			);
			dependencies = (
			);
			name = SU2_CFD;
			productInstallPath = "$(HOME)/bin";
			productName = SU2_CFD;
			productReference = 0541ABEE1370F5A6002D668B /* SU2_CFD */;
			productType = "com.apple.product-type.tool";
		};
/* End PBXNativeTarget section */

/* Begin PBXProject section */
		08FB7793FE84155DC02AAC07 /* Project object */ = {
			isa = PBXProject;
			attributes = {
				LastUpgradeCheck = 0700;
			};
			buildConfigurationList = 1DEB923508733DC60010E9CD /* Build configuration list for PBXProject "SU2_CFD" */;
			compatibilityVersion = "Xcode 3.2";
			developmentRegion = English;
			hasScannedForEncodings = 1;
			knownRegions = (
				English,
				Japanese,
				French,
				German,
			);
			mainGroup = 08FB7794FE84155DC02AAC07 /* SU2_CFD */;
			projectDirPath = "";
			projectRoot = "";
			targets = (
				8DD76F620486A84900D96B5E /* SU2_CFD */,
			);
		};
/* End PBXProject section */

/* Begin PBXSourcesBuildPhase section */
		8DD76F640486A84900D96B5E /* Sources */ = {
			isa = PBXSourcesBuildPhase;
			buildActionMask = 2147483647;
			files = (
				E9D9CE8A1C62A1C8004119E9 /* transfer_structure.cpp in Sources */,
				E9FB897F1D792BBD009B00F1 /* gauss_jacobi_quadrature.cpp in Sources */,
				05E6DB9217EB61E600FA1F7E /* config_structure.cpp in Sources */,
				E9FB897E1D792BBD009B00F1 /* fem_wall_distance.cpp in Sources */,
				05755F0A1A54AC4500600019 /* output_su2.cpp in Sources */,
				05E6DB9317EB61E600FA1F7E /* dual_grid_structure.cpp in Sources */,
				05E6DB9417EB61E600FA1F7E /* geometry_structure.cpp in Sources */,
				05E6DB9517EB61E600FA1F7E /* grid_adaptation_structure.cpp in Sources */,
				05AF9F221BE1E1830062E1F1 /* gauss_structure.cpp in Sources */,
				0530E57017FDF7D300733CE8 /* numerics_direct_elasticity.cpp in Sources */,
				0530E56A17FDF7AC00733CE8 /* solver_direct_elasticity.cpp in Sources */,
				05E6DB9617EB61E600FA1F7E /* grid_movement_structure.cpp in Sources */,
				E9FB89741D792B58009B00F1 /* numerics_direct_mean_fem.cpp in Sources */,
				05E6DB9717EB61E600FA1F7E /* linear_solvers_structure.cpp in Sources */,
				05E6DB9817EB61E600FA1F7E /* matrix_structure.cpp in Sources */,
				05E6DB9917EB61E600FA1F7E /* primal_grid_structure.cpp in Sources */,
				05AF9F201BE1E1830062E1F1 /* element_linear.cpp in Sources */,
				05E6DB9A17EB61E600FA1F7E /* vector_structure.cpp in Sources */,
				05E6DC0117EB62A100FA1F7E /* definition_structure.cpp in Sources */,
				05E6DC0317EB62A100FA1F7E /* integration_structure.cpp in Sources */,
				E941BBAE1B71D564005C6C06 /* variable_adjoint_discrete.cpp in Sources */,
				E9F512C81CB2FD6B004D5089 /* numerics_direct_elasticity_linear.cpp in Sources */,
				05E6DC0417EB62A100FA1F7E /* integration_time.cpp in Sources */,
				05F1089B1978D2AE00F2F288 /* fluid_model_ppr.cpp in Sources */,
				0530E57217FDF7D800733CE8 /* numerics_direct_poisson.cpp in Sources */,
				E9FB897C1D792BBD009B00F1 /* fem_integration_rules.cpp in Sources */,
				E941BB8E1B71D0D0005C6C06 /* solver_adjoint_discrete.cpp in Sources */,
				05E6DC0517EB62A100FA1F7E /* iteration_structure.cpp in Sources */,
				05E6DC0717EB62A100FA1F7E /* numerics_adjoint_levelset.cpp in Sources */,
				05E6DC0817EB62A100FA1F7E /* numerics_adjoint_mean.cpp in Sources */,
				0530E56817FDF79500733CE8 /* solver_direct_poisson.cpp in Sources */,
				05AF9F211BE1E1830062E1F1 /* element_structure.cpp in Sources */,
				E9AA98A71BB3436900B7FE37 /* driver_structure.cpp in Sources */,
				05E6DC0B17EB62A100FA1F7E /* numerics_adjoint_turbulent.cpp in Sources */,
				05F108A41978D2F200F2F288 /* transport_model.cpp in Sources */,
				E9FB89801D792BBD009B00F1 /* gelite.cpp in Sources */,
				E9B78B691DD283AA00D8B4E8 /* fem_work_estimate_metis.cpp in Sources */,
				E9FDF6EA1D2DD0560066E49C /* adt_structure.cpp in Sources */,
				05E6DC0E17EB62A100FA1F7E /* numerics_direct_heat.cpp in Sources */,
				05F1089A1978D2AE00F2F288 /* fluid_model_pig.cpp in Sources */,
				05E6DC1017EB62A100FA1F7E /* numerics_direct_mean.cpp in Sources */,
				E9D85B4C1C3F1B9E0077122F /* ad_structure.cpp in Sources */,
				0530E56E17FDF7C600733CE8 /* variable_direct_elasticity.cpp in Sources */,
				05F1089D1978D2AE00F2F288 /* fluid_model.cpp in Sources */,
				05E6DC1317EB62A100FA1F7E /* numerics_direct_transition.cpp in Sources */,
				0506980A1AA6179100FF4F07 /* output_fieldview.cpp in Sources */,
				05E6DC1417EB62A100FA1F7E /* numerics_direct_turbulent.cpp in Sources */,
				05E6DC1517EB62A100FA1F7E /* numerics_direct_wave.cpp in Sources */,
				05E6DC1817EB62A100FA1F7E /* numerics_structure.cpp in Sources */,
				05E6DC1917EB62A100FA1F7E /* numerics_template.cpp in Sources */,
				E9B78B681DD283AA00D8B4E8 /* dense_matrix_product.cpp in Sources */,
				05E6DC1A17EB62A100FA1F7E /* output_cgns.cpp in Sources */,
				05E6DC1B17EB62A100FA1F7E /* output_paraview.cpp in Sources */,
				05E6DC1C17EB62A100FA1F7E /* output_structure.cpp in Sources */,
				0530E56C17FDF7BD00733CE8 /* variable_direct_poisson.cpp in Sources */,
				05E6DC1D17EB62A100FA1F7E /* output_tecplot.cpp in Sources */,
				E9D9CE861C62A1A7004119E9 /* interpolation_structure.cpp in Sources */,
				05E6DC1E17EB62A100FA1F7E /* solver_adjoint_levelset.cpp in Sources */,
				05F1089C1978D2AE00F2F288 /* fluid_model_pvdw.cpp in Sources */,
				05E6DC1F17EB62A100FA1F7E /* solver_adjoint_mean.cpp in Sources */,
				05E6DC2217EB62A100FA1F7E /* solver_adjoint_turbulent.cpp in Sources */,
				05E6DC2517EB62A100FA1F7E /* solver_direct_heat.cpp in Sources */,
				05E6DC2717EB62A100FA1F7E /* solver_direct_mean.cpp in Sources */,
				E9F512C91CB2FD6B004D5089 /* numerics_direct_elasticity_nonlinear.cpp in Sources */,
				05E6DC2A17EB62A100FA1F7E /* solver_direct_transition.cpp in Sources */,
				05E6DC2B17EB62A100FA1F7E /* solver_direct_turbulent.cpp in Sources */,
				05E6DC2C17EB62A100FA1F7E /* solver_direct_wave.cpp in Sources */,
				E941BB941B71D124005C6C06 /* mpi_structure.cpp in Sources */,
				E9FB897B1D792BBD009B00F1 /* fem_geometry_structure.cpp in Sources */,
				05E6DC2F17EB62A100FA1F7E /* solver_structure.cpp in Sources */,
				05E6DC3017EB62A100FA1F7E /* solver_template.cpp in Sources */,
				05E6DC3117EB62A100FA1F7E /* SU2_CFD.cpp in Sources */,
				05E6DC3317EB62A100FA1F7E /* variable_adjoint_levelset.cpp in Sources */,
				E9FB89821D792BFC009B00F1 /* solver_direct_mean_fem.cpp in Sources */,
				05E6DC3417EB62A100FA1F7E /* variable_adjoint_mean.cpp in Sources */,
				05E6DC3717EB62A100FA1F7E /* variable_adjoint_turbulent.cpp in Sources */,
				05E6DC3A17EB62A100FA1F7E /* variable_direct_heat.cpp in Sources */,
				05E6DC3C17EB62A100FA1F7E /* variable_direct_mean.cpp in Sources */,
				05E6DC3F17EB62A100FA1F7E /* variable_direct_transition.cpp in Sources */,
				05E6DC4017EB62A100FA1F7E /* variable_direct_turbulent.cpp in Sources */,
				E9FB897D1D792BBD009B00F1 /* fem_standard_element.cpp in Sources */,
				05E6DC4117EB62A100FA1F7E /* variable_direct_wave.cpp in Sources */,
				E9D9CE891C62A1C8004119E9 /* transfer_physics.cpp in Sources */,
				E941BB931B71D124005C6C06 /* linear_solvers_structure_b.cpp in Sources */,
				05E6DC4417EB62A100FA1F7E /* variable_structure.cpp in Sources */,
				05E6DC4517EB62A100FA1F7E /* variable_template.cpp in Sources */,
			);
			runOnlyForDeploymentPostprocessing = 0;
		};
/* End PBXSourcesBuildPhase section */

/* Begin XCBuildConfiguration section */
		1DEB923208733DC60010E9CD /* Debug */ = {
			isa = XCBuildConfiguration;
			buildSettings = {
				ALWAYS_SEARCH_USER_PATHS = NO;
				CLANG_CXX_LANGUAGE_STANDARD = "c++98";
				CLANG_CXX_LIBRARY = "libstdc++";
				CLANG_ENABLE_MODULES = YES;
				CLANG_WARN_BOOL_CONVERSION = YES;
				CLANG_WARN_CONSTANT_CONVERSION = YES;
				CLANG_WARN_DIRECT_OBJC_ISA_USAGE = YES_ERROR;
				CLANG_WARN_EMPTY_BODY = YES;
				CLANG_WARN_ENUM_CONVERSION = YES;
				CLANG_WARN_IMPLICIT_SIGN_CONVERSION = NO;
				CLANG_WARN_INT_CONVERSION = YES;
				CLANG_WARN_OBJC_ROOT_CLASS = YES_ERROR;
				CLANG_WARN_SUSPICIOUS_IMPLICIT_CONVERSION = NO;
				CLANG_WARN__DUPLICATE_METHOD_MATCH = YES;
				COPY_PHASE_STRIP = NO;
				CURRENT_PROJECT_VERSION = 4.3.0;
				GCC_DYNAMIC_NO_PIC = NO;
				GCC_MODEL_TUNING = G5;
				GCC_OPTIMIZATION_LEVEL = 3;
				GCC_PREPROCESSOR_DEFINITIONS = "";
				"GCC_PREPROCESSOR_DEFINITIONS[arch=*]" = "";
				GCC_SYMBOLS_PRIVATE_EXTERN = NO;
				GCC_TREAT_IMPLICIT_FUNCTION_DECLARATIONS_AS_ERRORS = NO;
				GCC_TREAT_INCOMPATIBLE_POINTER_TYPE_WARNINGS_AS_ERRORS = NO;
				GCC_WARN_64_TO_32_BIT_CONVERSION = YES;
				GCC_WARN_ABOUT_MISSING_FIELD_INITIALIZERS = NO;
				GCC_WARN_ABOUT_MISSING_NEWLINE = NO;
				GCC_WARN_ABOUT_MISSING_PROTOTYPES = NO;
				GCC_WARN_ABOUT_RETURN_TYPE = YES_ERROR;
				GCC_WARN_FOUR_CHARACTER_CONSTANTS = NO;
				GCC_WARN_INITIALIZER_NOT_FULLY_BRACKETED = NO;
				GCC_WARN_SHADOW = NO;
				GCC_WARN_SIGN_COMPARE = NO;
				GCC_WARN_UNDECLARED_SELECTOR = YES;
				GCC_WARN_UNINITIALIZED_AUTOS = YES_AGGRESSIVE;
				GCC_WARN_UNKNOWN_PRAGMAS = NO;
				GCC_WARN_UNUSED_FUNCTION = YES;
				GCC_WARN_UNUSED_LABEL = NO;
				GCC_WARN_UNUSED_PARAMETER = NO;
				GCC_WARN_UNUSED_VALUE = YES;
				GCC_WARN_UNUSED_VARIABLE = YES;
				INSTALL_PATH = /usr/local/bin;
				MACOSX_DEPLOYMENT_TARGET = 10.11;
				PRODUCT_NAME = SU2_CFD;
				WARNING_CFLAGS = (
					"-Wall",
					"-Wextra",
					"-Wunused",
					"-Wno-unused-parameter",
				);
			};
			name = Debug;
		};
		1DEB923308733DC60010E9CD /* Release */ = {
			isa = XCBuildConfiguration;
			buildSettings = {
				ALWAYS_SEARCH_USER_PATHS = NO;
				CLANG_CXX_LANGUAGE_STANDARD = "c++98";
				CLANG_CXX_LIBRARY = "libstdc++";
				CLANG_ENABLE_MODULES = YES;
				CLANG_WARN_BOOL_CONVERSION = YES;
				CLANG_WARN_CONSTANT_CONVERSION = YES;
				CLANG_WARN_DIRECT_OBJC_ISA_USAGE = YES_ERROR;
				CLANG_WARN_EMPTY_BODY = YES;
				CLANG_WARN_ENUM_CONVERSION = YES;
				CLANG_WARN_IMPLICIT_SIGN_CONVERSION = NO;
				CLANG_WARN_INT_CONVERSION = YES;
				CLANG_WARN_OBJC_ROOT_CLASS = YES_ERROR;
				CLANG_WARN_SUSPICIOUS_IMPLICIT_CONVERSION = NO;
				CLANG_WARN__DUPLICATE_METHOD_MATCH = YES;
				CURRENT_PROJECT_VERSION = 4.3.0;
				DEBUG_INFORMATION_FORMAT = "dwarf-with-dsym";
				GCC_MODEL_TUNING = G5;
				GCC_OPTIMIZATION_LEVEL = 3;
				GCC_TREAT_IMPLICIT_FUNCTION_DECLARATIONS_AS_ERRORS = NO;
				GCC_TREAT_INCOMPATIBLE_POINTER_TYPE_WARNINGS_AS_ERRORS = NO;
				GCC_WARN_64_TO_32_BIT_CONVERSION = YES;
				GCC_WARN_ABOUT_MISSING_FIELD_INITIALIZERS = NO;
				GCC_WARN_ABOUT_MISSING_NEWLINE = NO;
				GCC_WARN_ABOUT_MISSING_PROTOTYPES = NO;
				GCC_WARN_ABOUT_RETURN_TYPE = YES_ERROR;
				GCC_WARN_FOUR_CHARACTER_CONSTANTS = NO;
				GCC_WARN_INITIALIZER_NOT_FULLY_BRACKETED = NO;
				GCC_WARN_SHADOW = NO;
				GCC_WARN_SIGN_COMPARE = NO;
				GCC_WARN_UNDECLARED_SELECTOR = YES;
				GCC_WARN_UNINITIALIZED_AUTOS = YES_AGGRESSIVE;
				GCC_WARN_UNKNOWN_PRAGMAS = NO;
				GCC_WARN_UNUSED_FUNCTION = YES;
				GCC_WARN_UNUSED_LABEL = NO;
				GCC_WARN_UNUSED_PARAMETER = NO;
				GCC_WARN_UNUSED_VALUE = YES;
				GCC_WARN_UNUSED_VARIABLE = YES;
				INSTALL_PATH = /usr/local/bin;
				MACOSX_DEPLOYMENT_TARGET = 10.11;
				PRODUCT_NAME = SU2_CFD;
				WARNING_CFLAGS = (
					"-Wall",
					"-Wextra",
					"-Wunused",
					"-Wno-unused-parameter",
				);
			};
			name = Release;
		};
		1DEB923608733DC60010E9CD /* Debug */ = {
			isa = XCBuildConfiguration;
			buildSettings = {
				CLANG_WARN_EMPTY_BODY = YES;
				CLANG_WARN_IMPLICIT_SIGN_CONVERSION = YES;
				CLANG_WARN_NULLABLE_TO_NONNULL_CONVERSION = YES;
				CLANG_WARN_SUSPICIOUS_IMPLICIT_CONVERSION = YES;
				CLANG_WARN_UNREACHABLE_CODE = YES;
				ENABLE_TESTABILITY = YES;
				GCC_C_LANGUAGE_STANDARD = gnu99;
				GCC_OPTIMIZATION_LEVEL = 0;
				GCC_PREPROCESSOR_DEFINITIONS = "";
				GCC_WARN_ABOUT_RETURN_TYPE = YES;
				GCC_WARN_SHADOW = YES;
				GCC_WARN_SIGN_COMPARE = YES;
				GCC_WARN_UNINITIALIZED_AUTOS = YES;
				GCC_WARN_UNUSED_FUNCTION = YES;
				GCC_WARN_UNUSED_LABEL = YES;
				GCC_WARN_UNUSED_PARAMETER = YES;
				GCC_WARN_UNUSED_VARIABLE = YES;
				ONLY_ACTIVE_ARCH = YES;
				SDKROOT = macosx;
			};
			name = Debug;
		};
		1DEB923708733DC60010E9CD /* Release */ = {
			isa = XCBuildConfiguration;
			buildSettings = {
				CLANG_WARN_EMPTY_BODY = YES;
				CLANG_WARN_IMPLICIT_SIGN_CONVERSION = YES;
				CLANG_WARN_NULLABLE_TO_NONNULL_CONVERSION = YES;
				CLANG_WARN_SUSPICIOUS_IMPLICIT_CONVERSION = YES;
				CLANG_WARN_UNREACHABLE_CODE = YES;
				GCC_C_LANGUAGE_STANDARD = gnu99;
				GCC_WARN_ABOUT_RETURN_TYPE = YES;
				GCC_WARN_SHADOW = YES;
				GCC_WARN_SIGN_COMPARE = YES;
				GCC_WARN_UNINITIALIZED_AUTOS = YES;
				GCC_WARN_UNUSED_FUNCTION = YES;
				GCC_WARN_UNUSED_LABEL = YES;
				GCC_WARN_UNUSED_PARAMETER = YES;
				GCC_WARN_UNUSED_VARIABLE = YES;
				ONLY_ACTIVE_ARCH = YES;
				SDKROOT = macosx;
			};
			name = Release;
		};
/* End XCBuildConfiguration section */

/* Begin XCConfigurationList section */
		1DEB923108733DC60010E9CD /* Build configuration list for PBXNativeTarget "SU2_CFD" */ = {
			isa = XCConfigurationList;
			buildConfigurations = (
				1DEB923208733DC60010E9CD /* Debug */,
				1DEB923308733DC60010E9CD /* Release */,
			);
			defaultConfigurationIsVisible = 0;
			defaultConfigurationName = Release;
		};
		1DEB923508733DC60010E9CD /* Build configuration list for PBXProject "SU2_CFD" */ = {
			isa = XCConfigurationList;
			buildConfigurations = (
				1DEB923608733DC60010E9CD /* Debug */,
				1DEB923708733DC60010E9CD /* Release */,
			);
			defaultConfigurationIsVisible = 0;
			defaultConfigurationName = Release;
		};
/* End XCConfigurationList section */
	};
	rootObject = 08FB7793FE84155DC02AAC07 /* Project object */;
}<|MERGE_RESOLUTION|>--- conflicted
+++ resolved
@@ -76,22 +76,12 @@
 		E941BB941B71D124005C6C06 /* mpi_structure.cpp in Sources */ = {isa = PBXBuildFile; fileRef = E941BB911B71D124005C6C06 /* mpi_structure.cpp */; };
 		E941BBAE1B71D564005C6C06 /* variable_adjoint_discrete.cpp in Sources */ = {isa = PBXBuildFile; fileRef = E941BBAD1B71D564005C6C06 /* variable_adjoint_discrete.cpp */; };
 		E9AA98A71BB3436900B7FE37 /* driver_structure.cpp in Sources */ = {isa = PBXBuildFile; fileRef = E9AA98A61BB3436900B7FE37 /* driver_structure.cpp */; };
-		E9B78B681DD283AA00D8B4E8 /* dense_matrix_product.cpp in Sources */ = {isa = PBXBuildFile; fileRef = E9B78B661DD283AA00D8B4E8 /* dense_matrix_product.cpp */; };
-		E9B78B691DD283AA00D8B4E8 /* fem_work_estimate_metis.cpp in Sources */ = {isa = PBXBuildFile; fileRef = E9B78B671DD283AA00D8B4E8 /* fem_work_estimate_metis.cpp */; };
 		E9D85B4C1C3F1B9E0077122F /* ad_structure.cpp in Sources */ = {isa = PBXBuildFile; fileRef = E9D85B4B1C3F1B9E0077122F /* ad_structure.cpp */; };
 		E9D9CE861C62A1A7004119E9 /* interpolation_structure.cpp in Sources */ = {isa = PBXBuildFile; fileRef = E9D9CE851C62A1A7004119E9 /* interpolation_structure.cpp */; };
 		E9D9CE891C62A1C8004119E9 /* transfer_physics.cpp in Sources */ = {isa = PBXBuildFile; fileRef = E9D9CE871C62A1C8004119E9 /* transfer_physics.cpp */; };
 		E9D9CE8A1C62A1C8004119E9 /* transfer_structure.cpp in Sources */ = {isa = PBXBuildFile; fileRef = E9D9CE881C62A1C8004119E9 /* transfer_structure.cpp */; };
 		E9F512C81CB2FD6B004D5089 /* numerics_direct_elasticity_linear.cpp in Sources */ = {isa = PBXBuildFile; fileRef = E9F512C61CB2FD6B004D5089 /* numerics_direct_elasticity_linear.cpp */; };
 		E9F512C91CB2FD6B004D5089 /* numerics_direct_elasticity_nonlinear.cpp in Sources */ = {isa = PBXBuildFile; fileRef = E9F512C71CB2FD6B004D5089 /* numerics_direct_elasticity_nonlinear.cpp */; };
-		E9FB89741D792B58009B00F1 /* numerics_direct_mean_fem.cpp in Sources */ = {isa = PBXBuildFile; fileRef = E9FB89731D792B58009B00F1 /* numerics_direct_mean_fem.cpp */; };
-		E9FB897B1D792BBD009B00F1 /* fem_geometry_structure.cpp in Sources */ = {isa = PBXBuildFile; fileRef = E9FB89751D792BBD009B00F1 /* fem_geometry_structure.cpp */; };
-		E9FB897C1D792BBD009B00F1 /* fem_integration_rules.cpp in Sources */ = {isa = PBXBuildFile; fileRef = E9FB89761D792BBD009B00F1 /* fem_integration_rules.cpp */; };
-		E9FB897D1D792BBD009B00F1 /* fem_standard_element.cpp in Sources */ = {isa = PBXBuildFile; fileRef = E9FB89771D792BBD009B00F1 /* fem_standard_element.cpp */; };
-		E9FB897E1D792BBD009B00F1 /* fem_wall_distance.cpp in Sources */ = {isa = PBXBuildFile; fileRef = E9FB89781D792BBD009B00F1 /* fem_wall_distance.cpp */; };
-		E9FB897F1D792BBD009B00F1 /* gauss_jacobi_quadrature.cpp in Sources */ = {isa = PBXBuildFile; fileRef = E9FB89791D792BBD009B00F1 /* gauss_jacobi_quadrature.cpp */; };
-		E9FB89801D792BBD009B00F1 /* gelite.cpp in Sources */ = {isa = PBXBuildFile; fileRef = E9FB897A1D792BBD009B00F1 /* gelite.cpp */; };
-		E9FB89821D792BFC009B00F1 /* solver_direct_mean_fem.cpp in Sources */ = {isa = PBXBuildFile; fileRef = E9FB89811D792BFC009B00F1 /* solver_direct_mean_fem.cpp */; };
 		E9FDF6EA1D2DD0560066E49C /* adt_structure.cpp in Sources */ = {isa = PBXBuildFile; fileRef = E9FDF6E91D2DD0560066E49C /* adt_structure.cpp */; };
 /* End PBXBuildFile section */
 
@@ -117,7 +107,7 @@
 		0530E57117FDF7D800733CE8 /* numerics_direct_poisson.cpp */ = {isa = PBXFileReference; fileEncoding = 4; lastKnownFileType = sourcecode.cpp.cpp; lineEnding = 0; name = numerics_direct_poisson.cpp; path = ../../SU2_CFD/src/numerics_direct_poisson.cpp; sourceTree = "<group>"; xcLanguageSpecificationIdentifier = xcode.lang.cpp; };
 		0541ABEE1370F5A6002D668B /* SU2_CFD */ = {isa = PBXFileReference; explicitFileType = "compiled.mach-o.executable"; includeInIndex = 0; path = SU2_CFD; sourceTree = BUILT_PRODUCTS_DIR; };
 		0541C14E1A7EA6970095A680 /* config_template_basic.cfg */ = {isa = PBXFileReference; lastKnownFileType = text; name = config_template_basic.cfg; path = ../../config_template_basic.cfg; sourceTree = "<group>"; };
-		05755F091A54AC4500600019 /* output_su2.cpp */ = {isa = PBXFileReference; fileEncoding = 4; lastKnownFileType = sourcecode.cpp.cpp; lineEnding = 0; name = output_su2.cpp; path = ../../SU2_CFD/src/output_su2.cpp; sourceTree = "<group>"; };
+		05755F091A54AC4500600019 /* output_su2.cpp */ = {isa = PBXFileReference; fileEncoding = 4; lastKnownFileType = sourcecode.cpp.cpp; lineEnding = 0; name = output_su2.cpp; path = ../../SU2_CFD/src/output_su2.cpp; sourceTree = "<group>"; xcLanguageSpecificationIdentifier = xcode.lang.cpp; };
 		05AF9F1D1BE1E1830062E1F1 /* element_linear.cpp */ = {isa = PBXFileReference; fileEncoding = 4; lastKnownFileType = sourcecode.cpp.cpp; lineEnding = 0; name = element_linear.cpp; path = ../../Common/src/element_linear.cpp; sourceTree = "<group>"; xcLanguageSpecificationIdentifier = xcode.lang.cpp; };
 		05AF9F1E1BE1E1830062E1F1 /* element_structure.cpp */ = {isa = PBXFileReference; fileEncoding = 4; lastKnownFileType = sourcecode.cpp.cpp; lineEnding = 0; name = element_structure.cpp; path = ../../Common/src/element_structure.cpp; sourceTree = "<group>"; xcLanguageSpecificationIdentifier = xcode.lang.cpp; };
 		05AF9F1F1BE1E1830062E1F1 /* gauss_structure.cpp */ = {isa = PBXFileReference; fileEncoding = 4; lastKnownFileType = sourcecode.cpp.cpp; lineEnding = 0; name = gauss_structure.cpp; path = ../../Common/src/gauss_structure.cpp; sourceTree = "<group>"; xcLanguageSpecificationIdentifier = xcode.lang.cpp; };
@@ -151,14 +141,14 @@
 		05E6DB9117EB61E600FA1F7E /* vector_structure.cpp */ = {isa = PBXFileReference; fileEncoding = 4; lastKnownFileType = sourcecode.cpp.cpp; lineEnding = 0; name = vector_structure.cpp; path = ../../Common/src/vector_structure.cpp; sourceTree = "<group>"; xcLanguageSpecificationIdentifier = xcode.lang.cpp; };
 		05E6DBB017EB624700FA1F7E /* integration_structure.inl */ = {isa = PBXFileReference; lastKnownFileType = text; lineEnding = 0; name = integration_structure.inl; path = ../../SU2_CFD/include/integration_structure.inl; sourceTree = "<group>"; xcLanguageSpecificationIdentifier = xcode.lang.cpp; };
 		05E6DBB117EB624700FA1F7E /* numerics_structure.inl */ = {isa = PBXFileReference; lastKnownFileType = text; lineEnding = 0; name = numerics_structure.inl; path = ../../SU2_CFD/include/numerics_structure.inl; sourceTree = "<group>"; xcLanguageSpecificationIdentifier = xcode.lang.cpp; };
-		05E6DBB217EB624700FA1F7E /* solver_structure.inl */ = {isa = PBXFileReference; lastKnownFileType = text; lineEnding = 0; name = solver_structure.inl; path = ../../SU2_CFD/include/solver_structure.inl; sourceTree = "<group>"; };
+		05E6DBB217EB624700FA1F7E /* solver_structure.inl */ = {isa = PBXFileReference; lastKnownFileType = text; lineEnding = 0; name = solver_structure.inl; path = ../../SU2_CFD/include/solver_structure.inl; sourceTree = "<group>"; xcLanguageSpecificationIdentifier = xcode.lang.cpp; };
 		05E6DBB317EB624700FA1F7E /* variable_structure.inl */ = {isa = PBXFileReference; lastKnownFileType = text; lineEnding = 0; name = variable_structure.inl; path = ../../SU2_CFD/include/variable_structure.inl; sourceTree = "<group>"; xcLanguageSpecificationIdentifier = xcode.lang.cpp; };
 		05E6DBB417EB627400FA1F7E /* definition_structure.hpp */ = {isa = PBXFileReference; lastKnownFileType = sourcecode.cpp.h; lineEnding = 0; name = definition_structure.hpp; path = ../../SU2_CFD/include/definition_structure.hpp; sourceTree = "<group>"; xcLanguageSpecificationIdentifier = xcode.lang.cpp; };
 		05E6DBB517EB627400FA1F7E /* integration_structure.hpp */ = {isa = PBXFileReference; lastKnownFileType = sourcecode.cpp.h; lineEnding = 0; name = integration_structure.hpp; path = ../../SU2_CFD/include/integration_structure.hpp; sourceTree = "<group>"; xcLanguageSpecificationIdentifier = xcode.lang.cpp; };
 		05E6DBB617EB627400FA1F7E /* iteration_structure.hpp */ = {isa = PBXFileReference; lastKnownFileType = sourcecode.cpp.h; lineEnding = 0; name = iteration_structure.hpp; path = ../../SU2_CFD/include/iteration_structure.hpp; sourceTree = "<group>"; xcLanguageSpecificationIdentifier = xcode.lang.cpp; };
 		05E6DBB717EB627400FA1F7E /* numerics_structure.hpp */ = {isa = PBXFileReference; lastKnownFileType = sourcecode.cpp.h; lineEnding = 0; name = numerics_structure.hpp; path = ../../SU2_CFD/include/numerics_structure.hpp; sourceTree = "<group>"; xcLanguageSpecificationIdentifier = xcode.lang.cpp; };
 		05E6DBB817EB627400FA1F7E /* output_structure.hpp */ = {isa = PBXFileReference; lastKnownFileType = sourcecode.cpp.h; lineEnding = 0; name = output_structure.hpp; path = ../../SU2_CFD/include/output_structure.hpp; sourceTree = "<group>"; xcLanguageSpecificationIdentifier = xcode.lang.cpp; };
-		05E6DBB917EB627400FA1F7E /* solver_structure.hpp */ = {isa = PBXFileReference; lastKnownFileType = sourcecode.cpp.h; lineEnding = 0; name = solver_structure.hpp; path = ../../SU2_CFD/include/solver_structure.hpp; sourceTree = "<group>"; };
+		05E6DBB917EB627400FA1F7E /* solver_structure.hpp */ = {isa = PBXFileReference; lastKnownFileType = sourcecode.cpp.h; lineEnding = 0; name = solver_structure.hpp; path = ../../SU2_CFD/include/solver_structure.hpp; sourceTree = "<group>"; xcLanguageSpecificationIdentifier = xcode.lang.cpp; };
 		05E6DBBA17EB627400FA1F7E /* SU2_CFD.hpp */ = {isa = PBXFileReference; lastKnownFileType = sourcecode.cpp.h; lineEnding = 0; name = SU2_CFD.hpp; path = ../../SU2_CFD/include/SU2_CFD.hpp; sourceTree = "<group>"; xcLanguageSpecificationIdentifier = xcode.lang.cpp; };
 		05E6DBBB17EB627400FA1F7E /* variable_structure.hpp */ = {isa = PBXFileReference; lastKnownFileType = sourcecode.cpp.h; lineEnding = 0; name = variable_structure.hpp; path = ../../SU2_CFD/include/variable_structure.hpp; sourceTree = "<group>"; xcLanguageSpecificationIdentifier = xcode.lang.cpp; };
 		05E6DBBC17EB62A000FA1F7E /* definition_structure.cpp */ = {isa = PBXFileReference; fileEncoding = 4; lastKnownFileType = sourcecode.cpp.cpp; lineEnding = 0; name = definition_structure.cpp; path = ../../SU2_CFD/src/definition_structure.cpp; sourceTree = "<group>"; xcLanguageSpecificationIdentifier = xcode.lang.cpp; };
@@ -175,10 +165,10 @@
 		05E6DBD017EB62A100FA1F7E /* numerics_direct_wave.cpp */ = {isa = PBXFileReference; fileEncoding = 4; lastKnownFileType = sourcecode.cpp.cpp; lineEnding = 0; name = numerics_direct_wave.cpp; path = ../../SU2_CFD/src/numerics_direct_wave.cpp; sourceTree = "<group>"; xcLanguageSpecificationIdentifier = xcode.lang.cpp; };
 		05E6DBD317EB62A100FA1F7E /* numerics_structure.cpp */ = {isa = PBXFileReference; fileEncoding = 4; lastKnownFileType = sourcecode.cpp.cpp; lineEnding = 0; name = numerics_structure.cpp; path = ../../SU2_CFD/src/numerics_structure.cpp; sourceTree = "<group>"; xcLanguageSpecificationIdentifier = xcode.lang.cpp; };
 		05E6DBD417EB62A100FA1F7E /* numerics_template.cpp */ = {isa = PBXFileReference; fileEncoding = 4; lastKnownFileType = sourcecode.cpp.cpp; lineEnding = 0; name = numerics_template.cpp; path = ../../SU2_CFD/src/numerics_template.cpp; sourceTree = "<group>"; xcLanguageSpecificationIdentifier = xcode.lang.cpp; };
-		05E6DBD517EB62A100FA1F7E /* output_cgns.cpp */ = {isa = PBXFileReference; fileEncoding = 4; lastKnownFileType = sourcecode.cpp.cpp; lineEnding = 0; name = output_cgns.cpp; path = ../../SU2_CFD/src/output_cgns.cpp; sourceTree = "<group>"; };
+		05E6DBD517EB62A100FA1F7E /* output_cgns.cpp */ = {isa = PBXFileReference; fileEncoding = 4; lastKnownFileType = sourcecode.cpp.cpp; lineEnding = 0; name = output_cgns.cpp; path = ../../SU2_CFD/src/output_cgns.cpp; sourceTree = "<group>"; xcLanguageSpecificationIdentifier = xcode.lang.cpp; };
 		05E6DBD617EB62A100FA1F7E /* output_paraview.cpp */ = {isa = PBXFileReference; fileEncoding = 4; lastKnownFileType = sourcecode.cpp.cpp; lineEnding = 0; name = output_paraview.cpp; path = ../../SU2_CFD/src/output_paraview.cpp; sourceTree = "<group>"; xcLanguageSpecificationIdentifier = xcode.lang.cpp; };
-		05E6DBD717EB62A100FA1F7E /* output_structure.cpp */ = {isa = PBXFileReference; fileEncoding = 4; lastKnownFileType = sourcecode.cpp.cpp; lineEnding = 0; name = output_structure.cpp; path = ../../SU2_CFD/src/output_structure.cpp; sourceTree = "<group>"; };
-		05E6DBD817EB62A100FA1F7E /* output_tecplot.cpp */ = {isa = PBXFileReference; fileEncoding = 4; lastKnownFileType = sourcecode.cpp.cpp; lineEnding = 0; name = output_tecplot.cpp; path = ../../SU2_CFD/src/output_tecplot.cpp; sourceTree = "<group>"; };
+		05E6DBD717EB62A100FA1F7E /* output_structure.cpp */ = {isa = PBXFileReference; fileEncoding = 4; lastKnownFileType = sourcecode.cpp.cpp; lineEnding = 0; name = output_structure.cpp; path = ../../SU2_CFD/src/output_structure.cpp; sourceTree = "<group>"; xcLanguageSpecificationIdentifier = xcode.lang.cpp; };
+		05E6DBD817EB62A100FA1F7E /* output_tecplot.cpp */ = {isa = PBXFileReference; fileEncoding = 4; lastKnownFileType = sourcecode.cpp.cpp; lineEnding = 0; name = output_tecplot.cpp; path = ../../SU2_CFD/src/output_tecplot.cpp; sourceTree = "<group>"; xcLanguageSpecificationIdentifier = xcode.lang.cpp; };
 		05E6DBD917EB62A100FA1F7E /* solver_adjoint_levelset.cpp */ = {isa = PBXFileReference; fileEncoding = 4; lastKnownFileType = sourcecode.cpp.cpp; lineEnding = 0; name = solver_adjoint_levelset.cpp; path = ../../SU2_CFD/src/solver_adjoint_levelset.cpp; sourceTree = "<group>"; xcLanguageSpecificationIdentifier = xcode.lang.cpp; };
 		05E6DBDA17EB62A100FA1F7E /* solver_adjoint_mean.cpp */ = {isa = PBXFileReference; fileEncoding = 4; lastKnownFileType = sourcecode.cpp.cpp; lineEnding = 0; name = solver_adjoint_mean.cpp; path = ../../SU2_CFD/src/solver_adjoint_mean.cpp; sourceTree = "<group>"; xcLanguageSpecificationIdentifier = xcode.lang.cpp; };
 		05E6DBDD17EB62A100FA1F7E /* solver_adjoint_turbulent.cpp */ = {isa = PBXFileReference; fileEncoding = 4; lastKnownFileType = sourcecode.cpp.cpp; lineEnding = 0; name = solver_adjoint_turbulent.cpp; path = ../../SU2_CFD/src/solver_adjoint_turbulent.cpp; sourceTree = "<group>"; xcLanguageSpecificationIdentifier = xcode.lang.cpp; };
@@ -187,7 +177,7 @@
 		05E6DBE517EB62A100FA1F7E /* solver_direct_transition.cpp */ = {isa = PBXFileReference; fileEncoding = 4; lastKnownFileType = sourcecode.cpp.cpp; lineEnding = 0; name = solver_direct_transition.cpp; path = ../../SU2_CFD/src/solver_direct_transition.cpp; sourceTree = "<group>"; xcLanguageSpecificationIdentifier = xcode.lang.cpp; };
 		05E6DBE617EB62A100FA1F7E /* solver_direct_turbulent.cpp */ = {isa = PBXFileReference; fileEncoding = 4; lastKnownFileType = sourcecode.cpp.cpp; lineEnding = 0; name = solver_direct_turbulent.cpp; path = ../../SU2_CFD/src/solver_direct_turbulent.cpp; sourceTree = "<group>"; xcLanguageSpecificationIdentifier = xcode.lang.cpp; };
 		05E6DBE717EB62A100FA1F7E /* solver_direct_wave.cpp */ = {isa = PBXFileReference; fileEncoding = 4; lastKnownFileType = sourcecode.cpp.cpp; lineEnding = 0; name = solver_direct_wave.cpp; path = ../../SU2_CFD/src/solver_direct_wave.cpp; sourceTree = "<group>"; xcLanguageSpecificationIdentifier = xcode.lang.cpp; };
-		05E6DBEA17EB62A100FA1F7E /* solver_structure.cpp */ = {isa = PBXFileReference; fileEncoding = 4; lastKnownFileType = sourcecode.cpp.cpp; lineEnding = 0; name = solver_structure.cpp; path = ../../SU2_CFD/src/solver_structure.cpp; sourceTree = "<group>"; };
+		05E6DBEA17EB62A100FA1F7E /* solver_structure.cpp */ = {isa = PBXFileReference; fileEncoding = 4; lastKnownFileType = sourcecode.cpp.cpp; lineEnding = 0; name = solver_structure.cpp; path = ../../SU2_CFD/src/solver_structure.cpp; sourceTree = "<group>"; xcLanguageSpecificationIdentifier = xcode.lang.cpp; };
 		05E6DBEB17EB62A100FA1F7E /* solver_template.cpp */ = {isa = PBXFileReference; fileEncoding = 4; lastKnownFileType = sourcecode.cpp.cpp; lineEnding = 0; name = solver_template.cpp; path = ../../SU2_CFD/src/solver_template.cpp; sourceTree = "<group>"; xcLanguageSpecificationIdentifier = xcode.lang.cpp; };
 		05E6DBEC17EB62A100FA1F7E /* SU2_CFD.cpp */ = {isa = PBXFileReference; fileEncoding = 4; lastKnownFileType = sourcecode.cpp.cpp; lineEnding = 0; name = SU2_CFD.cpp; path = ../../SU2_CFD/src/SU2_CFD.cpp; sourceTree = "<group>"; xcLanguageSpecificationIdentifier = xcode.lang.cpp; };
 		05E6DBEE17EB62A100FA1F7E /* variable_adjoint_levelset.cpp */ = {isa = PBXFileReference; fileEncoding = 4; lastKnownFileType = sourcecode.cpp.cpp; lineEnding = 0; name = variable_adjoint_levelset.cpp; path = ../../SU2_CFD/src/variable_adjoint_levelset.cpp; sourceTree = "<group>"; xcLanguageSpecificationIdentifier = xcode.lang.cpp; };
@@ -316,14 +306,7 @@
 		E97B6C8117F941800008255B /* config_template.cfg */ = {isa = PBXFileReference; lastKnownFileType = text; name = config_template.cfg; path = ../../config_template.cfg; sourceTree = "<group>"; };
 		E9AA98A61BB3436900B7FE37 /* driver_structure.cpp */ = {isa = PBXFileReference; fileEncoding = 4; lastKnownFileType = sourcecode.cpp.cpp; lineEnding = 0; name = driver_structure.cpp; path = ../../SU2_CFD/src/driver_structure.cpp; sourceTree = "<group>"; xcLanguageSpecificationIdentifier = xcode.lang.cpp; };
 		E9AA98A81BB3438F00B7FE37 /* driver_structure.hpp */ = {isa = PBXFileReference; fileEncoding = 4; lastKnownFileType = sourcecode.cpp.h; lineEnding = 0; name = driver_structure.hpp; path = ../../SU2_CFD/include/driver_structure.hpp; sourceTree = "<group>"; xcLanguageSpecificationIdentifier = xcode.lang.cpp; };
-<<<<<<< HEAD
-		E9B78B661DD283AA00D8B4E8 /* dense_matrix_product.cpp */ = {isa = PBXFileReference; fileEncoding = 4; lastKnownFileType = sourcecode.cpp.cpp; name = dense_matrix_product.cpp; path = ../../Common/src/dense_matrix_product.cpp; sourceTree = "<group>"; };
-		E9B78B671DD283AA00D8B4E8 /* fem_work_estimate_metis.cpp */ = {isa = PBXFileReference; fileEncoding = 4; lastKnownFileType = sourcecode.cpp.cpp; name = fem_work_estimate_metis.cpp; path = ../../Common/src/fem_work_estimate_metis.cpp; sourceTree = "<group>"; };
-		E9B78B6A1DD283FE00D8B4E8 /* dense_matrix_product.hpp */ = {isa = PBXFileReference; fileEncoding = 4; lastKnownFileType = sourcecode.cpp.h; name = dense_matrix_product.hpp; path = ../../Common/include/dense_matrix_product.hpp; sourceTree = "<group>"; };
 		E9D85B4B1C3F1B9E0077122F /* ad_structure.cpp */ = {isa = PBXFileReference; fileEncoding = 4; lastKnownFileType = sourcecode.cpp.cpp; lineEnding = 0; name = ad_structure.cpp; path = ../../Common/src/ad_structure.cpp; sourceTree = "<group>"; xcLanguageSpecificationIdentifier = xcode.lang.cpp; };
-=======
-		E9D85B4B1C3F1B9E0077122F /* ad_structure.cpp */ = {isa = PBXFileReference; fileEncoding = 4; lastKnownFileType = sourcecode.cpp.cpp; lineEnding = 0; name = ad_structure.cpp; path = ../../Common/src/ad_structure.cpp; sourceTree = "<group>"; };
->>>>>>> 8a572d18
 		E9D85B4D1C3F1BE00077122F /* ad_structure.hpp */ = {isa = PBXFileReference; fileEncoding = 4; lastKnownFileType = sourcecode.cpp.h; name = ad_structure.hpp; path = ../../Common/include/ad_structure.hpp; sourceTree = "<group>"; };
 		E9D85B4E1C3F1BE00077122F /* ad_structure.inl */ = {isa = PBXFileReference; fileEncoding = 4; lastKnownFileType = text; name = ad_structure.inl; path = ../../Common/include/ad_structure.inl; sourceTree = "<group>"; };
 		E9D85B4F1C3F1BE00077122F /* element_structure.hpp */ = {isa = PBXFileReference; fileEncoding = 4; lastKnownFileType = sourcecode.cpp.h; lineEnding = 0; name = element_structure.hpp; path = ../../Common/include/element_structure.hpp; sourceTree = "<group>"; xcLanguageSpecificationIdentifier = xcode.lang.cpp; };
@@ -349,21 +332,6 @@
 		E9F5F1C61CFF9CA200522F68 /* def_NACA0012.cfg */ = {isa = PBXFileReference; fileEncoding = 4; lastKnownFileType = text; path = def_NACA0012.cfg; sourceTree = "<group>"; };
 		E9F5F1CE1CFF9CA200522F68 /* def_NACA4412.cfg */ = {isa = PBXFileReference; fileEncoding = 4; lastKnownFileType = text; path = def_NACA4412.cfg; sourceTree = "<group>"; };
 		E9F5F1D11CFF9CA200522F68 /* def_RAE2822.cfg */ = {isa = PBXFileReference; fileEncoding = 4; lastKnownFileType = text; path = def_RAE2822.cfg; sourceTree = "<group>"; };
-		E9FB89731D792B58009B00F1 /* numerics_direct_mean_fem.cpp */ = {isa = PBXFileReference; fileEncoding = 4; lastKnownFileType = sourcecode.cpp.cpp; name = numerics_direct_mean_fem.cpp; path = ../../SU2_CFD/src/numerics_direct_mean_fem.cpp; sourceTree = "<group>"; };
-		E9FB89751D792BBD009B00F1 /* fem_geometry_structure.cpp */ = {isa = PBXFileReference; fileEncoding = 4; lastKnownFileType = sourcecode.cpp.cpp; name = fem_geometry_structure.cpp; path = ../../Common/src/fem_geometry_structure.cpp; sourceTree = "<group>"; };
-		E9FB89761D792BBD009B00F1 /* fem_integration_rules.cpp */ = {isa = PBXFileReference; fileEncoding = 4; lastKnownFileType = sourcecode.cpp.cpp; name = fem_integration_rules.cpp; path = ../../Common/src/fem_integration_rules.cpp; sourceTree = "<group>"; };
-		E9FB89771D792BBD009B00F1 /* fem_standard_element.cpp */ = {isa = PBXFileReference; fileEncoding = 4; lastKnownFileType = sourcecode.cpp.cpp; name = fem_standard_element.cpp; path = ../../Common/src/fem_standard_element.cpp; sourceTree = "<group>"; };
-		E9FB89781D792BBD009B00F1 /* fem_wall_distance.cpp */ = {isa = PBXFileReference; fileEncoding = 4; lastKnownFileType = sourcecode.cpp.cpp; name = fem_wall_distance.cpp; path = ../../Common/src/fem_wall_distance.cpp; sourceTree = "<group>"; };
-		E9FB89791D792BBD009B00F1 /* gauss_jacobi_quadrature.cpp */ = {isa = PBXFileReference; fileEncoding = 4; lastKnownFileType = sourcecode.cpp.cpp; name = gauss_jacobi_quadrature.cpp; path = ../../Common/src/gauss_jacobi_quadrature.cpp; sourceTree = "<group>"; };
-		E9FB897A1D792BBD009B00F1 /* gelite.cpp */ = {isa = PBXFileReference; fileEncoding = 4; lastKnownFileType = sourcecode.cpp.cpp; name = gelite.cpp; path = ../../Common/src/gelite.cpp; sourceTree = "<group>"; };
-		E9FB89811D792BFC009B00F1 /* solver_direct_mean_fem.cpp */ = {isa = PBXFileReference; fileEncoding = 4; lastKnownFileType = sourcecode.cpp.cpp; name = solver_direct_mean_fem.cpp; path = ../../SU2_CFD/src/solver_direct_mean_fem.cpp; sourceTree = "<group>"; };
-		E9FB89831D792C77009B00F1 /* fem_geometry_structure.inl */ = {isa = PBXFileReference; fileEncoding = 4; lastKnownFileType = text; name = fem_geometry_structure.inl; path = ../../Common/include/fem_geometry_structure.inl; sourceTree = "<group>"; };
-		E9FB89841D792C77009B00F1 /* fem_standard_element.inl */ = {isa = PBXFileReference; fileEncoding = 4; lastKnownFileType = text; name = fem_standard_element.inl; path = ../../Common/include/fem_standard_element.inl; sourceTree = "<group>"; };
-		E9FB89851D792C77009B00F1 /* gauss_jacobi_quadrature.inl */ = {isa = PBXFileReference; fileEncoding = 4; lastKnownFileType = text; name = gauss_jacobi_quadrature.inl; path = ../../Common/include/gauss_jacobi_quadrature.inl; sourceTree = "<group>"; };
-		E9FB89861D792CA5009B00F1 /* fem_geometry_structure.hpp */ = {isa = PBXFileReference; fileEncoding = 4; lastKnownFileType = sourcecode.cpp.h; name = fem_geometry_structure.hpp; path = ../../Common/include/fem_geometry_structure.hpp; sourceTree = "<group>"; };
-		E9FB89871D792CA5009B00F1 /* fem_standard_element.hpp */ = {isa = PBXFileReference; fileEncoding = 4; lastKnownFileType = sourcecode.cpp.h; name = fem_standard_element.hpp; path = ../../Common/include/fem_standard_element.hpp; sourceTree = "<group>"; };
-		E9FB89881D792CA5009B00F1 /* gauss_jacobi_quadrature.hpp */ = {isa = PBXFileReference; fileEncoding = 4; lastKnownFileType = sourcecode.cpp.h; name = gauss_jacobi_quadrature.hpp; path = ../../Common/include/gauss_jacobi_quadrature.hpp; sourceTree = "<group>"; };
-		E9FB89891D792CA5009B00F1 /* gelite.hpp */ = {isa = PBXFileReference; fileEncoding = 4; lastKnownFileType = sourcecode.cpp.h; name = gelite.hpp; path = ../../Common/include/gelite.hpp; sourceTree = "<group>"; };
 		E9FDF6E91D2DD0560066E49C /* adt_structure.cpp */ = {isa = PBXFileReference; fileEncoding = 4; lastKnownFileType = sourcecode.cpp.cpp; lineEnding = 0; name = adt_structure.cpp; path = ../../Common/src/adt_structure.cpp; sourceTree = "<group>"; xcLanguageSpecificationIdentifier = xcode.lang.cpp; };
 		E9FDF6EB1D2DD0710066E49C /* adt_structure.inl */ = {isa = PBXFileReference; fileEncoding = 4; lastKnownFileType = text; lineEnding = 0; name = adt_structure.inl; path = ../../Common/include/adt_structure.inl; sourceTree = "<group>"; xcLanguageSpecificationIdentifier = xcode.lang.cpp; };
 		E9FDF6EC1D2DD0860066E49C /* adt_structure.hpp */ = {isa = PBXFileReference; fileEncoding = 4; lastKnownFileType = sourcecode.cpp.h; lineEnding = 0; name = adt_structure.hpp; path = ../../Common/include/adt_structure.hpp; sourceTree = "<group>"; xcLanguageSpecificationIdentifier = xcode.lang.cpp; };
@@ -405,7 +373,6 @@
 			children = (
 				05E6DBEA17EB62A100FA1F7E /* solver_structure.cpp */,
 				05E6DBE217EB62A100FA1F7E /* solver_direct_mean.cpp */,
-				E9FB89811D792BFC009B00F1 /* solver_direct_mean_fem.cpp */,
 				05E6DBE617EB62A100FA1F7E /* solver_direct_turbulent.cpp */,
 				0530E56717FDF79500733CE8 /* solver_direct_poisson.cpp */,
 				0530E56917FDF7AC00733CE8 /* solver_direct_elasticity.cpp */,
@@ -451,13 +418,6 @@
 				05E6DB8A17EB61E600FA1F7E /* dual_grid_structure.cpp */,
 				05E6DB8C17EB61E600FA1F7E /* grid_adaptation_structure.cpp */,
 				05E6DB8D17EB61E600FA1F7E /* grid_movement_structure.cpp */,
-				E9FB89751D792BBD009B00F1 /* fem_geometry_structure.cpp */,
-				E9FB89761D792BBD009B00F1 /* fem_integration_rules.cpp */,
-				E9FB89771D792BBD009B00F1 /* fem_standard_element.cpp */,
-				E9FB89781D792BBD009B00F1 /* fem_wall_distance.cpp */,
-				E9B78B671DD283AA00D8B4E8 /* fem_work_estimate_metis.cpp */,
-				E9FB89791D792BBD009B00F1 /* gauss_jacobi_quadrature.cpp */,
-				E9FB897A1D792BBD009B00F1 /* gelite.cpp */,
 			);
 			name = Geometry;
 			sourceTree = "<group>";
@@ -489,9 +449,6 @@
 				05E6DA9F17EB603F00FA1F7E /* config_structure.inl */,
 				05E6DAA017EB603F00FA1F7E /* dual_grid_structure.inl */,
 				05E6DAA117EB603F00FA1F7E /* geometry_structure.inl */,
-				E9FB89831D792C77009B00F1 /* fem_geometry_structure.inl */,
-				E9FB89841D792C77009B00F1 /* fem_standard_element.inl */,
-				E9FB89851D792C77009B00F1 /* gauss_jacobi_quadrature.inl */,
 				05E6DAA217EB603F00FA1F7E /* grid_adaptation_structure.inl */,
 				05E6DAA317EB603F00FA1F7E /* grid_movement_structure.inl */,
 				05E6DAA417EB603F00FA1F7E /* linear_solvers_structure.inl */,
@@ -510,7 +467,6 @@
 			children = (
 				E9D85B4D1C3F1BE00077122F /* ad_structure.hpp */,
 				E9FDF6EC1D2DD0860066E49C /* adt_structure.hpp */,
-				E9B78B6A1DD283FE00D8B4E8 /* dense_matrix_product.hpp */,
 				E9D85B4F1C3F1BE00077122F /* element_structure.hpp */,
 				E9D85B511C3F1BE10077122F /* gauss_structure.hpp */,
 				E941BB971B71D1AB005C6C06 /* datatypes */,
@@ -531,10 +487,6 @@
 				05E6DBBB17EB627400FA1F7E /* variable_structure.hpp */,
 				05E6DAC617EB608000FA1F7E /* dual_grid_structure.hpp */,
 				05E6DAC717EB608000FA1F7E /* geometry_structure.hpp */,
-				E9FB89861D792CA5009B00F1 /* fem_geometry_structure.hpp */,
-				E9FB89871D792CA5009B00F1 /* fem_standard_element.hpp */,
-				E9FB89881D792CA5009B00F1 /* gauss_jacobi_quadrature.hpp */,
-				E9FB89891D792CA5009B00F1 /* gelite.hpp */,
 				05E6DAC817EB608000FA1F7E /* grid_adaptation_structure.hpp */,
 				05E6DAC917EB608000FA1F7E /* grid_movement_structure.hpp */,
 				05E6DACA17EB608000FA1F7E /* linear_solvers_structure.hpp */,
@@ -562,7 +514,6 @@
 			isa = PBXGroup;
 			children = (
 				05E6DBCB17EB62A100FA1F7E /* numerics_direct_mean.cpp */,
-				E9FB89731D792B58009B00F1 /* numerics_direct_mean_fem.cpp */,
 				05E6DBCF17EB62A100FA1F7E /* numerics_direct_turbulent.cpp */,
 				0530E57117FDF7D800733CE8 /* numerics_direct_poisson.cpp */,
 				0530E56F17FDF7D300733CE8 /* numerics_direct_elasticity.cpp */,
@@ -625,7 +576,6 @@
 				E941BB911B71D124005C6C06 /* mpi_structure.cpp */,
 				E9D85B4B1C3F1B9E0077122F /* ad_structure.cpp */,
 				E9FDF6E91D2DD0560066E49C /* adt_structure.cpp */,
-				E9B78B661DD283AA00D8B4E8 /* dense_matrix_product.cpp */,
 				05AF9F1C1BE1E1770062E1F1 /* FEA */,
 				0530E57417FDF9CC00733CE8 /* LinearSolver */,
 				0530E57317FDF97F00733CE8 /* Geometry */,
@@ -1563,9 +1513,7 @@
 			buildActionMask = 2147483647;
 			files = (
 				E9D9CE8A1C62A1C8004119E9 /* transfer_structure.cpp in Sources */,
-				E9FB897F1D792BBD009B00F1 /* gauss_jacobi_quadrature.cpp in Sources */,
 				05E6DB9217EB61E600FA1F7E /* config_structure.cpp in Sources */,
-				E9FB897E1D792BBD009B00F1 /* fem_wall_distance.cpp in Sources */,
 				05755F0A1A54AC4500600019 /* output_su2.cpp in Sources */,
 				05E6DB9317EB61E600FA1F7E /* dual_grid_structure.cpp in Sources */,
 				05E6DB9417EB61E600FA1F7E /* geometry_structure.cpp in Sources */,
@@ -1574,7 +1522,6 @@
 				0530E57017FDF7D300733CE8 /* numerics_direct_elasticity.cpp in Sources */,
 				0530E56A17FDF7AC00733CE8 /* solver_direct_elasticity.cpp in Sources */,
 				05E6DB9617EB61E600FA1F7E /* grid_movement_structure.cpp in Sources */,
-				E9FB89741D792B58009B00F1 /* numerics_direct_mean_fem.cpp in Sources */,
 				05E6DB9717EB61E600FA1F7E /* linear_solvers_structure.cpp in Sources */,
 				05E6DB9817EB61E600FA1F7E /* matrix_structure.cpp in Sources */,
 				05E6DB9917EB61E600FA1F7E /* primal_grid_structure.cpp in Sources */,
@@ -1587,7 +1534,6 @@
 				05E6DC0417EB62A100FA1F7E /* integration_time.cpp in Sources */,
 				05F1089B1978D2AE00F2F288 /* fluid_model_ppr.cpp in Sources */,
 				0530E57217FDF7D800733CE8 /* numerics_direct_poisson.cpp in Sources */,
-				E9FB897C1D792BBD009B00F1 /* fem_integration_rules.cpp in Sources */,
 				E941BB8E1B71D0D0005C6C06 /* solver_adjoint_discrete.cpp in Sources */,
 				05E6DC0517EB62A100FA1F7E /* iteration_structure.cpp in Sources */,
 				05E6DC0717EB62A100FA1F7E /* numerics_adjoint_levelset.cpp in Sources */,
@@ -1597,8 +1543,6 @@
 				E9AA98A71BB3436900B7FE37 /* driver_structure.cpp in Sources */,
 				05E6DC0B17EB62A100FA1F7E /* numerics_adjoint_turbulent.cpp in Sources */,
 				05F108A41978D2F200F2F288 /* transport_model.cpp in Sources */,
-				E9FB89801D792BBD009B00F1 /* gelite.cpp in Sources */,
-				E9B78B691DD283AA00D8B4E8 /* fem_work_estimate_metis.cpp in Sources */,
 				E9FDF6EA1D2DD0560066E49C /* adt_structure.cpp in Sources */,
 				05E6DC0E17EB62A100FA1F7E /* numerics_direct_heat.cpp in Sources */,
 				05F1089A1978D2AE00F2F288 /* fluid_model_pig.cpp in Sources */,
@@ -1612,7 +1556,6 @@
 				05E6DC1517EB62A100FA1F7E /* numerics_direct_wave.cpp in Sources */,
 				05E6DC1817EB62A100FA1F7E /* numerics_structure.cpp in Sources */,
 				05E6DC1917EB62A100FA1F7E /* numerics_template.cpp in Sources */,
-				E9B78B681DD283AA00D8B4E8 /* dense_matrix_product.cpp in Sources */,
 				05E6DC1A17EB62A100FA1F7E /* output_cgns.cpp in Sources */,
 				05E6DC1B17EB62A100FA1F7E /* output_paraview.cpp in Sources */,
 				05E6DC1C17EB62A100FA1F7E /* output_structure.cpp in Sources */,
@@ -1630,19 +1573,16 @@
 				05E6DC2B17EB62A100FA1F7E /* solver_direct_turbulent.cpp in Sources */,
 				05E6DC2C17EB62A100FA1F7E /* solver_direct_wave.cpp in Sources */,
 				E941BB941B71D124005C6C06 /* mpi_structure.cpp in Sources */,
-				E9FB897B1D792BBD009B00F1 /* fem_geometry_structure.cpp in Sources */,
 				05E6DC2F17EB62A100FA1F7E /* solver_structure.cpp in Sources */,
 				05E6DC3017EB62A100FA1F7E /* solver_template.cpp in Sources */,
 				05E6DC3117EB62A100FA1F7E /* SU2_CFD.cpp in Sources */,
 				05E6DC3317EB62A100FA1F7E /* variable_adjoint_levelset.cpp in Sources */,
-				E9FB89821D792BFC009B00F1 /* solver_direct_mean_fem.cpp in Sources */,
 				05E6DC3417EB62A100FA1F7E /* variable_adjoint_mean.cpp in Sources */,
 				05E6DC3717EB62A100FA1F7E /* variable_adjoint_turbulent.cpp in Sources */,
 				05E6DC3A17EB62A100FA1F7E /* variable_direct_heat.cpp in Sources */,
 				05E6DC3C17EB62A100FA1F7E /* variable_direct_mean.cpp in Sources */,
 				05E6DC3F17EB62A100FA1F7E /* variable_direct_transition.cpp in Sources */,
 				05E6DC4017EB62A100FA1F7E /* variable_direct_turbulent.cpp in Sources */,
-				E9FB897D1D792BBD009B00F1 /* fem_standard_element.cpp in Sources */,
 				05E6DC4117EB62A100FA1F7E /* variable_direct_wave.cpp in Sources */,
 				E9D9CE891C62A1C8004119E9 /* transfer_physics.cpp in Sources */,
 				E941BB931B71D124005C6C06 /* linear_solvers_structure_b.cpp in Sources */,
